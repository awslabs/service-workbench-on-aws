#!/bin/bash
set -e
set -o pipefail

pushd "$(dirname "${BASH_SOURCE[0]}")" > /dev/null
# shellcheck disable=SC1091
[[ $UTIL_SOURCED != yes && -f ./util.sh ]] && source ./util.sh
popd > /dev/null

# Setup the execution command
init_package_manager

##
#  Sets the following environment variables containing information about the deployed environment and displays a
#  human friendly summary message containing info about the environment
#
# WEBSITE_URL
# API_ENDPOINT
#
##
function get_info() {
  pushd "$SOLUTION_DIR/infrastructure" > /dev/null
  local stack_name_infrastructure
  stack_name_infrastructure=$($EXEC sls info -s "$STAGE" | grep 'stack:' --ignore-case | sed 's/ //g' | cut -d':' -f2 | tr -d '\012\015')
  popd > /dev/null

  pushd "$SOLUTION_DIR/backend" > /dev/null
  local stack_name_backend
  stack_name_backend=$($EXEC sls info -s "$STAGE" | grep 'stack:' --ignore-case | sed 's/ //g' | cut -d':' -f2 | tr -d '\012\015')
  popd > /dev/null

  local solution_name aws_region aws_profile
  # Note that we disable exit on non-zero for this section as the awsProfile
  # will not be present in the CI/CD pipeline YAML and that fact, combined
  # with set -o pipefail, will cause this script to exit with a non-zero rc.
  set +e
  solution_name="$(cat "$CONFIG_DIR/settings/$STAGE.yml" "$CONFIG_DIR/settings/.defaults.yml" 2> /dev/null | grep '^solutionName:' -m 1 --ignore-case | sed 's/ //g' | cut -d':' -f2 | tr -d '\012\015')"
  aws_region="$(cat "$CONFIG_DIR/settings/$STAGE.yml" "$CONFIG_DIR/settings/.defaults.yml" 2> /dev/null | grep '^awsRegion:' -m 1 --ignore-case | sed 's/ //g' | cut -d':' -f2 | tr -d '\012\015')"
  aws_profile="$(cat "$CONFIG_DIR/settings/$STAGE.yml" "$CONFIG_DIR/settings/.defaults.yml" 2> /dev/null | grep '^awsProfile:' -m 1 | sed 's/ //g' | cut -d':' -f2 | tr -d '\012\015')"
  set -e

  local website_domain_name=''
  local native_admin_psswd_cmd=''

  if [ "$aws_profile" ]; then
    # shellcheck disable=SC2016
    native_admin_psswd_cmd="aws ssm get-parameters --names /$STAGE/$solution_name/user/native/admin/password --output text --region $aws_region --profile $aws_profile --with-decryption --query Parameters[0].Value"
    # shellcheck disable=SC2016
    website_url="$(aws cloudformation describe-stacks --stack-name "$stack_name_infrastructure" --output text --region "$aws_region" --profile "$aws_profile" --query 'Stacks[0].Outputs[?OutputKey==`WebsiteUrl`].OutputValue')"
    # shellcheck disable=SC2016
    api_endpoint="$(aws cloudformation describe-stacks --stack-name "$stack_name_backend" --output text --region "$aws_region" --profile "$aws_profile" --query 'Stacks[0].Outputs[?OutputKey==`ServiceEndpoint`].OutputValue')"
  else
    # shellcheck disable=SC2016
    native_admin_psswd_cmd="aws ssm get-parameters --names /$STAGE/$solution_name/user/native/admin/password --output text --region $aws_region --with-decryption --query Parameters[0].Value"
    # shellcheck disable=SC2016
    website_url="$(aws cloudformation describe-stacks --stack-name "$stack_name_infrastructure" --output text --region "$aws_region" --query 'Stacks[0].Outputs[?OutputKey==`WebsiteUrl`].OutputValue')"
    # shellcheck disable=SC2016
    api_endpoint="$(aws cloudformation describe-stacks --stack-name "$stack_name_backend" --output text --region "$aws_region" --query 'Stacks[0].Outputs[?OutputKey==`ServiceEndpoint`].OutputValue')"
  fi

  export ENV_NAME="${STAGE}"
  export WEBSITE_URL="${website_url}"
  export API_ENDPOINT="${api_endpoint}"

  echo "-------------------------------------------------------------------------"
  echo "Summary:"
  echo "-------------------------------------------------------------------------"
<<<<<<< HEAD
  echo "Env Name       : ${ENV_NAME}"
  echo "Solution       : ${solution_name}"
  echo "Website URL    : ${WEBSITE_URL}"
  echo "API Endpoint   : ${API_ENDPOINT}"
=======
  echo "Env Name                           : ${ENV_NAME}"
  echo "Solution                           : ${solution_name}"
  echo "Website URL                        : ${WEBSITE_URL}"
  echo "API Endpoint                       : ${API_ENDPOINT}"
  
  # only show profile and root password when running in an interactive terminal
  if [ -t 1 ] ; then
    [ -z "${aws_profile}" ] || echo "AWS Profile                        : ${aws_profile}"
    root_passwd="$(${root_psswd_cmd})"
    echo "Root Password                      : ${root_passwd}"
    native_admin_psswd="$(${native_admin_psswd_cmd})"
    echo "Temporary Native Pool Password     : ${native_admin_psswd}"
  else
    echo "Root Password             : execute ${root_psswd_cmd}"
    echo "Temporary Native Pool Password     : execute ${native_admin_psswd_cmd}"
  fi

  echo "-------------------------------------------------------------------------"
>>>>>>> 36164de5
}

get_info<|MERGE_RESOLUTION|>--- conflicted
+++ resolved
@@ -39,10 +39,12 @@
   aws_profile="$(cat "$CONFIG_DIR/settings/$STAGE.yml" "$CONFIG_DIR/settings/.defaults.yml" 2> /dev/null | grep '^awsProfile:' -m 1 | sed 's/ //g' | cut -d':' -f2 | tr -d '\012\015')"
   set -e
 
+
   local website_domain_name=''
   local native_admin_psswd_cmd=''
 
   if [ "$aws_profile" ]; then
+
     # shellcheck disable=SC2016
     native_admin_psswd_cmd="aws ssm get-parameters --names /$STAGE/$solution_name/user/native/admin/password --output text --region $aws_region --profile $aws_profile --with-decryption --query Parameters[0].Value"
     # shellcheck disable=SC2016
@@ -50,6 +52,7 @@
     # shellcheck disable=SC2016
     api_endpoint="$(aws cloudformation describe-stacks --stack-name "$stack_name_backend" --output text --region "$aws_region" --profile "$aws_profile" --query 'Stacks[0].Outputs[?OutputKey==`ServiceEndpoint`].OutputValue')"
   else
+
     # shellcheck disable=SC2016
     native_admin_psswd_cmd="aws ssm get-parameters --names /$STAGE/$solution_name/user/native/admin/password --output text --region $aws_region --with-decryption --query Parameters[0].Value"
     # shellcheck disable=SC2016
@@ -65,31 +68,23 @@
   echo "-------------------------------------------------------------------------"
   echo "Summary:"
   echo "-------------------------------------------------------------------------"
-<<<<<<< HEAD
-  echo "Env Name       : ${ENV_NAME}"
-  echo "Solution       : ${solution_name}"
-  echo "Website URL    : ${WEBSITE_URL}"
-  echo "API Endpoint   : ${API_ENDPOINT}"
-=======
   echo "Env Name                           : ${ENV_NAME}"
   echo "Solution                           : ${solution_name}"
   echo "Website URL                        : ${WEBSITE_URL}"
   echo "API Endpoint                       : ${API_ENDPOINT}"
   
-  # only show profile and root password when running in an interactive terminal
-  if [ -t 1 ] ; then
+
     [ -z "${aws_profile}" ] || echo "AWS Profile                        : ${aws_profile}"
-    root_passwd="$(${root_psswd_cmd})"
+
     echo "Root Password                      : ${root_passwd}"
     native_admin_psswd="$(${native_admin_psswd_cmd})"
     echo "Temporary Native Pool Password     : ${native_admin_psswd}"
-  else
+
     echo "Root Password             : execute ${root_psswd_cmd}"
     echo "Temporary Native Pool Password     : execute ${native_admin_psswd_cmd}"
-  fi
 
-  echo "-------------------------------------------------------------------------"
->>>>>>> 36164de5
+
+
 }
 
 get_info