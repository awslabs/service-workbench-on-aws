--- conflicted
+++ resolved
@@ -257,22 +257,6 @@
       responses:
         '200':
           description: User updated
-<<<<<<< HEAD
-    delete:
-      tags:
-        - admins
-        - User
-      summary: Delete a User
-      operationId: DeleteUser
-      description: |
-        Delete a User. Note that this API doesn't check for outstanding resources like studies, environments, projects
-        etc. the user might have permissions to. Take caution while using this API since those resources might stop
-        functioning as expected. Consider using update API instead and change 'state' to 'inactive'.
-      responses:
-        '200':
-          description: User deleted
-=======
->>>>>>> f8311002
   /api/users/{userId}/password:
     put:
       tags:
