---
openapi: 3.0.0
info:
  title: service-workbench-on-aws
  description: API collection of service-workbench-on-aws
  contact:
    email: aws-chamonix-dev@amazon.com
  license:
    name: Apache 2.0
    url: http://www.apache.org/licenses/LICENSE-2.0.html
  version: v1.4.3
tags:
  - name: admins
    description: Secured Admin-only calls
  - name: researchers
    description: Operations available to regular researchers
  - name: internal-guests
    description: Operations available to guest users
  - name: guests
    description: Operations available to guest users
  - name: public
    description: Operations available to public
  - name: BYOB
    description: Operations for bring your own bucket configuration
  - name: SC-EnvType
    description: Operations for service catalog environment types
  - name: SC-EnvTypeConfig
    description: Operations for service catalog environment type configurations
  - name: SC-EnvWorkspace
    description: Operations for create and manage workspaces with service catalog environment types
  - name: Studies
    description: Operations for create and manage studies (Data folders)
  - name: Budgets
    description: Operations for create and manage budgets
  - name: Accounts
    description: Operations available for managing internal accounts
  - name: AwsAccounts
    description: Operations available for managing AWS accounts which back internal accounts
  - name: Compute
    description: Operations for compute platforms available for provisioning
  - name: Index
    description: Operations for managing Indexes
  - name: IP
    description: Operation for getting IP address
  - name: Project
    description: Operations for managing Projects
  - name: CfnTemplate
    description: Operation to fetch CloudFormation templates
  - name: UserRoles
    description: Operation to fetch all types of user roles
  - name: User
    description: Operations to manage users in Service Workbench
  - name: Cost
    description: Operation to view cost breakdown
<<<<<<< HEAD
  - name: StepTemplates
    description: Operations for viewing step templates. Step templates can be added to new Workflows
  - name: Workflows
    description: Operations for viewing, editing, and adding Workflows
  - name: WorkflowTemplates
    description: Operations for viewing, editing, and adding Workflow Templates
  - name: KeyPairs
    description: Operations for viewing, editing, and adding KeyPairs
=======
  - name: authN
    description: Operation for login, logout, authN provider
>>>>>>> 61049009
paths:
  /api/authentication/provider/configs:
    get:
      tags:
        - admin
        - authN
      summary: Get authentication provider configs detail
      operationId: GetAuthNConfigsDetail
      description: |
        Get authentication provider configs detail
      responses:
        '200':
          description: Array of authN provider configs detail
  /api/authentication/provider/types:
    get:
      tags:
        - admin
        - authN
      summary: Get authentication provider types
      operationId: GetAuthNTypes
      description: |
        Get authentication provider types
      responses:
        '200':
          description: Array of authN provider types
  /api/authentication/public/provider/configs/:
    get:
      tags:
        - public
        - authN
      summary: Get authentication provider configs
      operationId: GetAuthNConfigs
      description: |
        Get authentication provider configs
      responses:
        '200':
          description: Array of authN provider configs
  /api/authentication/id-tokens/:
    post:
      tags:
        - public
        - authN
      summary: Log in
      operationId: LogIn
      description: |
        Log In
      parameters:
        - in: query
          name: redirect_uri
          schema:
            type: string
            description: 'uri to redirect to after success login'
          required: true
      requestBody:
        description: Log in information
        content:
          application/json:
            schema:
              $ref: '#/components/schemas/LogInRequest'
      responses:
        '200':
          description: Success log in message
  /api/authentication/logout:
    post:
      tags:
        - authN
      summary: Log out
      operationId: LogOut
      description: |
        Log out
      responses:
        '200':
          description: Revoked message
  /api/costs:
    get:
      tags:
        - researchers
        - admins
      summary: Get cost breakdown
      operationId: GetCosts
      description: |
        Get cost breakdown based on query parameters
      parameters:
        - in: query
          name: env
          schema:
            type: string
            description: 'EnvironmentId for fetching costs'
        - in: query
          name: scEnv
          schema:
            type: string
            description: 'Service Catalog EnvironmentId for fetching costs'
        - in: query
          name: proj
          schema:
            type: string
            description: 'Index to use for fetching costs'
        - in: query
          name: groupByUser
          schema:
            type: boolean
            description: 'true if grouping costs by user'
        - in: query
          name: groupByEnv
          schema:
            type: boolean
            description: 'true if grouping costs by environment'
        - in: query
          name: groupByService
          schema:
            type: boolean
            description: 'true if grouping costs by service'
        - in: query
          name: numberOfDaysInPast
          schema:
            type: string
            description: 'How far back to look for fetching costs'
      responses:
        '200':
          description: Cost breakdown
  /api/users:
    get:
      tags:
        - admins
        - researchers
        - guests
        - internal-guests
        - User
      summary: List all users
      operationId: ListUsers
      description: |
        List all users
      responses:
        '200':
          description: Array of registered users
    post:
      tags:
        - admins
        - User
      summary: Create a new User
      operationId: CreateUser
      description: |
        Create a new User
      requestBody:
        description: User information
        content:
          application/json:
            schema:
              $ref: '#/components/schemas/CreateUserRequest'
      responses:
        '200':
          description: User added
  /api/users/bulk:
    post:
      tags:
        - admins
        - User
      summary: Create users in bulk
      operationId: CreateUsers
      description: |
        Create a new User
      requestBody:
        description: Bulk User information
        content:
          application/json:
            schema:
              $ref: '#/components/schemas/CreateUsersRequest'
      responses:
        '200':
          description: Users added
  /api/users/{userId}:
    parameters:
      - name: userId
        in: path
        required: true
        schema:
          $ref: '#/components/schemas/UserId'
    put:
      tags:
        - admins
        - User
      summary: Update user
      operationId: UpdateUser
      requestBody:
        description: User information
        content:
          application/json:
            schema:
              $ref: '#/components/schemas/UpdateUserRequest'
      description: |
        Update a user
      responses:
        '200':
          description: User updated
    delete:
      tags:
        - admins
        - User
      summary: Delete a User
      operationId: DeleteUser
      description: |
        Delete a User
      responses:
        '200':
          description: User deleted
  /api/users/{userId}/password:
    put:
      tags:
        - admins
        - User
      summary: Update user password
      operationId: UpdateUserPassword
      parameters:
        - name: userId
          in: path
          required: true
          schema:
            $ref: '#/components/schemas/UserId'
      requestBody:
        description: password of the user
        content:
          application/json:
            schema:
              $ref: '#/components/schemas/UpdateUserPasswordRequest'
      description: |
        Update a user
      responses:
        '200':
          description: User password updated
  /api/user:
    get:
      tags:
        - admins
        - researchers
        - guests
        - internal guests
        - User
      summary: Get user information of current user
      operationId: getCurrentUser
      description: |
        Get current user information
      responses:
        '200':
          description: user information
    put:
      tags:
        - admins
        - researchers
        - guests
        - internal guests
        - User
      summary: Update user information of current user
      operationId: updateCurrentUser
      description: |
        Update current user information
      responses:
        '200':
          description: updated user information
      requestBody:
        description: fields to update in user information
        content:
          application/json:
            schema:
              $ref: '#/components/schemas/UpdateCurrentUserInfo'
  /api/user-roles:
    get:
      tags:
        - admins
        - guests
        - internal-guests
        - researchers
        - UserRoles
      summary: Fetch all user roles present in Service Workbench
      operationId: ListUserRoles
      description: |
        Fetch all user roles present in Service Workbench
      responses:
        '200':
          description: Array of all the registered user roles
  /api/template/{templateId}:
    get:
      tags:
        - admins
        - guests
        - internal-guests
        - researchers
        - CfnTemplate
      summary: Fetch S3 pre-signed URL which points to the requested CloudFormation template
      operationId: GetCfnTemplateById
      parameters:
        - name: templateId
          in: path
          required: true
          schema:
            $ref: '#/components/schemas/TemplateId'
      description: |
        Fetch S3 pre-signed URL which points to the requested CloudFormation template
      responses:
        '200':
          description: Pre-signed URL pointing to requested CloudFormation template
  /api/ip:
    get:
      tags:
        - admins
        - guests
        - internal-guests
        - researchers
        - IP
      summary: Fetch IP address of the requester
      operationId: GetIPAddress
      description: |
        Fetch IP address of the requester
      responses:
        '200':
          description: IP address of the requester
  /api/projects:
    get:
      tags:
        - admins
        - Project
      summary: List all projects
      operationId: ListProjects
      description: |
        List all projects
      responses:
        '200':
          description: Array of registered projects
    post:
      tags:
        - admins
        - Project
      summary: Create a new Project
      operationId: CreateProject
      description: |
        Create new Project
      requestBody:
        description: Project information
        content:
          application/json:
            schema:
              $ref: '#/components/schemas/CreateProjectRequest'
      responses:
        '200':
          description: Project added
  /api/projects/{projectId}:
    parameters:
      - name: projectId
        in: path
        required: true
        schema:
          $ref: '#/components/schemas/ProjectId'
    get:
      tags:
        - admins
        - Project
      summary: Get Project by projectId
      operationId: GetProjectById
      description: |
        List Project by projectId
      responses:
        '200':
          description: The requested project
    put:
      tags:
        - admins
        - Project
      summary: Update a Project
      operationId: UpdateProject
      requestBody:
        description: Project information
        content:
          application/json:
            schema:
              $ref: '#/components/schemas/UpdateProjectRequest'
      description: |
        Update a Project
      responses:
        '200':
          description: Project updated
    delete:
      tags:
        - admins
        - Project
      summary: Delete a Project
      operationId: DeleteProject
      description: |
        Delete a Project
      responses:
        '200':
          description: Project deleted
  /api/indexes:
    get:
      tags:
        - admins
        - Index
      summary: List all indexes
      operationId: ListIndex
      description: |
        List all indexes
      responses:
        '200':
          description: Array of registered indexes
    post:
      tags:
        - admins
        - Index
      summary: Create a new Index
      operationId: CreateIndex
      description: |
        Create new Index
      requestBody:
        description: Index information
        content:
          application/json:
            schema:
              $ref: '#/components/schemas/CreateIndexRequest'
      responses:
        '200':
          description: Index added
  /api/indexes/{indexId}:
    parameters:
      - name: indexId
        in: path
        required: true
        schema:
          $ref: '#/components/schemas/IndexId'
    get:
      tags:
        - admins
        - Index
      summary: Get Index by indexId
      operationId: GetIndexById
      description: |
        List Index by indexId
      responses:
        '200':
          description: Array of registered indexes
    put:
      tags:
        - admins
        - Index
      summary: Update an Index
      operationId: UpdateIndex
      requestBody:
        description: Index information
        content:
          application/json:
            schema:
              $ref: '#/components/schemas/UpdateIndexRequest'
      description: |
        Update an Index
      responses:
        '200':
          description: Index updated
    delete:
      tags:
        - admins
        - Index
      summary: Delete an Index
      operationId: DeleteIndex
      description: |
        Delete an Index
      responses:
        '200':
          description: Index deleted
  /api/aws-accounts:
    get:
      tags:
        - admins
        - AwsAccounts
      summary: List all registered AWS accounts
      operationId: ListAwsAccounts
      description: |
        List all registered AWS accounts
      responses:
        '200':
          description: Array of registered AWS accounts
    post:
      tags:
        - admins
        - AwsAccounts
      summary: Create a new AWS Account
      operationId: CreateAwsAccount
      description: |
        Create the AWS Account. Note that this doesn't provision a new account, just adds an entry in backend
      requestBody:
        description: AWS Account information
        content:
          application/json:
            schema:
              $ref: '#/components/schemas/CreateAwsAccountRequest'
      responses:
        '200':
          description: AWS Account information added
  /api/aws-accounts/{awsAccountUUID}:
    get:
      tags:
        - admins
        - AwsAccounts
      summary: Get AWS account information
      operationId: GetAwsAccount
      parameters:
        - name: awsAccountUUID
          in: path
          required: true
          schema:
            $ref: '#/components/schemas/AwsAccountUUID'
      description: |
        Get AWS Account information
      responses:
        '200':
          description: AWS Account information
  /api/aws-accounts/provision:
    post:
      tags:
        - admins
        - AwsAccounts
      summary: Provision a new AWS Account
      operationId: ProvisionAwsAccounts
      description: |
        Provision a new AWS Account
      requestBody:
        description: AWS Account information
        content:
          application/json:
            schema:
              $ref: '#/components/schemas/ProvisionAccountRequest'
      responses:
        '200':
          description: AWS Account provisioning started
  /api/accounts:
    get:
      tags:
        - admins
        - Accounts
      summary: List all registered accounts
      operationId: ListAccounts
      description: |
        List all registered accounts
      responses:
        '200':
          description: Array of registered accounts
    post:
      tags:
        - admins
        - Accounts
      summary: Provision a new AWS Account
      operationId: ProvisionAccount
      description: |
        Provision the requested AWS Account
      requestBody:
        description: AWS account info for provisioning
        content:
          application/json:
            schema:
              $ref: '#/components/schemas/ProvisionAccountRequest'
      responses:
        '200':
          description: AWS Account provisioning started
  /api/accounts/{awsAccountId}:
    parameters:
      - name: awsAccountId
        in: path
        required: true
        schema:
          $ref: '#/components/schemas/AwsAccountId'
    get:
      tags:
        - admins
        - Accounts
      summary: Get account information
      operationId: GetAccount
      description: |
        Get account information
      responses:
        '200':
          description: Account information
    put:
      tags:
        - admins
        - Accounts
      summary: Update account information
      operationId: UpdateAccount
      description: |
        Update the requested Account
      requestBody:
        description: Account information to update
        content:
          application/json:
            schema:
              $ref: '#/components/schemas/UpdateAccountRequest'
      responses:
        '200':
          description: Account information updated
    delete:
      tags:
        - admins
        - Accounts
      summary: Delete account
      operationId: DeleteAccount
      description: |
        Delete account
      responses:
        '200':
          description: Account deleted
  /api/data-sources/accounts:
    get:
      tags:
        - admins
        - BYOB
      summary: List DS Acccounts
      operationId: ListDSAcccounts
      description: |
        List all external DataSource accounts
      responses:
        '200':
          description: Array of data source accounts
    post:
      tags:
        - admins
        - BYOB
      summary: Register DS account
      description: Add a data source account
      operationId: RegisterDSaccount
      requestBody:
        description: Data source AWS account to add
        content:
          application/json:
            schema:
              $ref: '#/components/schemas/CreateDataSourceAccount'
      responses:
        "201":
          description: item created
  /api/data-sources/accounts/{awsAccountId}:
    put:
      tags:
        - admins
        - BYOB
      summary: Update DS account
      operationId: UpdateDSaccount
      parameters:
        - name: awsAccountId
          in: path
          required: true
          schema:
            $ref: '#/components/schemas/AwsAccountId'
      responses:
        '200':
          description: 'Update existing data source account'
      requestBody:
        required: true
        content:
          application/json:
            schema:
              $ref: '#/components/schemas/UpdateDataSourceAccount'
  /api/data-sources/accounts/{awsAccountId}/buckets:
    post:
      tags:
        - admins
        - BYOB
      summary: Register DS bucket
      operationId: RegisterDSbucket
      parameters:
        - name: awsAccountId
          in: path
          required: true
          schema:
            $ref: '#/components/schemas/AwsAccountId'
      responses:
        '201':
          description: 'bucket registered'
      requestBody:
        required: true
        content:
          application/json:
            schema:
              $ref: '#/components/schemas/RegisterDataSourceBucket'
  /api/data-sources/accounts/ops/reachability:
    post:
      tags:
        - admins
        - BYOB
      summary: Attempt to reach
      description: Attempt to test reachability/availability of registered accounts and their studies.
      operationId: AttemptReach
      responses:
        '200':
          description: reachability/availability of registered accounts and their studies requested
      requestBody:
        required: true
        content:
          application/json:
            schema:
              $ref: '#/components/schemas/DataSourceReachability'
  /api/data-sources/accounts/{awsAccountId}/cfn:
    post:
      tags:
        - admins
        - BYOB
      summary: Generate Account CFN template
      operationId: GenerateAccountCFNtemplate
      description: Creates a CloudFormation template which will create an IAM role in Data Source Account which allows Service Workbench to create roles which will have access to S3 Study paths and KMS keys
      parameters:
        - name: awsAccountId
          in: path
          required: true
          schema:
            $ref: '#/components/schemas/AwsAccountId'
      responses:
        '200':
          description: cfn template for data source account onboard
  /api/data-sources/accounts/{awsAccountId}/studies:
    get:
      tags:
        - admins
        - BYOB
      summary: List studies for account
      description: List all the studies under a data source account
      operationId: ListStudiesForAccount
      parameters:
        - name: awsAccountId
          in: path
          required: true
          schema:
            $ref: '#/components/schemas/AwsAccountId'
      responses:
        '200':
          description: array of studies under the data source account specified
  /api/data-sources/accounts/{awsAccountId}/buckets/{bucketName}/studies:
    post:
      tags:
        - admins
        - BYOB
      summary: Register Study
      operationId: RegisterStudy
      parameters:
        - name: awsAccountId
          in: path
          required: true
          schema:
            $ref: '#/components/schemas/AwsAccountId'
        - name: bucketName
          in: path
          required: true
          schema:
            type: string
      responses:
        '200':
          description: array of studies under the bucket specified
      requestBody:
        required: true
        content:
          application/json:
            schema:
              $ref: '#/components/schemas/RegisterStudy'

  /api/workspace-type-candidates:
    get:
      tags:
        - SC-EnvType
        - admins
      summary: list workspace type candidates
      operationId: listWSTypeCandidates
      parameters:
        - in: query
          name: status
          schema:
            type: string
            enum:
              - '*'
              - 'not-imported'
        - name: version
          in: query
          schema:
            type: string
            enum:
              - '*'
              - 'latest'
      responses:
        '200':
          description: Array of workspace type candidates that fits the query filters. Default return latest not imported workspace type candidates.
  /api/workspace-types:
    get:
      tags:
        - SC-EnvType
        - admins
      summary: list workspace types
      operationId: listWSTypes
      parameters:
        - in: query
          name: status
          schema:
            type: string
            enum:
              - '*'
              - 'not-approved'
              - 'approved'
      responses:
        '200':
          description: Array of workspace types in the status queried. Default return approved.
    post:
      tags:
        - SC-EnvType
        - admins
      summary: create (import) workspace type
      operationId: createWSType
      responses:
        '200':
          description: 'Return the workspace type imported.'
      requestBody:
        required: true
        content:
          application/json:
            schema:
              $ref: '#/components/schemas/CreateEnvType'
  /api/workspace-types/{envTypeId}:
    parameters:
      - name: envTypeId
        in: path
        required: true
        schema:
          $ref: '#/components/schemas/EnvTypeId'
    get:
      tags:
        - admins
        - SC-EnvType
      summary: get environment type
      operationId: getEnvType
      responses:
        '200':
          description: 'return the environment type requested'
    delete:
      tags:
        - admins
        - SC-EnvType
      summary: delete (unimport) environment type
      operationId: deleteEnvType
      responses:
        '200':
          description: 'Return empty json object'
    put:
      tags:
        - admins
        - SC-EnvType
      summary: update environment type
      operationId: updateEnvType
      responses:
        '200':
          description: 'Return the updated environment type'
      requestBody:
        required: true
        content:
          application/json:
            schema:
              $ref: '#/components/schemas/UpdateEnvType'
  /api/workspace-types/{envTypeId}/approve:
    put:
      tags:
        - admins
        - SC-EnvType
      summary: approve imported environment type
      operationId: approveEnvType
      responses:
        '200':
          description: 'Return the approved workspace type'
      parameters:
        - name: envTypeId
          in: path
          required: true
          schema:
            $ref: '#/components/schemas/EnvTypeId'
      requestBody:
        required: true
        content:
          application/json:
            schema:
              type: object
              properties:
                rev:
                  type: integer
                  description: revision number of the workspace type
  /api/workspace-types/{envTypeId}/revoke:
    put:
      summary: revoke
      operationId: revoke
      tags:
        - admins
        - SC-EnvType
      parameters:
        - name: envTypeId
          in: path
          required: true
          schema:
            $ref: '#/components/schemas/EnvTypeId'
      responses:
        '200':
          description: 'Return the revoked workspace type'
      requestBody:
        required: true
        content:
          application/json:
            schema:
              type: object
              properties:
                rev:
                  type: integer
                  description: revision number of the workspace type
  /api/workspace-types/{envTypeId}/configurations/:
    parameters:
      - name: envTypeId
        in: path
        required: true
        schema:
          $ref: '#/components/schemas/EnvTypeId'
    get:
      summary: list environment configurations
      operationId: listEnvConfigs
      tags:
        - admins
        - SC-EnvTypeConfig
      parameters:
        - name: include
          in: query
          schema:
            type: string
            enum:
              - all
      responses:
        '200':
          description: 'Return array of environment type configurations. Default return allowed to use only.'
    post:
      summary: create environment type configuration
      operationId: createEnvTypeConfig
      tags:
        - admins
        - SC-EnvTypeConfig
      responses:
        '200':
          description: 'Return the env type config created'
      requestBody:
        required: true
        content:
          application/json:
            schema:
              $ref: '#/components/schemas/EnvTypeConfig'
  /api/workspace-types/{envTypeId}/configurations/{envTypeConfigId}:
    parameters:
      - name: envTypeId
        in: path
        required: true
        schema:
          $ref: '#/components/schemas/EnvTypeId'
      - name: envTypeConfigId
        in: path
        required: true
        schema:
          type: string
    get:
      summary: get a environment type configuration
      operationId: getEnvTypeConfig
      tags:
        - admins
        - SC-EnvTypeConfig
      responses:
        '200':
          description: 'Return the env type config requested'
    put:
      summary: update env type config
      operationId: updateEnvTypeConfig
      tags:
        - admins
        - SC-EnvTypeConfig
      responses:
        '200':
          description: 'Return the updated env type config'
      requestBody:
        required: true
        content:
          application/json:
            schema:
              $ref: '#/components/schemas/EnvTypeConfig'
    delete:
      tags:
        - admins
        - SC-EnvTypeConfig
      summary: delete
      operationId: delete
      responses:
        '200':
          description: 'Return the config that was deleted'
  /api/workspace-types/{envTypeId}/config-vars/:
    get:
      summary: list config vars for env type config
      operationId: listConfigVars
      parameters:
        - name: envTypeId
          in: path
          required: true
          schema:
            $ref: '#/components/schemas/EnvTypeId'
      tags:
        - admins
        - SC-EnvTypeConfig
      responses:
        '200':
          description: 'Array of env type config variables'
  /api/step-templates:
    get:
      tags:
        - admins
        - StepTemplates
      summary: list step templates
      operationId: listStepTemplates
      responses:
        '200':
          description: 'Return list of step templates'
  /api/step-templates/latest:
    get:
      tags:
        - admins
        - StepTemplates
      summary: list latest step templates
      operationId: listLatestStepTemplates
      responses:
        '200':
          description: 'Return list of the latest version of each step template'
  /api/step-templates/{stepTemplateId}:
    get:
      tags:
        - admins
        - StepTemplates
      summary: get step template
      operationId: getStepTemplate
      parameters:
        - name: stepTemplateId
          in: path
          required: true
          schema:
            $ref: '#/components/schemas/StepTemplateId'
      responses:
        '200':
          description: 'Return list of all versions of the requested step template'
  /api/step-templates/{stepTemplateId}/latest:
    get:
      tags:
        - admins
        - StepTemplates
      summary: get latest step template
      operationId: getStepTemplateLatest
      parameters:
        - name: stepTemplateId
          in: path
          required: true
          schema:
            $ref: '#/components/schemas/StepTemplateId'
      responses:
        '200':
          description: 'Return the latest step template requested'
  /api/step-templates/{stepTemplateId}/v/{versionId}:
    get:
      tags:
        - admins
        - StepTemplates
      summary: get step template by id and version
      operationId: getStepTemplateByVersion
      parameters:
        - name: stepTemplateId
          in: path
          required: true
          schema:
            $ref: '#/components/schemas/StepTemplateId'
        - name: versionId
          in: path
          required: true
          schema:
            $ref: '#/components/schemas/VersionId'
      responses:
        '200':
          description: 'Return requested step template'
  /api/step-templates/{stepTemplateId}/v/{versionId}/validate:
    post:
      tags:
        - admins
        - StepTemplates
      summary: validate step template
      operationId: validateStepTemplate
      parameters:
        - name: stepTemplateId
          in: path
          required: true
          schema:
            $ref: '#/components/schemas/StepTemplateId'
        - name: versionId
          in: path
          required: true
          schema:
            $ref: '#/components/schemas/VersionId'
      requestBody:
        required: false
        description: 'Validation rules to check for'
        content:
          application/json:
            schema:
              $ref: '#/components/schemas/ValidateConfig'
      responses:
        '200':
          description: 'Return any validation errors for the requested step template and version'
        '404':
          description: 'Requested step template was not found'
  /api/workflows/{workflowId}/v/{versionId}/trigger:
    post:
      tags:
        - admins
        - Workflows
      summary: trigger a workflow to start
      operationId: triggerWorkflow
      parameters:
        - name: workflowId
          in: path
          required: true
          schema:
            $ref: '#/components/schemas/WorkflowId'
        - name: versionId
          in: path
          required: true
          schema:
            $ref: '#/components/schemas/VersionId'
      requestBody:
        required: true
        description: 'Metadata and input of workflow.'
        content:
          application/json:
            schema:
              $ref: '#/components/schemas/WorkflowTriggerRequest'
      responses:
        '200':
          description: 'Return executionArn and status of StepFunction'
  /api/workflows/{workflowId}/v/{versionId}/instances:
    get:
      tags:
        - admins
        - Workflows
      summary: get instances of the requested workflow
      operationId: getWorkflowInstances
      parameters:
        - name: workflowId
          in: path
          required: true
          schema:
            $ref: '#/components/schemas/WorkflowId'
        - name: versionId
          in: path
          required: true
          schema:
            $ref: '#/components/schemas/VersionId'
      responses:
        '200':
          description: 'Return array of instances of the requested workflow'
  /api/workflows/{workflowId}/v/{versionId}/instances/{workflowInstanceId}:
    get:
      tags:
        - admins
        - Workflows
      summary: get requested instance of the workflow
      operationId: getWorkflowInstance
      parameters:
        - name: workflowId
          in: path
          required: true
          schema:
            $ref: '#/components/schemas/WorkflowId'
        - name: versionId
          in: path
          required: true
          schema:
            $ref: '#/components/schemas/VersionId'
        - name: workflowInstanceId
          in: path
          required: true
          schema:
            $ref: '#/components/schemas/WorkflowInstanceId'
      responses:
        '200':
          description: 'Return requested instance of the workflow'
  /api/workflows/instances/{status}:
    post:
      tags:
        - admins
        - Workflows
      summary: List workflow instances, filtered by status and created time
      operationId: workflowInstanceStatuses
      parameters:
        - name: status
          in: path
          required: true
          schema:
            $ref: '#/components/schemas/WorkflowInstanceStatus'
      requestBody:
        required: true
        content:
          application/json:
            schema:
              $ref: '#/components/schemas/InstanceStatusTimePeriod'
      responses:
        '200':
          description: 'Return array of workflow instances filtered by status and created time'
  /api/workflows/{workflowId}/assignments:
    post:
      tags:
        - admins
        - Workflows
      summary: List the requested workflow's assignments
      operationId: workflowAssignments
      parameters:
        - name: workflowId
          in: path
          required: true
          schema:
            $ref: '#/components/schemas/WorkflowId'
      responses:
        '200':
          description: 'Return array of assignments for the requested workflow'
  /api/workflows/drafts:
    get:
      tags:
        - admins
        - Workflows
      summary: List all workflow drafts
      operationId: getWorkflowDrafts
      responses:
        '200':
          description: 'Return array of workflow drafts'
    post:
      tags:
        - admins
        - Workflows
      summary: Create a draft workflow
      operationId: createDraftWorkflow
      requestBody:
        required: true
        content:
          application/json:
            schema:
              $ref: '#/components/schemas/CreateDraftWorkflow'
      responses:
        '200':
          description: 'Return created draft workflow'
  /api/workflows/drafts/{workflowId}:
    put:
      tags:
        - admins
        - Workflows
      summary: Edit draft workflow
      operationId: editDraftWorkflow
      parameters:
        - name: workflowId
          in: path
          required: true
          schema:
            $ref: '#/components/schemas/WorkflowId'
      requestBody:
        required: true
        content:
          application/json:
            schema:
              $ref: '#/components/schemas/EditDraftWorkflow'
      responses:
        '200':
          description: 'Return edited draft workflow'
    delete:
      tags:
        - admins
        - Workflows
      summary: Delete draft workflow
      parameters:
        - name: workflowId
          in: path
          required: true
          schema:
            $ref: '#/components/schemas/WorkflowId'
      responses:
        '200':
          description: 'Return empty object'
  /api/workflows/drafts/publish:
    post:
      tags:
        - admins
        - Workflows
      summary: Publish draft workflow
      operationId: publishDraftWorkflow
      requestBody:
        required: true
        content:
          application/json:
            schema:
              $ref: '#/components/schemas/PublishDraftWorkflow'
      responses:
        '200':
          description: 'Return published draft workflow'

  /api/workflows:
    get:
      tags:
        - admins
        - Workflows
      summary: List all workflows
      operationId: getWorkflows
      responses:
        '200':
          description: 'Return array of workflows'
  /api/workflows/latest:
    get:
      tags:
        - admins
        - Workflows
      summary: List the latest version of each workflow
      operationId: getLatestWorkflows
      responses:
        '200':
          description: 'Return array of latest version of each workflow'
  /api/workflows/{workflowId}:
    get:
      tags:
        - admins
        - Workflows
      summary: Get requested workflow
      operationId: getWorkflowById
      parameters:
        - name: workflowId
          in: path
          required: true
          schema:
            $ref: '#/components/schemas/WorkflowId'
      responses:
        '200':
          description: 'Return requested workflow'
  /api/workflows/{workflowId}/latest:
    get:
      tags:
        - admins
        - Workflows
      summary: Get latest version of requested workflow
      operationId: getLatestWorkflowById
      parameters:
        - name: workflowId
          in: path
          required: true
          schema:
            $ref: '#/components/schemas/WorkflowId'
      responses:
        '200':
          description: 'Return latest version of requested workflow'
  /api/workflows/{workflowId}/v/{versionId}:
    get:
      tags:
        - admins
        - Workflows
      summary: Get requested workflow by version ID
      operationId: getWorkflowByVersionId
      parameters:
        - name: workflowId
          in: path
          required: true
          schema:
            $ref: '#/components/schemas/WorkflowId'
        - name: versionId
          in: path
          required: true
          schema:
            $ref: '#/components/schemas/VersionId'
      responses:
        '200':
          description: 'Return requested workflow'
  /api/workflows/{workflowId}/v:
    post:
      tags:
        - admins
        - Workflows
      summary: Create a workflow with given workflowId
      operationId: createWorkflow
      parameters:
        - name: workflowId
          in: path
          required: true
          schema:
            $ref: '#/components/schemas/WorkflowId'
      requestBody:
        required: true
        content:
          application/json:
            schema:
              $ref: '#/components/schemas/CreateWorkflow'
      responses:
        '200':
          description: 'Return created workflow'
  /api/workflow-templates/drafts:
    get:
      tags:
        - admins
        - WorkflowTemplates
      summary: Get draft workflow templates
      operationId: getDraftWorkflowTemplates
      responses:
        '200':
          description: 'Return array of draft workflow templates'
    post:
      tags:
        - admins
        - WorkflowTemplates
      summary: Created draft workflow template
      requestBody:
        required: true
        content:
          application/json:
            schema:
              $ref: '#/components/schemas/CreateDraftWorkflowTemplate'
      operationId: createDraftWorkflowTemplate
      responses:
        '200':
          description: 'Return created draft workflow template'
  /api/workflow-templates/drafts/{workflowTemplateId}:
    put:
      tags:
        - admins
        - WorkflowTemplates
      summary: Edit draft workflow template
      parameters:
        - name: workflowTemplateId
          in: path
          required: true
          schema:
            $ref: '#/components/schemas/WorkflowTemplateId'
      requestBody:
        required: true
        content:
          application/json:
            schema:
              $ref: '#/components/schemas/PublishDraftWorkflowTemplate'
      operationId: editDraftWorkflowTemplate
      responses:
        '200':
          description: 'Return edited draft workflow template'
    delete:
      tags:
        - admins
        - WorkflowTemplates
      summary: Delete draft workflow template
      parameters:
        - name: workflowTemplateId
          in: path
          required: true
          schema:
            $ref: '#/components/schemas/WorkflowTemplateId'
      operationId: deleteDraftWorkflowTemplate
      responses:
        '200':
          description: 'Return empty object'

  /api/workflow-templates/drafts/publish:
    post:
      tags:
        - admins
        - WorkflowTemplates
      summary: Publish draft workflow template
      requestBody:
        required: true
        content:
          application/json:
            schema:
              $ref: '#/components/schemas/PublishDraftWorkflowTemplate'
      operationId: publishDraftWorkflowTemplate
      responses:
        '200':
          description: 'Return created workflow template'
  /api/workflow-templates:
    get:
      tags:
        - admins
        - WorkflowTemplates
      summary: Get workflow templates
      operationId: getWorkflowTemplates
      responses:
        '200':
          description: 'Return array of workflow templates'
  /api/workflow-templates/latest:
    get:
      tags:
        - admins
        - WorkflowTemplates
      summary: Get latest workflow templates
      operationId: getLatestWorkflowTemplates
      responses:
        '200':
          description: 'Return array of latest workflow templates'
  /api/workflow-templates/{workflowTemplateId}:
    get:
      tags:
        - admins
        - WorkflowTemplates
      summary: Get all versions of requested workflow template
      parameters:
        - name: workflowTemplateId
          in: path
          required: true
          schema:
            $ref: '#/components/schemas/WorkflowTemplateId'
      operationId: getWorkflowTemplate
      responses:
        '200':
          description: 'Return array of all versions of requested workflow template'
  /api/workflow-templates/{workflowTemplateId}/latest:
    get:
      tags:
        - admins
        - WorkflowTemplates
      summary: Get latest version of requested workflow template
      parameters:
        - name: workflowTemplateId
          in: path
          required: true
          schema:
            $ref: '#/components/schemas/WorkflowTemplateId'
      operationId: getLatestWorkflowTemplateById
      responses:
        '200':
          description: 'Return latest version of requested workflow template'
  /api/workflow-templates/{workflowTemplateId}/v/{versionId}:
    get:
      tags:
        - admins
        - WorkflowTemplates
      summary: Get requested workflow template by id and versionId
      parameters:
        - name: workflowTemplateId
          in: path
          required: true
          schema:
            $ref: '#/components/schemas/WorkflowTemplateId'
        - name: versionId
          in: path
          required: true
          schema:
            $ref: '#/components/schemas/VersionId'
      operationId: getWorkflowTemplateByIdAndVersion
      responses:
        '200':
          description: 'Return requested workflow template'
  /api/workflow-templates/{workflowTemplateId}/v:
    post:
      tags:
        - admins
        - WorkflowTemplates
      summary: Created new workflow template
      parameters:
        - name: workflowTemplateId
          in: path
          required: true
          schema:
            $ref: '#/components/schemas/WorkflowTemplateId'
      requestBody:
        required: true
        content:
          application/json:
            schema:
              $ref: '#/components/schemas/CreateWorkflowTemplate'
      operationId: createWorkflowTemplate
      responses:
        '200':
          description: 'Return created workflow template'
  /api/key-pairs:
    get:
      tags:
        - KeyPairs
      summary: Get all key pairs
      operationId: getKeyPairs
      responses:
        '200':
          description: 'Return all key pairs user has access to, including public key but not private key'
    post:
      tags:
        - KeyPairs
      summary: Create a key pair
      requestBody:
        required: true
        content:
          application/json:
            schema:
              $ref: '#/components/schemas/CreateKeyPair'
      operationId: createKeyPair
      responses:
        '200':
          description: 'Return created key pair, including private key'
  /api/key-pairs/{keyPairId}:
    get:
      tags:
        - KeyPairs
      summary: Get all key pairs
      parameters:
        - name: keyPairId
          in: path
          required: true
          schema:
            $ref: '#/components/schemas/KeyPairId'
      operationId: getKeyPair
      responses:
        '200':
          description: 'Return requested keypair including public key but not private key'
    put:
      tags:
        - KeyPairs
      summary: Edit key pair
      parameters:
        - name: keyPairId
          in: path
          required: true
          schema:
            $ref: '#/components/schemas/KeyPairId'
      requestBody:
        required: true
        content:
          application/json:
            schema:
              $ref: '#/components/schemas/EditKeyPair'
      operationId: editKeyPair
      responses:
        '200':
          description: 'Return requested keypair including public key but not private key'
    delete:
      tags:
        - KeyPairs
      summary: Delete keypair
      parameters:
        - name: keyPairId
          in: path
          required: true
          schema:
            $ref: '#/components/schemas/KeyPairId'
      operationId: deleteKeyPair
      responses:
        '200':
          description: 'Return empty object'
  /api/key-pairs/{keyPairId}/deactivate:
    put:
      tags:
        - KeyPairs
      summary: Deactivate key pair
      parameters:
        - name: keyPairId
          in: path
          required: true
          schema:
            $ref: '#/components/schemas/KeyPairId'
      requestBody:
        required: true
        content:
          application/json:
            schema:
              $ref: '#/components/schemas/KeyPairRev'
      operationId: deactivateKeyPair
      responses:
        '200':
          description: 'Return deactivated keypair including public key but not private key'
  /api/key-pairs/{keyPairId}/activate:
    put:
      tags:
        - KeyPairs
      summary: Activate key pair
      parameters:
        - name: keyPairId
          in: path
          required: true
          schema:
            $ref: '#/components/schemas/KeyPairId'
      requestBody:
        required: true
        content:
          application/json:
            schema:
              $ref: '#/components/schemas/KeyPairRev'
      operationId: ActivateKeyPair
      responses:
        '200':
          description: 'Return activated keypair including public key but not private key'

  /api/workspaces/service-catalog:
    post:
      tags:
        - researchers
        - SC-EnvWorkspace
      summary: create environment using a configured SC product
      operationId: createSCEnv
      responses:
        '200':
          description: 'Return the workspace created'
      requestBody:
        required: true
        content:
          application/json:
            schema:
              $ref: '#/components/schemas/CreateSCWorkspace'
    get:
      tags:
        - researchers
        - SC-EnvWorkspace
      summary: list SC Workspaces
      operationId: listScWorkspaces
      responses:
        '200':
          description: 'Return list of Service Catalog workspaces'
  /api/workspaces/service-catalog/{workspaceId}:
    get:
      summary: get SC workspace
      operationId: getSCWorkspace
      parameters:
        - name: workspaceId
          in: path
          required: true
          schema:
            $ref: '#/components/schemas/WorkspaceId'
      responses:
        '200':
          description: 'Return the service catalog workspace requested'
      tags:
        - researchers
        - SC-EnvWorkspace
    delete:
      summary: delete(terminate) SC workspace
      operationId: deleteSCWorkspace
      parameters:
        - name: workspaceId
          in: path
          required: true
          schema:
            $ref: '#/components/schemas/WorkspaceId'
      responses:
        '200':
          description: 'Return empty object'
      tags:
        - researchers
        - SC-EnvWorkspace
  /api/workspaces/service-catalog/{workspaceId}/stop:
    put:
      tags:
        - researchers
        - SC-EnvWorkspace
      parameters:
        - name: workspaceId
          in: path
          required: true
          schema:
            $ref: '#/components/schemas/WorkspaceId'
      summary: Stop a SC workspace
      operationId: stopScWs
      responses:
        '200':
          description: 'Return the workspace stopped'
  /api/workspaces/service-catalog/{workspaceId}/start:
    put:
      tags:
        - researchers
        - SC-EnvWorkspace
      parameters:
        - name: workspaceId
          in: path
          required: true
          schema:
            $ref: '#/components/schemas/WorkspaceId'
      summary: start SC workspace
      operationId: startScWs
      responses:
        '200':
          description: 'Return the workspace started'
  /api/workspaces/service-catalog/{workspaceId}/connections:
    get:
      tags:
        - researchers
        - SC-EnvWorkspace
      parameters:
        - name: workspaceId
          in: path
          required: true
          schema:
            $ref: '#/components/schemas/WorkspaceId'
      summary: list connections of a SC workspace
      operationId: listConnections
      responses:
        '200':
          description: 'Array of connections of the workspace'
  /api/workspaces/service-catalog/{workspaceId}/connections/{connectionId}/url:
    post:
      tags:
        - researchers
        - SC-EnvWorkspace
      parameters:
        - name: workspaceId
          in: path
          required: true
          schema:
            $ref: '#/components/schemas/WorkspaceId'
        - name: connectionId
          in: path
          required: true
          schema:
            $ref: '#/components/schemas/ConnectionId'
      summary: Create connection URL
      operationId: createConnectionURL
      responses:
        '200':
          description: 'Return connection information with URL'
  /api/workspaces/service-catalog/{workspaceId}/connections/{connectionId}/windows-rdp-info:
    get:
      tags:
        - researchers
        - SC-EnvWorkspace
      parameters:
        - name: workspaceId
          in: path
          required: true
          schema:
            $ref: '#/components/schemas/WorkspaceId'
        - name: connectionId
          in: path
          required: true
          schema:
            $ref: '#/components/schemas/ConnectionId'
      summary: get Windows password data for rdp
      operationId: getRdpInfo
      responses:
        '200':
          description: 'Return windows rdp info'
  /api/workspaces/service-catalog/{workspaceId}/connections/{connectionId}/send-ssh-public-key:
    post:
      tags:
        - researchers
        - SC-EnvWorkspace
      parameters:
        - name: workspaceId
          in: path
          required: true
          schema:
            $ref: '#/components/schemas/WorkspaceId'
        - name: connectionId
          in: path
          required: true
          schema:
            $ref: '#/components/schemas/ConnectionId'
      summary: Send SSH public key
      operationId: sendPublicKey
      requestBody:
        required: true
        content:
          application/json:
            schema:
              type: object
              required: [keyPairId]
              properties:
                keyPairId:
                  type: string
                  description: uuid of the SSH key
      responses:
        '200':
          description: 'Array of network interfaces'
  /api/studies:
    get:
      tags:
        - researchers
        - Studies
      summary: list studies
      operationId: listStudies
      parameters:
        - in: query
          name: category
          required: true
          schema:
            $ref: '#/components/schemas/StudyCategory'
      responses:
        '200':
          description: 'Return array of studies'
    post:
      tags:
        - researchers
        - Studies
      summary: create study
      operationId: createStudy
      requestBody:
        required: true
        content:
          application/json:
            schema:
              $ref: '#/components/schemas/CreateStudy'
      responses:
        '200':
          description: 'Return the study created'
  /api/studies/{studyId}:
    parameters:
      - name: studyId
        in: path
        required: true
        schema:
          $ref: '#/components/schemas/StudyId'
    get:
      tags:
        - researchers
        - Studies
      summary: get study
      operationId: getStudy
      responses:
        '200':
          description: 'Return the study'
    put:
      tags:
        - researchers
        - Studies
      summary: update study
      operationId: updateStudy
      requestBody:
        required: true
        content:
          application/json:
            schema:
              $ref: '#/components/schemas/UpdateStudy'
      responses:
        '200':
          description: ''
  /api/studies/{studyId}/permissions:
    parameters:
      - name: studyId
        in: path
        required: true
        schema:
          $ref: '#/components/schemas/StudyId'
    get:
      tags:
        - researchers
        - Studies
      summary: get study permissions
      operationId: getStudyPermissions
      responses:
        '200':
          description: 'Return study permissions'
    put:
      tags:
        - researchers
        - Studies
      summary: update study permissions
      operationId: updateStudyPermissions
      requestBody:
        required: true
        content:
          application/json:
            schema:
              $ref: '#/components/schemas/UpdateStudyPermission'
      responses:
        '200':
          description: 'Return updated study permissions'
  /api/studies/{studyId}/files:
    get:
      tags:
        - researchers
        - Studies
      summary: list study files
      operationId: listStudyFiles
      parameters:
        - name: studyId
          in: path
          required: true
          schema:
            $ref: '#/components/schemas/StudyId'
      responses:
        '200':
          description: 'Return study files'
  /api/studies/{studyId}/upload-requests:
    get:
      tags:
        - researchers
        - Studies
      summary: create presigned upload requests
      operationId: createPresignedUploadRequests
      parameters:
        - name: studyId
          in: path
          required: true
          schema:
            $ref: '#/components/schemas/StudyId'
        - in: query
          name: filenames
          schema:
            type: string
            description: 'Comma separated filenames to upload'
      responses:
        '200':
          description: 'Return presigned url for file upload'
  /api/budgets/aws-account/{awsAccountUUID}:
    parameters:
      - name: awsAccountUUID
        in: path
        required: true
        schema:
          $ref: '#/components/schemas/AwsAccountUUID'
    get:
      tags:
        - admins
        - Budgets
      summary: get budget
      operationId: getBudget
      responses:
        '200':
          description: 'Return budget of the AWS account'
  /api/budgets/aws-account:
    put:
      tags:
        - admins
        - Budgets
      summary: create budget
      operationId: createBudget
      requestBody:
        required: true
        content:
          application/json:
            schema:
              $ref: '#/components/schemas/CreateBudget'
      responses:
        '200':
          description: 'Return success create message'
    post:
      tags:
        - admins
        - Budgets
      summary: update budget
      operationId: updateBudget
      requestBody:
        required: true
        content:
          application/json:
            schema:
              $ref: '#/components/schemas/CreateBudget'
      responses:
        '200':
          description: 'Return success update message'
components:
  securitySchemes:
    bearerAuth:
      type: http
      scheme: bearer
      bearerFormat: JWT
  schemas:
    RoleArn:
      type: string
      pattern: '^arn:aws:iam::.*$'
      example: 'arn:aws:iam::000000000000:role/role-arn'
    VpcId:
      type: string
      pattern: '^vpc-[a-f0-9]{8,17}$'
      example: 'vpc-00000000000000000'
    SubnetId:
      type: string
      pattern: '^subnet-[a-f0-9]{8,17}$'
      example: 'subnet-00000000000000000'
    EncryptionKeyArn:
      type: string
      pattern: '^arn:aws:kms:.*$'
      example: 'arn:aws:kms:us-west-2:000000000000:key/1234a5b6-c7d8-11ea-b397-791ba40a5d32'
    AwsAccountId:
      type: string
      example: '123456789101'
      pattern: ^[0-9]{12}$
    TemplateId:
      type: string
      example: 'sagemaker.cfn.yml'
    ProjectId:
      type: string
      minLength: 1
      maxLength: 100
      pattern: "^[A-Za-z0-9-_]+$"
      example: 'ServiceWorkbenchProject'
    IndexId:
      type: string
      minLength: 1
      maxLength: 100
      pattern: "^[A-Za-z0-9-_]+$"
      example: 'ServiceWorkbenchIndex'
    AwsAccountUUID:
      type: string
      example: '1234a5b6-c7d8-11ea-b397-791ba40a5d32'
      minLength: 1
      maxLength: 100
      pattern: '^[A-Za-z0-9-_ ]+$'
    StepTemplateId:
      type: string
      minLength: 1
      maxLength: 100
      pattern: "^[A-Za-z0-9-_]+$"
      example: 'create-network-interface'
    VersionId:
      type: number
      example: 2
    ValidateConfig:
      type: object
      example: { "fieldA": "A string value", "fieldB": 1}
    WorkflowTriggerRequest:
      type: object
      properties:
        meta:
          type: object
        input:
          type: object
    WorkflowId:
      type: string
      minLength: 1
      maxLength: 100
      pattern: "^[A-Za-z0-9-_]+$"
      example: 'wf-create-environment'
    KeyPairId:
      type: string
      minLength: 1
      maxLength: 100
      pattern: "^[A-Za-z0-9-_]+$"
      example: 'bdf175e3-2966-456b-bd6a-a6125fa33b8c'
    KeyPairRev:
      type: object
      example: { "rev": 0}
    WorkflowInstanceId:
      type: string
      minLength: 1
      maxLength: 100
      pattern: "^[A-Za-z0-9-_]+$"
      example: '9FEAamTBlj464aqCDKql5'
    InstanceStatusTimePeriod:
      type: object
      properties:
        startTime:
          type: string
        endTime:
          type: string
      example: {startTime: '2020-10-05T14:48:00.000Z', endTime: '2020-11-05T14:48:00.000Z'}
    WorkflowTemplateId:
      type: string
      minLength: 1
      maxLength: 100
      pattern: "^[A-Za-z0-9-_]+$"
      example: 'wt-empty'
    CreateWorkflow:
      type: object
      properties:
        workflowTemplateId:
          $ref: '#/components/schemas/WorkflowTemplateId'
        selectedSteps:
          $ref: '#/components/schemas/SelectedStep'
        desc:
          type: string
        workflowTemplateVer:
          type: number
        v:
          type: number
        id:
          type: string
          minLength: 1
          maxLength: 100
          pattern: "^[A-Za-z0-9-_]+$"
        title:
          type: string
      example: {
        "workflowTemplateId": "wt-empty",
        "selectedSteps": [ ],
        "desc": "Start a Service Catalog SageMaker Jupyter Notebook.\n",
        "workflowTemplateVer": 1,
        "v": 1,
        "title": "Start a Service Catalog SageMaker Notebook",
        "id": "foo-5-workflow",
      }
    CreateDraftWorkflow:
      type: object
      properties:
        selectedSteps:
          $ref: '#/components/schemas/SelectedSteps'
        desc:
          type: string
        workflowTemplateVer:
          type: number
        v:
          type: number
        title:
          type: string
        templateId:
          type: string
          minLength: 1
          maxLength: 100
          pattern: "^[A-Za-z0-9-_]+$"
        workflowId:
          type: string
          minLength: 1
          maxLength: 100
          pattern: "^[A-Za-z0-9-_]+$"
      example: {
        "workflowId": "foo-1-draft-workflow",
        "selectedSteps": [ ],
        "desc": "Start a Service Catalog SageMaker Jupyter Notebook.\n",
        "workflowTemplateVer": 1,
        "v": 1,
        "title": "Start a Service Catalog SageMaker Notebook",
        "templateId": "wt-empty",
      }
    EditDraftWorkflow:
      type: object
      properties:
        rev:
          type: number
        workflowId:
          type: string
        templateId:
          type: string
        id:
          type: string
        workflow:
          type: object
      example: {
        "rev": 6,
        "workflowId": "wf-foo-1-draft-workflow",
        "templateId": "wt-empty",
        "updatedBy": "u-uodoD9RlS9IAOfwpFyqwQ",
        "id": "u-uodoD9RlS9IAOfwpFyqwQ_wf-foo-1-draft-workflow_0",
        "workflow": {
          "id": "wf-foo-1-draft-workflow",
          "selectedSteps": [ ],
          "desc": "An empty workflow so that you have full control of the workflow.\n",
          "workflowTemplateVer": 1,
          "v": 1,
          "title": "Empty Workflow",
          "workflowTemplateId": "wt-empty",
          "updatedAt": "2021-01-28T22:04:16.341Z"
        },
      }
    PublishDraftWorkflow:
      type: object
      properties:
        rev:
          type: number
        workflow:
          type: object
        workflowId:
          type: string
        templateVer:
          type: number
        templateId:
          type: string
        workflowVer:
          type: number
        updatedBy:
          type: string
        id:
          type: string
        createdBy:
          type: string
      example: {
        "rev": 0,
        "workflow": {
          "rev": 0,
          "updatedBy": "u-uodoD9RlS9IAOfwpFyqwQ",
          "selectedSteps": [ ],
          "builtin": false,
          "title": "Empty Workflow",
          "createdAt": "2021-01-28T22:31:03.542Z",
          "workflowTemplateId": "wt-empty",
          "createdBy": "u-uodoD9RlS9IAOfwpFyqwQ",
          "v": 1,
          "id": "wf-foo-5-draft-workflow",
          "workflowTemplateVer": 1,
          "desc": "An empty workflow so that you have full control of the workflow.\n",
          "updatedAt": "2021-01-28T22:31:03.542Z"
        },
        "workflowId": "wf-foo-5-draft-workflow",
        "templateVer": 1,
        "templateId": "wt-empty",
        "workflowVer": 0,
        "updatedBy": "u-uodoD9RlS9IAOfwpFyqwQ",
        "id": "u-uodoD9RlS9IAOfwpFyqwQ_wf-foo-5-draft-workflow_0",
        "createdBy": "u-uodoD9RlS9IAOfwpFyqwQ"
      }
    CreateWorkflowTemplate:
      type: object
      properties:
        desc:
          type: string
        id:
          type: string
        v:
          type: number
        selectedSteps:
          $ref: '#/components/schemas/SelectedSteps'
        title:
          type: string
        propsOverrideOption:
          type: object
      example: {
        "desc": "Start a Service Catalog SageMaker Jupyter Notebook.\n",
        "id": "foo-1-workflow",
        "v": 1,
        "selectedSteps": [ ],
        "title": "Start a Service Catalog SageMaker Notebook",
        "propsOverrideOption": { }
      }
    CreateDraftWorkflowTemplate:
      type: object
      properties:
        desc:
          type: string
        templateId:
          type: string
        title:
          type: string
      example: {
        "desc": "An empty workflow so that you have full control of the workflow.\n",
        "templateId": "wt-draft-foo5",
        "title": "Empty Workflow"
      }
    PublishDraftWorkflowTemplate:
      type: object
      properties:
        id:
          type: string
        template:
          type: object
        templateId:
          type: string
      example: {
        "id": "u-uodoD9RlS9IAOfwpFyqwQ_wt-draft-foo-7_0",
        "template": {
          "id": "wt-draft-foo-7",
          "propsOverrideOption": { },
          "selectedSteps": [ ],
          "title": "Untitled",
          "v": 1
        },
        "templateId": "wt-draft-foo7"
      }
    SelectedStep:
      type: object
      properties:
        stepTemplateId:
          type: string
        configs:
          type: object
        stepTemplateVer:
          type: number
        skippable:
          type: boolean
        id:
          type: string
        title:
          type: string
        desc:
          type: string
      example: {
        "stepTemplateId": "st-start-sagemaker-environment-sc",
        "configs": { },
        "stepTemplateVer": 1,
        "skippable": true,
        "id": "wf-step_1_1517380435823_28",
        "title": "Start SageMaker Environment",
        "desc": "Start a SageMaker Jupyter Notebook.\n"
      }
    SelectedSteps:
      type: array
      items:
        $ref: '#/components/schemas/SelectedStep'
      example: [
        {
          "stepTemplateId": "st-start-sagemaker-environment-sc",
          "configs": { },
          "stepTemplateVer": 1,
          "skippable": true,
          "id": "wf-step_1_1517380435823_28",
          "title": "Start SageMaker Environment",
          "desc": "Start a SageMaker Jupyter Notebook.\n"
        }
      ]
    CreateKeyPair:
      type: object
      properties:
        name:
          type: string
        desc:
          type: string
      example: {"name": "foo2-key", "desc": "Example key being created"}
    EditKeyPair:
      type: object
      properties:
        rev:
          type: number
        name:
          type: string
        desc:
          type: string
      example: { "rev": 0, "name": "foo2-key", "desc": "Example key being created" }
    WorkflowInstanceStatus:
      type: string
      enum:
        - not_started
        - in_progress
        - done
      example: 'done'
    WorkspaceId:
      type: string
      example: '1234a5b6-c7d8-11ea-b397-791ba40a5d32'
      minLength: 1
      maxLength: 100
      pattern: '^[A-Za-z0-9-_ ]+$'
    StudyId:
      type: string
      example: 'test_study_id'
      minLength: 1
      maxLength: 100
      pattern: '^[A-Za-z0-9-_ ]+$'
    StudyCategory:
      type: string
      enum:
        - My Studies
        - Organization
        - Open Data
      example: 'Organization'
    UserId:
      type: string
      example: 'u-C-l14OuIfNk7vL7AqmjvC'
      description: id used to uniquely identify a user
    ConnectionId:
      type: string
      example: 'id-0'
    AwsPartition:
      type: string
      enum:
        - aws
        - aws-cn
        - aws-us-gov
      example: 'aws'
    AwsRegion:
      type: string
      example: 'us-east-1'
      enum:
        - us-west-1
        - us-west-2
        - us-east-1
        - us-east-2
        - af-south-1
        - ap-east-1
        - ap-south-1
        - ap-northeast-1
        - ap-northeast-2
        - ap-northeast-3
        - ap-southeast-1
        - ap-southeast-2
        - ca-central-1
        - cn-north-1
        - cn-northwest-1
        - eu-central-1
        - eu-north-1
        - eu-south-1
        - eu-west-1
        - eu-west-2
        - eu-west-3
        - me-south-1
        - sa-east-1
        - us-gov-east-1
        - us-gov-west-1
    CreateUsersRequest:
      type: array
      items:
        $ref: '#/components/schemas/CreateUserRequest'
    LogInRequest:
      type: object
      properties:
        username:
          type: string
          minLength: 3
          maxLength: 300
          pattern: '^[A-Za-z0-9-_.]+$|^[a-zA-Z0-9.!#$%&’*+/=?^_`{|}~-]+@[a-zA-Z0-9-]+(?:\.[a-zA-Z0-9-]+)*$'
          example: 'testuser'
        password:
          type: string
          example: 'randompassword'
        authenticationProviderId:
          type: string
          example: 'internal'
    CreateUserRequest:
      required:
        - username
      type: object
      properties:
        username:
          type: string
          minLength: 3
          maxLength: 300
          pattern: '^[A-Za-z0-9-_.]+$|^[a-zA-Z0-9.!#$%&’*+/=?^_`{|}~-]+@[a-zA-Z0-9-]+(?:\.[a-zA-Z0-9-]+)*$'
          example: 'testuser'
        usernameInIdp:
          type: string
          minLength: 3
          maxLength: 300
          pattern: '^[A-Za-z0-9-_.]+$|^[a-zA-Z0-9.!#$%&’*+/=?^_`{|}~-]+@[a-zA-Z0-9-]+(?:\.[a-zA-Z0-9-]+)*$'
          example: 'testidpuser'
        password:
          type: string
          example: 'randompassword'
        authenticationProviderId:
          type: string
          example: 'https://cognito-idp.us-west-2.amazonaws.com/us-west-2_123456789'
        identityProviderName:
          type: string
          example: 'AWS-SSO'
        email:
          type: string
          pattern: '^[a-zA-Z0-9.!#$%&’*+/=?^_`{|}~-]+@[a-zA-Z0-9-]+(?:\.[a-zA-Z0-9-]+)*$'
          example: 'nobody@example.com'
        firstName:
          type: string
          minLength: 1
          maxLength: 500
          pattern: '^[A-Za-z0-9 .-]+$'
          example: 'Test'
        lastName:
          type: string
          minLength: 1
          maxLength: 500
          pattern: '^[A-Za-z0-9 .-]+$'
          example: 'User'
        userType:
          type: string
          enum:
            - root
          example: 'root'
        isSamlAuthenticatedUser:
          type: boolean
          example: true
        isAdmin:
          type: boolean
          example: true
        status:
          type: string
          enum:
            - active
            - inactive
            - pending
          example: 'active'
        rev:
          type: number
          example: 0
        userRole:
          type: string
          example: 'researcher'
        projectId:
          type: string
          example: 'TestProject'
        isExternalUser:
          type: boolean
          example: true
        encryptedCreds:
          type: string
          example: 'EncryptedCreds123'
        applyReason:
          type: string
          example: 'Research'
    UpdateUserRequest:
      required:
        - uid
        - rev
      type: object
      properties:
        uid:
          $ref: '#/components/schemas/UserId'
        email:
          type: string
          pattern: '^[a-zA-Z0-9.!#$%&’*+/=?^_`{|}~-]+@[a-zA-Z0-9-]+(?:\.[a-zA-Z0-9-]+)*$'
          example: 'nobody@example.com'
          description: 'Email address of the user'
        firstName:
          type: string
          minLength: 1
          maxLength: 500
          pattern: '^[A-Za-z0-9 .-]+$'
          example: 'Test'
          description: 'First name of the user'
        lastName:
          type: string
          minLength: 1
          maxLength: 500
          pattern: '^[A-Za-z0-9 .-]+$'
          example: 'User'
          description: 'Last name of the user'
        userType:
          type: string
          enum:
            - root
          example: 'root'
          description: 'Specify if user is root'
        isSamlAuthenticatedUser:
          type: boolean
          example: true
          description: 'If using Cognito, is the user authenticated using SAML'
        isAdmin:
          type: boolean
          example: true
          description: 'True if user is admin'
        status:
          type: string
          enum:
            - active
            - inactive
            - pending
          example: 'active'
          description: 'Status of the user. Only active users are allowed access'
        rev:
          type: number
          example: 1
          description: 'Revision specifying the updates the record has gone through'
    UpdateUserPasswordRequest:
      required:
        - password
      type: object
      properties:
        password:
          type: string
          example: 'TeStPa$$word6235'
          description: 'Password of the user which should be a string of atleast 4 characters'
    UpdateCurrentUserInfo:
      type: object
      additionalProperties: false
      properties:
        uid:
          $ref: '#/components/schemas/UserId'
        email:
          type: string
          pattern: '^[a-zA-Z0-9.!#$%&’*+/=?^_`{|}~-]+@[a-zA-Z0-9-]+(?:\.[a-zA-Z0-9-]+)*$'
          example: 'nobody@example.com'
          description: 'Email address of the user'
        firstName:
          type: string
          maxLength: 500
          pattern: '^[A-Za-z0-9 .-]+$'
          example: 'Test'
          description: 'First name of the user'
        lastName:
          type: string
          maxLength: 500
          pattern: '^[A-Za-z0-9 .-]+$'
          example: 'Test'
          description: 'First name of the user'
        userType:
          type: string
          enum:
            - root
          example: 'root'
          description: 'Specify if user is root'
        isSamlAuthenticatedUser:
          type: boolean
          example: true
          description: 'If using Cognito, is the user authenticated using SAML'
        isAdmin:
          type: boolean
          example: true
          description: 'True if user is admin'
        status:
          type: string
          enum:
            - active
            - inactive
            - pending
          example: 'active'
          description: 'Status of the user. Only active users are allowed access'
        rev:
          type: number
          example: 1
          description: 'Revision specifying the updates the record has gone through'
        userRole:
          type: string
          example: 'researcher'
        projectId:
          type: array
          items:
            type: string
          example: ['project1','project2']
        isExternalUser:
          type: boolean
          example: true
        encryptedCreds:
          type: string
          example: 'some-encrypted-creds'
        applyReason:
          type: string
          example: 'apply for project xyz'
      required:
        - uid
        - rev
    CfnInfo:
      required:
        - vpcId
        - subnetId
        - crossAccountExecutionRoleArn
        - crossAccountEnvMgmtRoleArn
        - stackId
        - encryptionKeyArn
      type: object
      properties:
        vpcId:
          $ref: '#/components/schemas/VpcId'
        subnetId:
          $ref: '#/components/schemas/SubnetId'
        crossAccountExecutionRoleArn:
          $ref: '#/components/schemas/RoleArn'
        crossAccountEnvMgmtRoleArn:
          $ref: '#/components/schemas/RoleArn'
        stackId:
          type: string
        encryptionKeyArn:
          $ref: '#/components/schemas/EncryptionKeyArn'
    CreateProjectRequest:
      required:
        - id
        - indexId
      type: object
      properties:
        id:
          $ref: '#/components/schemas/ProjectId'
        indexId:
          type: string
          minLength: 1
          example: 'TestIndex'
        projectAdmins:
          type: array
          items:
            type: string
          default: []
          example: ['user1','user2']
        description:
          type: string
          example: 'Test Project'
    UpdateProjectRequest:
      required:
        - id
        - rev
        - indexId
      type: object
      properties:
        id:
          $ref: '#/components/schemas/ProjectId'
        indexId:
          type: string
          example: 'TestIndex'
        description:
          type: string
          maxLength: 3000
          example: 'Test Project'
        projectAdmins:
          type: array
          items:
            type: string
          default: []
          example: ['user1','user2']
        rev:
          type: number
          example: 0
    CreateIndexRequest:
      required:
        - id
        - awsAccountId
      type: object
      properties:
        id:
          $ref: '#/components/schemas/IndexId'
        awsAccountId:
          type: string
          minLength: 1
          example: '11111111-5541-11eb-8eed-65cc7fae9077'
        description:
          type: string
          example: 'Test Index'
    UpdateIndexRequest:
      required:
        - id
        - rev
      type: object
      properties:
        id:
          $ref: '#/components/schemas/IndexId'
        awsAccountId:
          type: string
          minLength: 1
          example: '11111111-5541-11eb-8eed-65cc7fae9077'
        description:
          type: string
          example: 'Test Index'
        rev:
          type: number
          example: 0
    CreateAwsAccountRequest:
      required:
        - name
        - description
        - accountId
        - roleArn
        - xAccEnvMgmtRoleArn
        - externalId
        - vpcId
        - subnetId
        - encryptionKeyArn
      type: object
      properties:
        name:
          type: string
          minLength: 1
          maxLength: 100
          example: 'TestAccount'
        description:
          type: string
          maxLength: 2048
          example: 'Test Account Description'
        accountId:
          $ref: '#/components/schemas/AwsAccountId'
        roleArn:
          type: string
          minLength: 10
          example: 'arn:aws:iam::000000000000:role/role-arn'
        xAccEnvMgmtRoleArn:
          type: string
          minLength: 10
          example: 'arn:aws:iam::000000000000:role/role-arn'
        externalId:
          type: string
          minLength: 1
          example: 'ExternalId'
        vpcId:
          $ref: '#/components/schemas/VpcId'
        subnetId:
          $ref: '#/components/schemas/SubnetId'
        encryptionKeyArn:
          $ref: '#/components/schemas/EncryptionKeyArn'
    ProvisionAccountRequest:
      required:
        - accountName
        - accountEmail
        - masterRoleArn
        - externalId
        - description
      type: object
      properties:
        accountName:
          type: string
          example: 'TestAccount'
        accountEmail:
          type: string
          example: 'test-account-email@testing-domain.com'
        masterRoleArn:
          type: string
          example: 'arn:aws:iam::000000000000:role/master-role-arn'
        externalId:
          type: string
          example: 'ExternalId'
        description:
          type: string
          example: 'My test account'
    UpdateAccountRequest:
      required:
        - id
        - stackId
        - cfnInfo
        - status
        - name
      type: object
      properties:
        id:
          type: string
          minLength: 1
          maxLength: 100
          pattern: '^[A-Za-z0-9-_]+$'
          example: '000000000000'
        stackId:
          type: string
          minLength: 1
          maxLength: 255
          example: 'arn:aws:cloudformation:us-west-2:000000000000:stack/initial-stack-0000000000000/00000000-0000-0000-0000-000000000000'
        cfnInfo:
          $ref: '#/components/schemas/CfnInfo'
        status:
          type: string
          example: 'COMPLETED'
        name:
          type: string
          example: 'TestAccount'
    CreateDataSourceAccount:
      required:
        - id
        - mainRegion
        - name
      type: object
      properties:
        name:
          maxLength: 300
          minLength: 1
          type: string
          example: 'test data source account name'
        description:
          maxLength: 2048
          type: string
          example: 'this is a data source account for testing'
        contactInfo:
          maxLength: 2048
          type: string
          example: 'nobody@example.com'
        id:
          $ref: '#/components/schemas/AwsAccountId'
        mainRegion:
          $ref: '#/components/schemas/AwsRegion'
    UpdateDataSourceAccount:
      type: object
      required:
        - id
        - rev
      properties:
        id:
          $ref: '#/components/schemas/AwsAccountId'
        rev:
          type: number
          example: 1
        name:
          maxLength: 300
          minLength: 1
          type: string
          example: 'test data source account name'
        description:
          maxLength: 2048
          type: string
          example: 'this is a data source account for testing'
        contactInfo:
          maxLength: 2048
          type: string
          example: 'nobody@example.com'
    RegisterDataSourceBucket:
      type: object
      additionalProperties: false
      properties:
        accountId:
          $ref: '#/components/schemas/AwsAccountId'
        name:
          type: string
          minLength: 3
          maxLength: 255
          example: 'test bucket name'
        region:
          $ref: '#/components/schemas/AwsRegion'
        awsPartition:
          $ref: '#/components/schemas/AwsPartition'
        kmsArn:
          type: string
          example: 'arn:aws:kms:us-east-1:123456789101:key/2e3c97b6-8bb3-4cf8-bc77-d56ebf847d23'
          maxLength: 90
        access:
          type: string
          example: 'roles'
          enum:
            - roles
            - accessPoint
            - bucketPolicy
        sse:
          type: string
          example: 'kms'
          enum:
            - kms
            - s3
            - none
      required:
        - accountId
        - name
        - region
        - awsPartition
        - access
        - sse
    DataSourceReachability:
      type: object
      required:
        - id
      properties:
        id:
          type: string
          description: Use * for bulk reach data source account, or dsAccountId, studyId with type
          example: 'test_study_id'
        type:
          type: string
          enum:
            - dsAccount
            - study
          description: id must NOT be * when type is specified
          example: 'study'
        status:
          type: string
          description: id must be * when status is specified
    RegisterStudy:
      type: object
      additionalProperties: false
      properties:
        id:
          type: string
          minLength: 1
          maxLength: 100
          pattern: '^[A-Za-z0-9-_ ]+$'
          example: 'org-study-byob-test-3'
        name:
          type: string
          maxLength: 2048
          example: 'Org Study test 3'
        category:
          $ref: '#/components/schemas/StudyCategory'
        description:
          type: string
          maxLength: 8192
          example: 'This is a test study'
        projectId:
          type: string
          minLength: 1
          maxLength: 100
          pattern: '^[A-Za-z0-9-_]+$'
          example: 'test-project-id'
        folder:
          type: string
          minLength: 1
          maxLength: 1000
          example: 'study-folder-test-3'
        kmsArn:
          type: string
          maxLength: 90
        kmsScope:
          enum:
            - bucket
            - study
            - none
          example: bucket
        adminUsers:
          type: array
          items:
            type: string
          example: 'u-C-l14OuIfNk7vL7AqmjvC'
        accessType:
          type: string
          enum:
            - readonly
            - readwrite
          example: 'readwrite'
      required:
        - id
        - category
        - folder
        - accessType
        - adminUsers
    EnvTypeId:
      type: string
      example: 'prod-hpr4lsrmztito-pa-vg2oae2qdhmfq'
      maxLength: 100
      minLength: 2
      pattern: '^[a-zA-Z0-9_\\-]*'
    CreateEnvType:
      type: object
      additionalProperties: false
      properties:
        id:
          $ref: '#/components/schemas/EnvTypeId'
        name:
          type: string
          maxLength: 16383
          minLength: 2
          pattern: '^[a-zA-Z0-9_\\-]*'
          example: 'EC2 Windows-v6'
        desc:
          type: string
          maxLength: 8191
          example: 'An EC2 Windows instance with RDP access'
        status:
          type: string
          enum:
            - not-approved
            - approved
          example: 'not-approved'
        product:
          type: object
          additionalProperties: false
          properties:
            productId:
              type: string
              maxLength: 100
              pattern: '^[a-zA-Z0-9_\\-]*'
              example: 'prod-w7buwy2wj3blo'
          required:
            - productId
        provisioningArtifact:
          type: object
          additionalProperties: false
          properties:
            id:
              type: string
              maxLength: 100
              pattern: '^[a-zA-Z0-9_\\-]*'
              example: 'pa-k5flbawwg5b6q'
          required:
            - id
      required:
        - id
        - name
        - product
        - provisioningArtifact
    UpdateEnvType:
      type: object
      additionalProperties: false
      properties:
        id:
          $ref: '#/components/schemas/EnvTypeId'
        rev:
          type: number
          example: 1
        name:
          type: string
          maxLength: 16383
          minLength: 2
          pattern: '^[a-zA-Z0-9_\\-]*'
          example: 'EC2 Windows-v6'
        desc:
          type: string
          maxLength: 8191
          example: 'An EC2 Windows instance with RDP access'
        status:
          type: string
          enum:
            - not-approved
            - approved
          example: 'approved'
      required:
        - id
        - rev
    EnvTypeConfig:
      type: object
      additionalProperties: false
      properties:
        id:
          type: string
          maxLength: 128
          minLength: 2
          pattern: '^[A-Za-z0-9-_]+$'
          example: 'small'
        name:
          type: string
          maxLength: 128
          minLength: 2
          pattern: '^[A-Za-z0-9-_ ]+$'
          example: 'small'
        desc:
          type: string
          maxLength: 8191
          example: 'A small research workspace meant for prototyping and proving out scripts before scaling up to a larger. It costs the least amount per hour.'
        estimatedCostInfo:
          type: string
          maxLength: 1024
        allowRoleIds:
          type: array
          example: ['admin','researcher']
          items:
            type: string
            maxLength: 100
            pattern: '^[A-Za-z0-9-_ ]+$'
        denyRoleIds:
          type: array
          example: ['guest']
          items:
            type: string
            maxLength: 100
            pattern: '^[A-Za-z0-9-_ ]+$'
        params:
          type: array
          example: [
          {
            "key":"InstanceType",
            "value":"ml.t3.xlarge"
          },
          {
            "key": "EncryptionKeyArn",
            "value": "${encryptionKeyArn}"
          },
          {
            "key": "IamPolicyDocument",
            "value": "${iamPolicyDocument}"
          },
          {
            "key": "VPC",
            "value": "${vpcId}"
          },
          {
            "key": "EnvironmentInstanceFiles",
            "value": "${environmentInstanceFiles}"
          },
          {
            "key": "Subnet",
            "value": "${subnetId}"
          },
          {
            "key": "S3Mounts",
            "value": "${s3Mounts}"
          },
          {
            "key": "Namespace",
            "value": "${namespace}"
          }
          ]
          items:
            type: object
            properties:
              key:
                type: string
              value:
                type: string
        tags:
          type: array
          items:
            type: object
            properties:
              key:
                type: string
              value:
                type: string
      required:
        - id
        - name
    CreateSCWorkspace:
      type: object
      additionalProperties: false
      properties:
        name:
          type: string
          maxLength: 128
          minLength: 3
          pattern: '^[A-Za-z][A-Za-z0-9-]+$'
          example: 'test-sagemaker-env'
        description:
          type: string
          maxLength: 2048
          example: 'test-sagemaker-env'
        envTypeId:
          $ref: '#/components/schemas/EnvTypeId'
        envTypeConfigId:
          type: string
          minLength: 1
          maxLength: 300
          example: 'small'
        projectId:
          type: string
          example: 'test-project-id'
        cidr:
          type: string
          pattern: '^(?:([0-9]{1,3}\.){3}[0-9]{1,3}(\/([0-9]|[1-2][0-9]|3[0-2]))?)?$'
          example: '192.255.255.255/32'
        studyIds:
          type: array
          example: ['test_study1']
          items:
            type: string
            minLength: 1
      required:
        - name
        - envTypeId
        - envTypeConfigId
    CreateStudy:
      type: object
      additionalProperties: false
      properties:
        id:
          type: string
          minLength: 1
          maxLength: 100
          pattern: '^[A-Za-z0-9-_ ]+$'
          example: 'org-study-test-2'
        name:
          type: string
          maxLength: 2048
          example: 'Org Study 2'
        category:
          type: string
          enum:
            - My Studies
            - Organization
            - Open Data
          example: 'Organization'
        description:
          type: string
          maxLength: 8192
          example: 'An org study to test a few things'
        projectId:
          type: string
          minLength: 1
          maxLength: 100
          pattern: '^[A-Za-z0-9-_]+$'
          example: 'test-project-id'
        uploadLocationEnabled:
          type: boolean
          example: false
        sha:
          type: string
          maxLength: 64
          description: sha is only used for open data study in system originated update, external request should leave this field empty
        resources:
          type: array
          example: [
          {"arn": "arn:aws:s3:::123456789101-studydata/studies/Organization/org-study-2/"}
          ]
          items:
            type: object
            additionalProperties: false
            properties:
              arn:
                type: string
        accessType:
          type: string
          enum:
            - readonly
            - readwrite
          example: 'readonly'
      required:
        - id
        - category
    UpdateStudy:
      type: object
      additionalProperties: false
      properties:
        id:
          type: string
          minLength: 1
          maxLength: 100
          pattern: '^[A-Za-z0-9-_ ]+$'
          example: 'org-study-test-2'
        rev:
          type: number
          example: 2
        name:
          type: string
          maxLength: 2048
          example: 'Org Study Test'
        description:
          type: string
          maxLength: 8192
          example: 'An org study to test a few things'
        sha:
          type: string
          maxLength: 64
          description: sha is only used for open data study in system originated update, external request should leave this field empty
        appRoleArn:
          type: string
          maxLength: 2048
          example: 'arn:aws:iam::123456789101:role/swb-data-access-role'
        resources:
          type: array
          example: [
          {"arn": "arn:aws:s3:::123456789101-studydata/studies/Organization/org-study-2/"}
          ]
          items:
            type: object
            additionalProperties: false
            properties:
              arn:
                type: string
              fileShareArn:
                type: string
      required:
        - id
    permissionLevel:
      type: string
      enum:
        - admin
        - readonly
        - writeonly
        - readwrite
      example: readonly
    userEntry:
      type: object
      properties:
        uid:
          $ref: '#/components/schemas/UserId'
        permissionLevel:
          $ref: '#/components/schemas/permissionLevel'
      required:
        - uid
    UpdateStudyPermission:
      type: object
      additionalProperties: false
      properties:
        usersToAdd:
          type: array
          items:
            $ref: '#/components/schemas/userEntry'
        usersToRemove:
          type: array
          items:
            $ref: '#/components/schemas/userEntry'
    CreateBudget:
      type: object
      required:
        - id
        - budgetConfiguration
      properties:
        id:
          $ref: '#/components/schemas/AwsAccountUUID'
        budgetConfiguration:
          type: object
          required:
            - budgetLimit
            - startDate
            - endDate
          properties:
            budgetLimit:
              type: string
              example: '1000'
            startDate:
              type: integer
              example: 1611964800
            endDate:
              type: integer
              example: 1611964800
            thresholds:
              type: array
              example: [50,90]
              items:
                type: number
                enum:
                  - 50
                  - 70
                  - 80
                  - 90
                  - 100
              description: thresholds and notification depend on each other
            notificationEmail:
              type: string
              example: 'test@example.com'
              format: email
              description: thresholds and notification depend on each other
          additionalProperties: false
      additionalProperties: false
security:
  - bearerAuth: []<|MERGE_RESOLUTION|>--- conflicted
+++ resolved
@@ -52,19 +52,16 @@
     description: Operations to manage users in Service Workbench
   - name: Cost
     description: Operation to view cost breakdown
-<<<<<<< HEAD
   - name: StepTemplates
     description: Operations for viewing step templates. Step templates can be added to new Workflows
+  - name: authN
+    description: Operation for login, logout, authN provider
   - name: Workflows
     description: Operations for viewing, editing, and adding Workflows
   - name: WorkflowTemplates
     description: Operations for viewing, editing, and adding Workflow Templates
   - name: KeyPairs
     description: Operations for viewing, editing, and adding KeyPairs
-=======
-  - name: authN
-    description: Operation for login, logout, authN provider
->>>>>>> 61049009
 paths:
   /api/authentication/provider/configs:
     get:
