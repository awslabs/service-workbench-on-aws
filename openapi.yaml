--- conflicted
+++ resolved
@@ -257,13 +257,6 @@
       responses:
         '200':
           description: User updated
-<<<<<<< HEAD
-
-
-
-
-=======
->>>>>>> db8fcccb
   /api/users/{userId}/password:
     put:
       tags:
@@ -438,10 +431,6 @@
       responses:
         '200':
           description: Project updated
-<<<<<<< HEAD
-
-=======
->>>>>>> db8fcccb
   /api/indexes:
     get:
       tags:
