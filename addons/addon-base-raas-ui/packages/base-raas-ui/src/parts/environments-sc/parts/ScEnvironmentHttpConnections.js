--- conflicted
+++ resolved
@@ -89,11 +89,7 @@
           url = urlObj.url;
 
           if (url) {
-<<<<<<< HEAD
             if (connectInfo.type.toLowerCase() === 'rstudiov2') {
-=======
-            if (connectInfo.type.toLowerCase() === 'rstudiov2' || connectInfo.type.toLowerCase() === 'rstudio') {
->>>>>>> 599b19a1
               const rstudioUrl = url.split('?v=')[0];
               const token = url.split('auth-do-sign-in?')[1];
               const tokenKey = 'v';
@@ -171,6 +167,7 @@
     const state = env.state;
     const canConnect = state.canConnect;
     const connections = this.connections;
+
     if (!canConnect) return null;
 
     return (
