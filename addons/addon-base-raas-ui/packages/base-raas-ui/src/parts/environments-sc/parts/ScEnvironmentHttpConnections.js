/*
 *  Copyright Amazon.com, Inc. or its affiliates. All Rights Reserved.
 *
 *  Licensed under the Apache License, Version 2.0 (the "License").
 *  You may not use this file except in compliance with the License.
 *  A copy of the License is located at
 *
 *  http://aws.amazon.com/apache2.0
 *
 *  or in the "license" file accompanying this file. This file is distributed
 *  on an "AS IS" BASIS, WITHOUT WARRANTIES OR CONDITIONS OF ANY KIND, either
 *  express or implied. See the License for the specific language governing
 *  permissions and limitations under the License.
 */
import _ from 'lodash';
import React from 'react';
import { decorate, computed, action, runInAction, observable } from 'mobx';
import { observer, inject } from 'mobx-react';
import { withRouter } from 'react-router-dom';
import { Segment, Icon, Button, Header, Table, List } from 'semantic-ui-react';

import { displayError } from '@aws-ee/base-ui/dist/helpers/notification';

import CopyToClipboard from '../../helpers/CopyToClipboard';

const openWindow = (url, windowFeatures) => {
  return window.open(url, '_blank', windowFeatures);
};

// expected props
// - environment (via prop)
// - scEnvironmentsStore (via injection)
class ScEnvironmentHttpConnections extends React.Component {
  constructor(props) {
    super(props);
    runInAction(() => {
      // The id of the connection that is being processed
      this.processingId = '';
      this.appStreamGeneratingId = '';
      this.appStreamConnectingId = '';
      this.destinationUrl = undefined;
      this.streamingUrl = undefined;
      this.timeout = 10;
    });
  }

  get isAppStreamEnabled() {
    return process.env.REACT_APP_IS_APP_STREAM_ENABLED === 'true';
  }

  get environment() {
    return this.props.scEnvironment;
  }

  get envsStore() {
    return this.props.scEnvironmentsStore;
  }

  getConnectionStore() {
    return this.envsStore.getScEnvConnectionStore(this.environment.id);
  }

  // Returns only the connections that either have a scheme = 'http' or 'https' or no scheme
  // [ {id, name: <string>(optional), url: <string>(optional)}, ... ]
  get connections() {
    const isHttp = scheme => scheme === 'http' || scheme === 'https' || _.isEmpty(scheme);
    const connections = this.environment.getConnections(item => isHttp(item.scheme));

    return connections;
  }

  handleConnect = id =>
    action(async () => {
      const store = this.getConnectionStore();
      const connections = this.environment.connections;
      const connectInfo = _.find(connections, ['id', id]) || {};
      let url = connectInfo.url;

      runInAction(() => {
        this.processingId = id;
      });

      try {
        if (url) {
          // We use noopener and noreferrer for good practices https://developer.mozilla.org/en-US/docs/Web/API/Window/open#noopener
          openWindow(url, 'noopener,noreferrer');
        } else {
          const urlObj = await store.createConnectionUrl(id);
          url = urlObj.url;

          if (url) {
            if (connectInfo.type.toLowerCase() === 'rstudiov2') {
              const rstudioUrl = url.split('?v=')[0];
              const token = url.split('auth-do-sign-in?')[1];
              const tokenKey = 'v';
              const tokenVal = token.split('v=')[1];
              const mapForm = document.createElement('form');
              mapForm.target = 'Map';
              mapForm.method = 'POST';
              mapForm.action = rstudioUrl;
<<<<<<< HEAD

              const mapInput = document.createElement('input');
              mapInput.type = 'text';
              mapInput.name = tokenKey;
              mapInput.value = tokenVal;
=======
              mapForm.style.display = 'none';

              const mapInput = document.createElement('input');
              mapInput.name = tokenKey;
              mapInput.value = decodeURIComponent(tokenVal);
>>>>>>> ed2e7dc6
              mapForm.appendChild(mapInput);

              document.body.appendChild(mapForm);
              mapForm.submit();
            } else {
              const newTab = openWindow('about:blank');
              newTab.location = url;
            }
          }
        }
      } catch (error) {
        displayError(error);
      } finally {
        runInAction(() => {
          this.processingId = '';
        });
      }
    });

  handleAppStreamConnect = (url, id) =>
    action(async () => {
      try {
        runInAction(() => {
          this.appStreamConnectingId = id;
        });
        if (url) {
          const newTab = openWindow('about:blank');
          newTab.location = url;
        }
      } catch (error) {
        displayError(error);
      } finally {
        runInAction(() => {
          this.appStreamConnectingId = '';
        });
      }
    });

  handleGenerateAppStreamUrl = id =>
    action(async () => {
      const store = this.getConnectionStore();
      runInAction(() => {
        this.appStreamGeneratingId = id;
      });
      try {
        const urlObj = await store.createConnectionUrl(id);
        runInAction(() => {
          this.destinationUrl = urlObj.appstreamDestinationUrl;
          this.streamingUrl = urlObj.url;
        });
      } catch (error) {
        displayError(error);
      } finally {
        runInAction(() => {
          this.appStreamGeneratingId = '';
        });
      }
    });

  render() {
    const env = this.environment;
    const state = env.state;
    const canConnect = state.canConnect;
    const connections = this.connections;
    if (!canConnect) return null;

    return (
      <div className="mt2 mb2">
        {this.renderAppstreamInstructions(_.first(connections))}
        <Table celled>
          <Table.Header>
            <Table.Row key={env.id}>
              <Table.HeaderCell colSpan="1">HTTP Connections</Table.HeaderCell>
            </Table.Row>
          </Table.Header>
          <Table.Body>{this.renderBody(connections)}</Table.Body>
        </Table>
      </div>
    );
  }

  renderAppStreamBody(connections) {
    const appStreamGeneratingId = this.appStreamGeneratingId;
    const streamingUrl = this.streamingUrl;
    const destinationUrl = this.destinationUrl;
    const appStreamConnectingId = this.appStreamConnectingId;
    const isDisabled = (id1, id2) => id2 !== id1 && !_.isEmpty(id2);
    const isLoading = (id1, id2) => id2 === id1;

    // Content is hidden from customer, because content is only needed for E2E tests
    const destinationUrlStyle = {
      display: 'none',
    };
    return (
      <>
        {_.map(connections, item => (
          <>
            <Table.Row key={item.id}>
              <Table.Cell className="clearfix">
                <Button
                  floated="right"
                  size="mini"
                  primary
                  disabled={isDisabled(item.id, appStreamGeneratingId)}
                  loading={isLoading(item.id, appStreamGeneratingId)}
                  onClick={this.handleGenerateAppStreamUrl(item.id)}
                  data-testid="sc-environment-generate-url-button"
                >
                  Generate URL
                </Button>

                <div className="mt1">{item.name || 'Generate'}</div>
              </Table.Cell>
            </Table.Row>

            {destinationUrl && (
              <Table.Row key={`${item.id}_destination`} className="fadeIn animated">
                <Table.Cell colSpan="3" className="p3">
                  Click here to copy the destination URL:
                  <CopyToClipboard text={destinationUrl} />
                  <span data-testid="destination-url" style={destinationUrlStyle}>
                    {destinationUrl}
                  </span>
                  <Button
                    floated="right"
                    size="mini"
                    primary
                    disabled={isDisabled(item.id, appStreamConnectingId)}
                    loading={isLoading(item.id, appStreamConnectingId)}
                    onClick={this.handleAppStreamConnect(streamingUrl, item.id)}
                    data-testid="connect-to-workspace-button"
                  >
                    Connect
                  </Button>
                </Table.Cell>
              </Table.Row>
            )}
          </>
        ))}
      </>
    );
  }

  renderBody(connections) {
    if (this.isAppStreamEnabled) {
      return this.renderAppStreamBody(connections);
    }

    const processingId = this.processingId;
    const isDisabled = id => processingId !== id && !_.isEmpty(processingId);
    const isLoading = id => processingId === id;
    return (
      <>
        {_.map(connections, item => (
          <>
            <Table.Row key={item.id}>
              <Table.Cell className="clearfix">
                <Button
                  floated="right"
                  size="mini"
                  primary
                  disabled={isDisabled(item.id)}
                  loading={isLoading(item.id)}
                  onClick={this.handleConnect(item.id)}
                  data-testid="connect-to-workspace-button"
                >
                  Connect
                </Button>

                <div className="mt1">{item.name || 'Connect'}</div>
              </Table.Cell>
            </Table.Row>
          </>
        ))}
      </>
    );
  }

  renderAppstreamInstructions(item) {
    return (
      this.isAppStreamEnabled && (
        <Segment key={`${item.id}__4`} className="clearfix" data-testid="appstream-instructions-http">
          <b>Connection instructions for your AppStream workspace:</b>
          <List bulleted>
            <List.Item>Click the &quot;Generate URL&quot; button to create the destination URL</List.Item>
            <List.Item>Copy the URL and hit &quot;Connect&quot;. </List.Item>
            <List.Item>Paste the URL in the new AppStream FireFox tab</List.Item>
            <List.Item>
              In your browser, please allow popups for this domain so we can open the AppStream page in a new tab for
              you
            </List.Item>
          </List>
        </Segment>
      )
    );
  }

  renderEmpty() {
    return (
      <Segment placeholder className="mt2 mb2">
        <Header icon className="color-grey">
          <Icon name="linkify" />
          No HTTP Connections
          <Header.Subheader>This workspace does not have any defined HTTP connections.</Header.Subheader>
        </Header>
      </Segment>
    );
  }
}

// see https://medium.com/@mweststrate/mobx-4-better-simpler-faster-smaller-c1fbc08008da
decorate(ScEnvironmentHttpConnections, {
  envsStore: computed,
  environment: computed,
  connections: computed,
  processingId: observable,
  appStreamGeneratingId: observable,
  appStreamConnectingId: observable,
  destinationUrl: observable,
  streamingUrl: observable,
});

export default inject('scEnvironmentsStore')(withRouter(observer(ScEnvironmentHttpConnections)));<|MERGE_RESOLUTION|>--- conflicted
+++ resolved
@@ -98,19 +98,13 @@
               mapForm.target = 'Map';
               mapForm.method = 'POST';
               mapForm.action = rstudioUrl;
-<<<<<<< HEAD
-
-              const mapInput = document.createElement('input');
-              mapInput.type = 'text';
-              mapInput.name = tokenKey;
-              mapInput.value = tokenVal;
-=======
+
               mapForm.style.display = 'none';
 
               const mapInput = document.createElement('input');
               mapInput.name = tokenKey;
               mapInput.value = decodeURIComponent(tokenVal);
->>>>>>> ed2e7dc6
+              
               mapForm.appendChild(mapInput);
 
               document.body.appendChild(mapForm);
