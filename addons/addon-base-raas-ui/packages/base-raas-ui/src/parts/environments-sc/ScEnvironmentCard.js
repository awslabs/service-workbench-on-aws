--- conflicted
+++ resolved
@@ -92,10 +92,7 @@
         {this.renderTitle(env)}
         {this.renderError(env)}
         {this.renderWarning(env)}
-<<<<<<< HEAD
         {this.renderLegacyRStudioWarning(env)}
-=======
->>>>>>> 599b19a1
         <Divider className="mt1 mb1" />
         {this.renderButtons(env)}
         <Divider className="mt1" />
@@ -122,6 +119,7 @@
 
     const config = this.getConfiguration(this.environment.envTypeConfigId);
 
+
     const renderRow = (key, value) => (
       <Table.Row>
         <Table.Cell width={5}>{key}</Table.Cell>
@@ -180,7 +178,6 @@
     );
   }
 
-<<<<<<< HEAD
   renderLegacyRStudioWarning(env) {
     const metaConnection1Type = env.outputs.find(obj => obj.OutputKey === 'MetaConnection1Type');
     if (metaConnection1Type && metaConnection1Type.OutputValue.toLowerCase() === 'rstudio' && env.state.canTerminate) {
@@ -210,8 +207,6 @@
     return null;
   }
 
-=======
->>>>>>> 599b19a1
   renderWarning(env) {
     if (isAppStreamEnabled && !env.isAppStreamConfigured && env.state.canTerminate) {
       return (
