/*
 *  Copyright Amazon.com, Inc. or its affiliates. All Rights Reserved.
 *
 *  Licensed under the Apache License, Version 2.0 (the "License").
 *  You may not use this file except in compliance with the License.
 *  A copy of the License is located at
 *
 *  http://aws.amazon.com/apache2.0
 *
 *  or in the "license" file accompanying this file. This file is distributed
 *  on an "AS IS" BASIS, WITHOUT WARRANTIES OR CONDITIONS OF ANY KIND, either
 *  express or implied. See the License for the specific language governing
 *  permissions and limitations under the License.
 */
import _ from 'lodash';
import React from 'react';
import { decorate, computed } from 'mobx';
import { observer, inject } from 'mobx-react';
import { withRouter } from 'react-router-dom';
import { Header, Label, Popup, Icon, Divider, Message, Table, Grid, Segment } from 'semantic-ui-react';
import TimeAgo from 'react-timeago';
import { niceNumber, swallowError } from '@aws-ee/base-ui/dist/helpers/utils';
import { isStoreLoading, isStoreNotEmpty, isStoreError } from '@aws-ee/base-ui/dist/models/BaseStore';
import ErrorBox from '@aws-ee/base-ui/dist/parts/helpers/ErrorBox';
import ProgressPlaceHolder from '@aws-ee/base-ui/dist/parts/helpers/BasicProgressPlaceholder';

import { isAppStreamEnabled } from '../../helpers/settings';
import By from '../helpers/By';
import ScEnvironmentButtons from './parts/ScEnvironmentButtons';
import ScEnvironmentCost from './parts/ScEnvironmentCost';

// expected props
// - scEnvironment (via prop)
// - envTypesStore (via injection)
class ScEnvironmentCard extends React.Component {
  get envTypesStore() {
    return this.props.envTypesStore;
  }

  get environment() {
    return this.props.scEnvironment;
  }

  get envType() {
    const env = this.props.scEnvironment;
    const store = this.envTypesStore;
    const envType = store.getEnvType(env.envTypeId);

    return envType;
  }

  getEnvTypeConfigsStore() {
    const configsStore = this.envTypesStore.getEnvTypeConfigsStore(this.environment.envTypeId);
    return configsStore;
  }

  getConfiguration(envTypeConfigId) {
    const configsStore = this.getEnvTypeConfigsStore();
    const config = configsStore.getEnvTypeConfig(envTypeConfigId);
    return config;
  }

  componentDidMount() {
    const configsStore = this.getEnvTypeConfigsStore();
    swallowError(configsStore.load());
  }

  render() {
    const configsStore = this.getEnvTypeConfigsStore();
    let content = null;

    if (isStoreError(configsStore)) {
      content = <ErrorBox error={configsStore.error} className="p0" />;
    } else if (isStoreLoading(configsStore)) {
      content = <ProgressPlaceHolder segmentCount={3} />;
    } else if (isStoreNotEmpty(configsStore)) {
      content = this.renderMain();
    } else {
      content = null;
    }

    return content;
  }

  renderMain() {
    const env = this.environment;
    const state = env.state;

    return (
      <>
        {this.renderStatus(state)}
        {this.renderTitle(env)}
        {this.renderError(env)}
        {this.renderWarning(env)}
        <Divider className="mt1 mb1" />
        {this.renderButtons(env)}
        <Divider className="mt1" />
        {env.description || 'No description was provided for this workspace.'}
        <Grid columns={2} stackable className="mt2">
          <Grid.Row stretched>
            <Grid.Column width={12}>{this.renderDetailTable(env)}</Grid.Column>
            <Grid.Column width={4}>
              <Segment className="flex items-center">
                <div className="w-100 overflow-hidden">
                  <ScEnvironmentCost envId={env.id} />
                </div>
              </Segment>
            </Grid.Column>
          </Grid.Row>
        </Grid>
      </>
    );
  }

  renderDetailTable(env) {
    const studyCount = _.size(_.get(env, 'studyIds', []));
    const envType = this.envType || {};

    const config = this.getConfiguration(this.environment.envTypeConfigId);
<<<<<<< HEAD
    const configName = config.name;
    const instanceType = config.instanceType;
=======
>>>>>>> e3c6c225

    const renderRow = (key, value) => (
      <Table.Row>
        <Table.Cell width={5}>{key}</Table.Cell>
        <Table.Cell width={11} className="breakout">
          {value}
        </Table.Cell>
      </Table.Row>
    );

    return (
      <Table data-testid="environment-card-details-table" definition>
        <Table.Body>
          {renderRow('Owner', <By uid={env.createdBy} skipPrefix />)}
          {renderRow('Studies', studyCount === 0 ? 'No studies linked to this workspace' : niceNumber(studyCount))}
          {renderRow('Project', _.isEmpty(env.projectId) ? 'N/A' : env.projectId)}
          {renderRow('Workspace Type', envType.name)}
<<<<<<< HEAD
          {renderRow('Configuration Name', configName)}
          {renderRow('Instance Type', instanceType)}
=======
          {renderRow('Configuration Name', config !== undefined ? config.name : 'Unavailable')}
          {renderRow('Instance Type', config !== undefined ? config.instanceType : 'Unavailable')}
>>>>>>> e3c6c225
        </Table.Body>
      </Table>
    );
  }

  renderButtons(env) {
    return <ScEnvironmentButtons scEnvironment={env} showDetailButton />;
  }

  renderStatus(state) {
    return (
      <div style={{ cursor: 'default' }}>
        <Popup
          trigger={
            <Label attached="top left" size="mini" color={state.color}>
              {state.spinner && <Icon name="spinner" loading />}
              {state.display}
            </Label>
          }
        >
          {state.tip}
        </Popup>
      </div>
    );
  }

  renderTitle(env) {
    return (
      <Header as="h3" className="mt1">
        {env.name}
        <Header.Subheader>
          <span className="fs-8 color-grey">
            Created <TimeAgo date={env.createdAt} className="mr2" /> <By uid={env.createdBy} className="mr2" />
          </span>
          <span className="fs-8 color-grey mr2"> {env.id}</span>
        </Header.Subheader>
      </Header>
    );
  }

  renderWarning(env) {
    if (isAppStreamEnabled && !env.isAppStreamConfigured && env.state.canTerminate) {
      return (
        <Message
          icon="warning"
          header="Non-AppStream workspace found"
          content="Please terminate this workspace as soon as possible. This workspace is not supported by AppStream."
        />
      );
    }

    return null;
  }

  renderError(env) {
    if (_.isEmpty(env.error)) return null;

    return (
      <Message negative>
        <p>{env.error}</p>
      </Message>
    );
  }
}

// see https://medium.com/@mweststrate/mobx-4-better-simpler-faster-smaller-c1fbc08008da
decorate(ScEnvironmentCard, {
  envTypesStore: computed,
  environment: computed,
  envType: computed,
});

export default inject('envTypesStore')(withRouter(observer(ScEnvironmentCard)));<|MERGE_RESOLUTION|>--- conflicted
+++ resolved
@@ -117,11 +117,6 @@
     const envType = this.envType || {};
 
     const config = this.getConfiguration(this.environment.envTypeConfigId);
-<<<<<<< HEAD
-    const configName = config.name;
-    const instanceType = config.instanceType;
-=======
->>>>>>> e3c6c225
 
     const renderRow = (key, value) => (
       <Table.Row>
@@ -139,13 +134,8 @@
           {renderRow('Studies', studyCount === 0 ? 'No studies linked to this workspace' : niceNumber(studyCount))}
           {renderRow('Project', _.isEmpty(env.projectId) ? 'N/A' : env.projectId)}
           {renderRow('Workspace Type', envType.name)}
-<<<<<<< HEAD
-          {renderRow('Configuration Name', configName)}
-          {renderRow('Instance Type', instanceType)}
-=======
           {renderRow('Configuration Name', config !== undefined ? config.name : 'Unavailable')}
           {renderRow('Instance Type', config !== undefined ? config.instanceType : 'Unavailable')}
->>>>>>> e3c6c225
         </Table.Body>
       </Table>
     );
