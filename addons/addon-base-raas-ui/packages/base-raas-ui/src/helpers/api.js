--- conflicted
+++ resolved
@@ -61,13 +61,12 @@
   return httpApiPut(`api/aws-accounts/${accountUUID}/update-account`, { data });
 }
 
-<<<<<<< HEAD
 function getAccountPermissionsStatus(accountUUID) {
   return httpApiGet(`api/aws-accounts/${accountUUID}/permissions`);
-=======
+}
+
 function addIndex(index) {
   return httpApiPost('api/indexes', { data: index });
->>>>>>> 1f05cabe
 }
 
 function updateUserApplication(user) {
