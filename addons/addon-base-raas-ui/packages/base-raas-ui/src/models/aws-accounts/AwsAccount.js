--- conflicted
+++ resolved
@@ -38,12 +38,6 @@
     createdBy: '',
     updatedAt: '',
     updatedBy: '',
-<<<<<<< HEAD
-    needsPermissionUpdate: types.maybe(types.boolean),
-    cfnStackName: '',
-    mainRegion: '',
-=======
->>>>>>> 1f05cabe
     budget: types.optional(Budget, {}),
   })
   .actions(self => ({
@@ -68,18 +62,6 @@
       self.updatedAt = rawAwsAccounts.updatedAt || self.updatedAt;
       self.createdBy = rawAwsAccounts.createdBy || self.createdBy;
       self.updatedBy = rawAwsAccounts.updatedBy || self.updatedBy;
-<<<<<<< HEAD
-      self.cfnStackName = rawAwsAccounts.cfnStackName || self.cfnStackName;
-      self.mainRegion = rawAwsAccounts.mainRegion || self.mainRegion;
-      self.needsPermissionUpdate =
-        typeof rawAwsAccounts.needsPermissionUpdate === 'boolean'
-          ? rawAwsAccounts.needsPermissionUpdate
-          : typeof self.needsPermissionUpdate === 'boolean'
-          ? self.needsPermissionUpdate
-          : undefined;
-=======
-
->>>>>>> 1f05cabe
       // Can't use || for needsPermissionUpdate because the value is a Boolean
       // we don't update the other fields because they are being populated by a separate store
     },
