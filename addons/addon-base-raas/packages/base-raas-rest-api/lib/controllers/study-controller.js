/*
 *  Copyright Amazon.com, Inc. or its affiliates. All Rights Reserved.
 *
 *  Licensed under the Apache License, Version 2.0 (the "License").
 *  You may not use this file except in compliance with the License.
 *  A copy of the License is located at
 *
 *  http://aws.amazon.com/apache2.0
 *
 *  or in the "license" file accompanying this file. This file is distributed
 *  on an "AS IS" BASIS, WITHOUT WARRANTIES OR CONDITIONS OF ANY KIND, either
 *  express or implied. See the License for the specific language governing
 *  permissions and limitations under the License.
 */
const _ = require('lodash');

async function configure(context) {
  const router = context.router();
  const wrap = context.wrap;

  // ===============================================================
  //  GET / (mounted to /api/studies)
  // ===============================================================
  router.get(
    '/',
    wrap(async (req, res) => {
      const studyService = await context.service('studyService');
      const requestContext = res.locals.requestContext;
      const { category } = req.query;

      const result = await studyService.list(requestContext, category);
      res.status(200).json(result);
    }),
  );

  // ===============================================================
  //  GET /:id (mounted to /api/studies)
  // ===============================================================
  router.get(
    '/:id',
    wrap(async (req, res) => {
      const studyService = await context.service('studyService');
      const id = req.params.id;
      const requestContext = res.locals.requestContext;

      const result = await studyService.getStudyPermissions(requestContext, id);
      res.status(200).json(result);
    }),
  );

  // ===============================================================
  //  PUT /:id (mounted to /api/studies)
  // ===============================================================
  router.put(
    '/:id',
    wrap(async (req, res) => {
      const studyService = await context.service('studyService');
      const studyId = req.params.id;
      const requestContext = res.locals.requestContext;
      const updateRequest = req.body;

      // verify that studyId in request params is equal to the studyId provided in body of the request
      const updateRequestId = updateRequest.id;
      if (studyId !== updateRequestId) {
        throw context.boom.badRequest(
          `PUT request for "${studyId}" does not match id "${updateRequestId}" specified in the request`,
          true,
        );
      }

      const result = await studyService.update(requestContext, updateRequest);
      res.status(200).json(result);
    }),
  );

  // ===============================================================
  //  POST / (mounted to /api/studies)
  // ===============================================================
  router.post(
    '/',
    wrap(async (req, res) => {
      const studyService = await context.service('studyService');
      const requestContext = res.locals.requestContext;
      const possibleBody = req.body;
      const result = await studyService.create(requestContext, possibleBody);

<<<<<<< HEAD
      res.status(200).json({ ...result, access: ['admin'] });
=======
      // TODO we should move this call to the studyService itself, otherwise we need to do result.access = ['admin'];
      await studyPermissionService.create(requestContext, result.id);
      result.access = ['admin']; // TODO see the todo comment above

      res.status(200).json(result);
>>>>>>> 464cec47
    }),
  );

  // ===============================================================
  //  GET /:id/files (mounted to /api/studies)
  // ===============================================================
  router.get(
    '/:id/files',
    wrap(async (req, res) => {
      const studyService = await context.service('studyService');
      const studyId = req.params.id;
      const requestContext = res.locals.requestContext;

      const result = await studyService.listFiles(requestContext, studyId);
      res.status(200).json(result);
    }),
  );

  // ===============================================================
  //  GET /:id/upload-requests (mounted to /api/studies)
  // ===============================================================
  router.get(
    '/:id/upload-requests',
    wrap(async (req, res) => {
      const studyService = await context.service('studyService');
      const studyId = req.params.id;
      const requestContext = res.locals.requestContext;
      const filenames = req.query.filenames.split(',');

      const result = await studyService.createPresignedPostRequests(requestContext, studyId, filenames);
      res.status(200).json(result);
    }),
  );

  // ===============================================================
  //  GET /:id/permissions (mounted to /api/studies)
  // ===============================================================
  router.get(
    '/:id/permissions',
    wrap(async (req, res) => {
      const studyService = await context.service('studyService');
      const studyId = req.params.id;
      const requestContext = res.locals.requestContext;

      const result = await studyService.getStudyPermissions(requestContext, studyId);
      res.status(200).json(_.get(result, 'permissions'));
    }),
  );

  // ===============================================================
  //  PUT /:id/permissions (mounted to /api/studies)
  // ===============================================================
  router.put(
    '/:id/permissions',
    wrap(async (req, res) => {
      const studyOperationService = await context.service('studyOperationService');
      const studyId = req.params.id;
      const requestContext = res.locals.requestContext;
      const updateRequest = req.body;

      const result = await studyOperationService.updatePermissions(requestContext, studyId, updateRequest);
      res.status(200).json(_.get(result, 'permissions'));
    }),
  );

  return router;
}

module.exports = configure;<|MERGE_RESOLUTION|>--- conflicted
+++ resolved
@@ -83,16 +83,7 @@
       const requestContext = res.locals.requestContext;
       const possibleBody = req.body;
       const result = await studyService.create(requestContext, possibleBody);
-
-<<<<<<< HEAD
       res.status(200).json({ ...result, access: ['admin'] });
-=======
-      // TODO we should move this call to the studyService itself, otherwise we need to do result.access = ['admin'];
-      await studyPermissionService.create(requestContext, result.id);
-      result.access = ['admin']; // TODO see the todo comment above
-
-      res.status(200).json(result);
->>>>>>> 464cec47
     }),
   );
 
