{
  "name": "@aws-ee/base-raas-rest-api",
  "private": true,
  "version": "1.0.0",
  "description": "A library containing a set of base Service Workbench related controllers",
  "author": "Amazon Web Services",
  "license": "Apache-2.0",
  "dependencies": {
    "@aws-ee/base-api-services": "workspace:*",
    "@aws-ee/base-controllers": "workspace:*",
    "@aws-ee/base-raas-services": "workspace:*",
    "@aws-ee/base-services": "workspace:*",
<<<<<<< HEAD
    "@aws-ee/base-post-deployment": "workspace:*",
    "lodash": "^4.17.15"
=======
    "lodash": "^4.17.21"
>>>>>>> f9e44670
  },
  "devDependencies": {
    "eslint": "^6.8.0",
    "eslint-config-airbnb-base": "^14.1.0",
    "eslint-config-prettier": "^6.10.0",
    "eslint-import-resolver-node": "^0.3.3",
    "eslint-plugin-import": "^2.20.1",
    "eslint-plugin-jest": "^22.21.0",
    "eslint-plugin-prettier": "^3.1.2",
    "husky": "^3.1.0",
    "jest": "^24.9.0",
    "jest-junit": "^10.0.0",
    "prettier": "^1.19.1",
    "pretty-quick": "^1.11.1",
    "source-map-support": "^0.5.16"
  },
  "scripts": {
    "coverage": "NODE_ENV=test jest --config jest.config.js --passWithNoTests --verbose --collectCoverage --watchAll=false --coverage && codecov --disable=gcov",
    "test": "NODE_ENV=test jest --config jest.config.js --passWithNoTests",
    "test:watch": "NODE_ENV=test jest --config jest.config.js  --passWithNoTests --watchAll",
    "lint": "pnpm run lint:eslint && pnpm run lint:prettier",
    "lint:eslint": "eslint --quiet --ignore-path .gitignore .",
    "lint:prettier": "prettier --check --ignore-path .gitignore '**/*.{js,jsx}'",
    "format": "pnpm run format:eslint; yarn run format:prettier",
    "format:eslint": "eslint --fix --ignore-path .gitignore . || true",
    "format:prettier": "prettier --write --ignore-path .gitignore '**/*.{js,jsx}' || true"
  },
  "husky": {
    "hooks": {
      "pre-commit": "pretty-quick --staged --pattern '**/*.*(js|jsx)'"
    }
  }
}<|MERGE_RESOLUTION|>--- conflicted
+++ resolved
@@ -10,12 +10,8 @@
     "@aws-ee/base-controllers": "workspace:*",
     "@aws-ee/base-raas-services": "workspace:*",
     "@aws-ee/base-services": "workspace:*",
-<<<<<<< HEAD
     "@aws-ee/base-post-deployment": "workspace:*",
-    "lodash": "^4.17.15"
-=======
     "lodash": "^4.17.21"
->>>>>>> f9e44670
   },
   "devDependencies": {
     "eslint": "^6.8.0",
