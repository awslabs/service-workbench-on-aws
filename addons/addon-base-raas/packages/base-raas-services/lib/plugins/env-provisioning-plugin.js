/*
 *  Copyright Amazon.com, Inc. or its affiliates. All Rights Reserved.
 *
 *  Licensed under the Apache License, Version 2.0 (the "License").
 *  You may not use this file except in compliance with the License.
 *  A copy of the License is located at
 *
 *  http://aws.amazon.com/apache2.0
 *
 *  or in the "license" file accompanying this file. This file is distributed
 *  on an "AS IS" BASIS, WITHOUT WARRANTIES OR CONDITIONS OF ANY KIND, either
 *  express or implied. See the License for the specific language governing
 *  permissions and limitations under the License.
 */

const _ = require('lodash');

const settingKeys = {
  isAppStreamEnabled: 'isAppStreamEnabled',
};

/**
 * A plugin method to contribute to the list of available variables for usage in variable expressions in
 * Environment Type Configurations. This plugin method just provides metadata about the variables such as list of
 * variable names and descriptions. The plugin must provide values for all the variables it claims to resolve. i.e., the
 * plugin must provide values for all the variables via the "resolve" method it claims to provide in this "list" method.
 *
 * @param requestContext The request context object containing principal (caller) information.
 * The principal's identifier object is expected to be available as "requestContext.principalIdentifier"
 * @param container Services container instance
 * @param vars An array of available variables accumulated from other plugins so far
 * @returns {Promise<{container: *, requestContext: *, vars: [{name: string, desc: string}]}>}
 */
// See addons/addon-environment-sc-api/README.md
// Called by "addons/addon-environment-sc-api/packages/environment-type-mgmt-services/lib/environment-type/env-type-config-var-service.js"
async function list({ requestContext, container, vars }) {
  const environmentConfigVarsService = await container.find('environmentConfigVarsService');
  const raasVars = await environmentConfigVarsService.list(requestContext);
  // add raas specific variables to the list
  return { requestContext, container, vars: [...vars, ...raasVars] };
}

/**
 * Returns an array of StudyEntity that are associated with the environment. If a study is listed as part of the
 * environment studyIds but the creator of the environment no longer has access to the study, then the study
 * will not be part of the study entities returned by this method.
 *
 * IMPORTANT: each element in the array is the standard StudyEntity, however, there is one additional attributes
 * added to each of the StudyEntity. This additional attribute is called 'envPermission', it is an object with the
 * following shape: { read: true/false, write: true/false }
 *
 * @param requestContext The standard request context
 * @param environmentScEntity The environmentScEntity
 */
async function getStudies({ requestContext, container, envId }) {
  const environmentScService = await container.find('environmentScService');
  const environmentScEntity = await environmentScService.mustFind(requestContext, { id: envId });
  const studies = await environmentScService.getStudies(requestContext, environmentScEntity);

  return { environmentScEntity, studies };
}

/**
 * This plugin method is expected to be called when the environment is about to be provisioned. This method then
 * allocates any study resources needed by calling the extension point 'study-access-strategy' with method
 * allocateEnvStudyResources(). This way other plugins that implement their own study resource allocations. Example
 * of such study resource allocation is the creation of filesystem roles or updating the bucket policy.
 *
 * @param requestContext The request context object containing principal (caller) information.
 * @param container Services container instance
 * @param envId The environment sc entity id
 */
async function preProvisioning({ requestContext, container, envId }) {
  const { environmentScEntity, studies } = await getStudies({ requestContext, container, envId });
  const environmentScService = await container.find('environmentScService');
  const memberAccount = await environmentScService.getMemberAccount(requestContext, environmentScEntity);
  const pluginRegistryService = await container.find('pluginRegistryService');

  await pluginRegistryService.visitPlugins('study-access-strategy', 'allocateEnvStudyResources', {
    payload: {
      requestContext,
      container,
      environmentScEntity,
      studies,
      memberAccountId: memberAccount.accountId,
    },
  });

  return { requestContext, container, envId };
}

async function preProvisioningFailure({ requestContext, container, envId, status, error }) {
  const environmentScService = await container.find('environmentScService');
  const envEntity = await environmentScService.mustFind(requestContext, { id: envId, fields: ['rev'] });

  const environment = {
    id: envId,
    rev: envEntity.rev || 0,
    status,
  };

  if (error) {
    environment.error = error.message;
  }
  await environmentScService.update(requestContext, environment);

  // Call study access strategy plugins to deallocate any resources
  const { environmentScEntity, studies } = await getStudies({ requestContext, container, envId });
  if (_.isEmpty(studies)) return { requestContext, container, envId, status, error };

  const memberAccount = await environmentScService.getMemberAccount(requestContext, environmentScEntity);
  const pluginRegistryService = await container.find('pluginRegistryService');

  const result = await pluginRegistryService.visitPlugins('study-access-strategy', 'deallocateEnvStudyResources', {
    payload: {
      requestContext,
      container,
      environmentScEntity,
      studies,
      memberAccountId: memberAccount.accountId,
    },
    continueOnError: true,
  });

  if (!_.isEmpty(result.pluginErrors)) {
    const messages = _.map(result.pluginErrors, err => err.message);
    throw pluginRegistryService.boom.badRequest(messages.join(', '), true);
  }

  return { requestContext, container, envId, status, error };
}

/**
 * A plugin method to participate in providing the values for the list of available variables for usage in variable expressions in
 * Environment Type Configurations. The plugin must provide values for all the variables it claims to resolve. i.e., the
 * plugin must provide values for all the variables via this "resolve" method it claims to provide in the "list" method.
 *
 * @param requestContext The request context object containing principal (caller) information.
 * The principal's identifier object is expected to be available as "requestContext.principalIdentifier"
 * @param container Services container instance* @param resolvedVars
 * @param resolvedVars A plain javascript object containing values for variables accumulated from other plugins so far
 * @returns {Promise<{container: *, requestContext: *, resolvedVars: *}>}
 */
// Called by the environment provisioning workflow for service catalog based envs from "read-environment-info" workflow step
// See "addons/addon-environment-sc-api/packages/environment-sc-workflow-steps/lib/steps/read-environment-info/read-environment-info.js"
async function resolve({ requestContext, container, resolvedVars }) {
  const environmentConfigVarsService = await container.find('environmentConfigVarsService');
  const raasVars = await environmentConfigVarsService.resolveEnvConfigVars(requestContext, resolvedVars);
  return {
    requestContext,
    container,
    resolvedVars: {
      ...(resolvedVars || {}),
      ...raasVars,
    },
  };
}

/**
 * A plugin method to contribute to the list of default tags to apply to the environment stack being provisioned.
 * These tags are applied automatically in addition to the ones specified explicitly by the administrator when creating the
 * environment type configuration.
 *
 * @param requestContext The request context object containing principal (caller) information.
 * The principal's identifier object is expected to be available as "requestContext.principalIdentifier"
 * @param container Services container instance* @param resolvedVars
 * @param resolvedVars A plain javascript object containing values for all variables accumulated from all registered plugins
 * @param tags An array of default tags accumulated from other plugins so far
 * @returns {Promise<{container: *, requestContext: *, resolvedVars: *, tags: {Value: string, Key: string}[]}>}
 */
// Called by the environment provisioning workflow for service catalog based envs from "launch-product" workflow step
// See "addons/addon-environment-sc-api/packages/environment-sc-workflow-steps/lib/steps/launch-product/launch-product.js"
async function getDefaultTags({ requestContext, container, resolvedVars, tags }) {
  const environmentConfigVarsService = await container.find('environmentConfigVarsService');
  const raasTags = await environmentConfigVarsService.getDefaultTags(requestContext, resolvedVars);
  const result = {
    requestContext,
    container,
    resolvedVars,
    tags: [...(tags || []), ...raasTags],
  };
  return result;
}

/**
 * Plugin method that for updating environment status information in the database
 *
 * @param requestContext The request context object containing principal (caller) information.
 * The principal's identifier object is expected to be available as "requestContext.principalIdentifier"
 * @param container Services container instance* @param resolvedVars
 * @param resolvedVars A plain javascript object containing values for all variables accumulated from all registered plugins
 * @param status Status of the AWS Service Catalog Product corresponding to the launched environment
 * @param error Error if the environment provisioning failed for some reason. This may be undefined in case of successful launch.
 * @param outputs AWS CloudFormation Stack Outputs corresponding to the launched environment
 * @param provisionedProductId ID of the corresponding AWS Service Catalog Provisioned Product
 * @returns {Promise<*>}
 */
// Called by the environment provisioning workflow for service catalog based envs from "launch-product" workflow step.
// This step calls "onEnvOnProvisioningSuccess" method on the plugin upon successful product launch.
// See "addons/addon-environment-sc-api/packages/environment-sc-workflow-steps/lib/steps/launch-product/launch-product.js"
async function updateEnvOnProvisioningSuccess({
  requestContext,
  container,
  resolvedVars,
  status,
  outputs,
  provisionedProductId,
}) {
  const environmentScService = await container.find('environmentScService');
  const envId = resolvedVars.envId;

  const existingEnvRecord = await environmentScService.mustFind(requestContext, {
    id: envId,
    fields: ['rev', 'indexId'],
  });

  // Create DNS record for RStudio workspaces
  const connectionType = _.find(outputs, o => o.OutputKey === 'MetaConnection1Type');
  let connectionTypeValue;
  if (connectionType) {
    connectionTypeValue = connectionType.OutputValue;
    if (connectionTypeValue.toLowerCase() === 'rstudio') {
      const environmentDnsService = await container.find('environmentDnsService');
      const settings = await container.find('settings');
      if (settings.getBoolean(settingKeys.isAppStreamEnabled)) {
        const privateIp = _.find(outputs, o => o.OutputKey === 'Ec2WorkspacePrivateIp').OutputValue;
        const hostedZoneId = await getHostedZone(requestContext, environmentScService, existingEnvRecord);
        await environmentDnsService.createPrivateRecord(requestContext, 'rstudio', envId, privateIp, hostedZoneId);
      } else {
        const dnsName = _.find(outputs, o => o.OutputKey === 'Ec2WorkspaceDnsName').OutputValue;
        await environmentDnsService.createRecord('rstudio', envId, dnsName);
      }
<<<<<<< HEAD
=======
    } else if (connectionTypeValue.toLowerCase() === 'rstudiov2') {
      const albService = await container.find('albService');
      const deploymentItem = await albService.getAlbDetails(requestContext, resolvedVars.projectId);
      if (!deploymentItem) {
        throw new Error(`Error provisioning environment. Reason: No ALB found for this AWS account`);
      }
      const deploymentValue = JSON.parse(deploymentItem.value);
      const dnsName = deploymentValue.albDnsName;
      const targetGroupArn = _.find(outputs, o => o.OutputKey === 'TargetGroupARN').OutputValue;
      // Create DNS record for RStudio workspaces
      const environmentDnsService = await container.find('environmentDnsService');
      const settings = await container.find('settings');
      if (settings.getBoolean(settingKeys.isAppStreamEnabled)) {
        const hostedZoneId = await getHostedZone(requestContext, environmentScService, existingEnvRecord);
        const albHostedZoneId = await albService.getAlbHostedZoneID(
          requestContext,
          resolvedVars,
          deploymentValue.albArn,
        );
        await environmentDnsService.createPrivateRecordForDNS(
          requestContext,
          'rstudio',
          envId,
          albHostedZoneId,
          dnsName,
          hostedZoneId,
        );
      } else {
        await environmentDnsService.createRecord('rstudio', envId, dnsName);
      }
      // Create a listener rule
      const lockService = await container.find('lockService');
      let ruleARN;
      // Locking the rule creation for an ALB, so two rules wont have same priority
      await lockService.tryWriteLockAndRun({ id: `alb-rule-${deploymentItem.id}` }, async () => {
        ruleARN = await albService.createListenerRule('rstudio', requestContext, resolvedVars, targetGroupArn);
      });
      // Save the Rule ARN as an output in DB
      const ruleRecord = {
        Description: 'ARN of the listener rule created by code',
        OutputKey: 'ListenerRuleARN',
        OutputValue: ruleARN,
      };
      outputs.push(ruleRecord);
      // Create Instance security group ingress rule with ALB security group ID to allow only traffic from ALB
      const environmentScCidrService = await container.find('environmentScCidrService');
      const albSecurityGroup = JSON.parse(deploymentItem.value).albSecurityGroup;
      const instanceSecurityGroup = _.find(outputs, o => o.OutputKey === 'InstanceSecurityGroupId').OutputValue;
      const updateRule = {
        fromPort: 443,
        toPort: 443,
        protocol: 'tcp',
        groupId: albSecurityGroup,
      };
      await environmentScCidrService.authorizeIngressRuleWithSecurityGroup(
        requestContext,
        envId,
        updateRule,
        instanceSecurityGroup,
      );
>>>>>>> db8fcccb
    }
  }

  const environment = {
    id: envId,
    rev: existingEnvRecord.rev || 0,
    status,
    outputs,
    provisionedProductId,
    inWorkflow: 'false',
  };
  await environmentScService.update(requestContext, environment);

  return { requestContext, container, resolvedVars, status, outputs, provisionedProductId };
}

// This step calls "onEnvProvisioningFailure" in case of any errors.
async function updateEnvOnProvisioningFailure({
  requestContext,
  container,
  resolvedVars,
  status,
  error,
  outputs,
  provisionedProductId,
}) {
  const payload = { requestContext, container, resolvedVars, status, error, outputs, provisionedProductId };
  const environmentScService = await container.find('environmentScService');
  const envId = resolvedVars.envId;

  const existingEnvRecord = await environmentScService.mustFind(requestContext, { id: envId, fields: ['rev'] });

  const environment = {
    id: envId,
    rev: existingEnvRecord.rev || 0,
    status,
    outputs,
    provisionedProductId,
  };
  if (error) {
    environment.error = error.message;
  }
  await environmentScService.update(requestContext, environment);

  // Call study access strategy plugins to deallocate any resources
  const { environmentScEntity, studies } = await getStudies({ requestContext, container, envId });
  if (_.isEmpty(studies)) return payload;

  const memberAccount = await environmentScService.getMemberAccount(requestContext, environmentScEntity);
  const pluginRegistryService = await container.find('pluginRegistryService');

  const result = await pluginRegistryService.visitPlugins('study-access-strategy', 'deallocateEnvStudyResources', {
    payload: {
      requestContext,
      container,
      environmentScEntity,
      studies,
      memberAccountId: memberAccount.accountId,
    },
    continueOnError: true,
  });

  if (!_.isEmpty(result.pluginErrors)) {
    const messages = _.map(result.pluginErrors, err => err.message);
    throw pluginRegistryService.boom.badRequest(messages.join(', '), true);
  }

  return payload;
}

/**
 * Plugin method that for updating environment status information in the database
 *
 * @param requestContext The request context object containing principal (caller) information.
 * The principal's identifier object is expected to be available as "requestContext.principalIdentifier"
 * @param container Services container instance* @param resolvedVars
 * @param resolvedVars A plain javascript object containing values for all variables accumulated from all registered plugins
 * @param status Status of the AWS Service Catalog Product corresponding to the launched environment
 * @param error Error if the environment provisioning failed for some reason. This may be undefined in case of successful launch.
 * @param envId Id of the environment
 * @param record Response from the AWS Service Catalog DescribeRecord API for the termination record.
 * See shape of the response at https://docs.aws.amazon.com/servicecatalog/latest/dg/API_DescribeRecord.html.
 * Or https://docs.aws.amazon.com/AWSJavaScriptSDK/latest/AWS/ServiceCatalog.html#describeRecord-property.
 * This may be undefined when terminate was called on an environment that was never launched via AWS Service Catalog.
 * This can happen when the environment launch fails before we attempt to provision it using AWS Service Catalog and
 * then the user tries to terminate that environment that was never provisioned via AWS Service Catalog.
 *
 * @returns {Promise<*>}
 */
// Called by the environment termination workflow for service catalog based envs from "terminate-product" workflow step.
//
// The "terminate-product" calls "onEnvTerminationSuccess" method on the plugin upon successful termination
// See "addons/addon-environment-sc-api/packages/environment-sc-workflow-steps/lib/steps/terminate-product/terminate-product.js"
async function updateEnvOnTerminationSuccess({ requestContext, container, status, envId, record }) {
  const payload = { requestContext, container, status, envId, record };
  const log = await container.find('log');
  const environmentScService = await container.find('environmentScService');

  const existingEnvRecord = await environmentScService.mustFind(requestContext, {
    id: envId,
    fields: ['rev', 'outputs', 'indexId'],
  });

  log.debug({ msg: `Updating environment record after successful termination`, envId });

  // Update environment record status in the DB
  const environment = {
    id: envId,
    rev: existingEnvRecord.rev || 0,
    status,
    inWorkflow: 'false',
  };
  const updatedEnvironment = await environmentScService.update(requestContext, environment, { action: 'REMOVE' });

  // Perform all required clean up

  // Call study access strategy plugins to deallocate any resources
  const { environmentScEntity, studies } = await getStudies({ requestContext, container, envId });

  let deallocationResult = {};
  if (!_.isEmpty(studies)) {
    const memberAccount = await environmentScService.getMemberAccount(requestContext, environmentScEntity);
    const pluginRegistryService = await container.find('pluginRegistryService');

    deallocationResult = await pluginRegistryService.visitPlugins(
      'study-access-strategy',
      'deallocateEnvStudyResources',
      {
        payload: {
          requestContext,
          container,
          environmentScEntity,
          studies,
          memberAccountId: memberAccount.accountId,
        },
        continueOnError: true,
      },
    );
  }

  // Delete DNS record for RStudio workspaces
  await rstudioCleanup(requestContext, updatedEnvironment, container, existingEnvRecord);

  // --- Cleanup - EC2 KeyPairs (the main admin key created specifically for this environment for SSH or RDP) from other account
  log.debug({ msg: `Cleaning up admin key pairs`, envId });
  const environmentScKeypairService = await container.find('environmentScKeypairService');
  await environmentScKeypairService.delete(requestContext, envId);

  // If we encountered an error earlier while calling the study access strategy plugins, then throw an exception
  if (!_.isEmpty(deallocationResult.pluginErrors)) {
    const messages = _.map(deallocationResult.pluginErrors, err => err.message);
    throw deallocationResult.boom.badRequest(messages.join(', '), true);
  }

  return payload;
}

// This method checks if the environment being terminated is an RStudio.
// If yes, this will delete the CNAME record in Route 53 service and the
// SSM public kay parameter created during environment's provisioning
async function rstudioCleanup(requestContext, updatedEnvironment, container, existingEnvRecord) {
  const connectionType = _.find(updatedEnvironment.outputs, o => o.OutputKey === 'MetaConnection1Type');
  let connectionTypeValue;
  if (connectionType) {
    connectionTypeValue = connectionType.OutputValue;
<<<<<<< HEAD
    if (connectionTypeValue.toLowerCase() === 'rstudio') {
      const instanceId = _.find(updatedEnvironment.outputs, x => x.OutputKey === 'Ec2WorkspaceInstanceId').OutputValue;
=======
    if (connectionTypeValue.toLowerCase() === 'rstudio' || connectionTypeValue.toLowerCase() === 'rstudiov2') {
>>>>>>> db8fcccb
      const environmentDnsService = await container.find('environmentDnsService');
      const instanceId = _.find(updatedEnvironment.outputs, x => x.OutputKey === 'Ec2WorkspaceInstanceId').OutputValue;
      const environmentScService = await container.find('environmentScService');
<<<<<<< HEAD
      const settings = await container.find('settings');
      if (settings.getBoolean(settingKeys.isAppStreamEnabled)) {
        const privateIp = _.find(updatedEnvironment.outputs, o => o.OutputKey === 'Ec2WorkspacePrivateIp').OutputValue;
        const hostedZoneId = await getHostedZone(requestContext, environmentScService, existingEnvRecord);
        await environmentDnsService.deletePrivateRecord(
          requestContext,
          'rstudio',
          updatedEnvironment.id,
          privateIp,
          hostedZoneId,
        );
      } else {
        const dnsName = _.find(updatedEnvironment.outputs, x => x.OutputKey === 'Ec2WorkspaceDnsName').OutputValue;
        await environmentDnsService.deleteRecord('rstudio', updatedEnvironment.id, dnsName);
      }

=======
      // Delete Route53 record for Rstudio. For RstudioV2 the record will be deleted in dependency check step
      if (connectionTypeValue.toLowerCase() === 'rstudio') {
        const settings = await container.find('settings');
        if (settings.getBoolean(settingKeys.isAppStreamEnabled)) {
          const privateIp = _.find(updatedEnvironment.outputs, o => o.OutputKey === 'Ec2WorkspacePrivateIp')
            .OutputValue;
          const hostedZoneId = await getHostedZone(requestContext, environmentScService, existingEnvRecord);
          await environmentDnsService.deletePrivateRecord(
            requestContext,
            'rstudio',
            updatedEnvironment.id,
            privateIp,
            hostedZoneId,
          );
        } else {
          const dnsName = _.find(updatedEnvironment.outputs, x => x.OutputKey === 'Ec2WorkspaceDnsName').OutputValue;
          await environmentDnsService.deleteRecord('rstudio', updatedEnvironment.id, dnsName);
        }
      }
>>>>>>> db8fcccb
      const ssm = await environmentScService.getClientSdkWithEnvMgmtRole(
        requestContext,
        { id: updatedEnvironment.id },
        { clientName: 'SSM', options: { apiVersion: '2014-11-06' } },
      );
      await ssm
        .deleteParameter({ Name: `/rstudio/publickey/sc-environments/ec2-instance/${instanceId}` })
        .promise()
        .catch(e => {
          // Nothing to do if ParameterNotFound, rethrow any other errors
          if (e.code !== 'ParameterNotFound') {
            throw e;
          }
        });
    }
  }
}

async function getHostedZone(requestContext, environmentScService, existingEnvRecord) {
  const memberAccount = await environmentScService.getMemberAccount(requestContext, existingEnvRecord);
  return memberAccount.route53HostedZone;
}

// The "terminate-product' workflow call "onEnvTerminationFailure" in case of any errors
async function updateEnvOnTerminationFailure({ requestContext, container, status, error, envId, record }) {
  const payload = { requestContext, container, status, error, envId, record };
  const environmentScService = await container.find('environmentScService');

  const existingEnvRecord = await environmentScService.mustFind(requestContext, { id: envId, fields: ['rev'] });
  const environment = {
    id: envId,
    rev: existingEnvRecord.rev || 0,
    status,
  };
  if (error) {
    environment.error = error.message;
  }
  await environmentScService.update(requestContext, environment);

  // Call study access strategy plugins to deallocate any resources
  const { environmentScEntity, studies } = await getStudies({ requestContext, container, envId });
  if (_.isEmpty(studies)) return payload;

  const memberAccount = await environmentScService.getMemberAccount(requestContext, environmentScEntity);
  const pluginRegistryService = await container.find('pluginRegistryService');

  const result = await pluginRegistryService.visitPlugins('study-access-strategy', 'deallocateEnvStudyResources', {
    payload: {
      requestContext,
      container,
      environmentScEntity,
      studies,
      memberAccountId: memberAccount.accountId,
    },
    continueOnError: true,
  });

  if (!_.isEmpty(result.pluginErrors)) {
    const messages = _.map(result.pluginErrors, err => err.message);
    throw pluginRegistryService.boom.badRequest(messages.join(', '), true);
  }

  return payload;
}

const plugin = {
  list,
  resolve,
  getDefaultTags,
  onEnvProvisioningSuccess: updateEnvOnProvisioningSuccess,
  onEnvProvisioningFailure: updateEnvOnProvisioningFailure,
  onEnvTerminationSuccess: updateEnvOnTerminationSuccess,
  onEnvTerminationFailure: updateEnvOnTerminationFailure,

  onEnvPreProvisioning: preProvisioning,
  onEnvPreProvisioningFailure: preProvisioningFailure,
};

module.exports = plugin;<|MERGE_RESOLUTION|>--- conflicted
+++ resolved
@@ -230,8 +230,6 @@
         const dnsName = _.find(outputs, o => o.OutputKey === 'Ec2WorkspaceDnsName').OutputValue;
         await environmentDnsService.createRecord('rstudio', envId, dnsName);
       }
-<<<<<<< HEAD
-=======
     } else if (connectionTypeValue.toLowerCase() === 'rstudiov2') {
       const albService = await container.find('albService');
       const deploymentItem = await albService.getAlbDetails(requestContext, resolvedVars.projectId);
@@ -292,7 +290,6 @@
         updateRule,
         instanceSecurityGroup,
       );
->>>>>>> db8fcccb
     }
   }
 
@@ -458,33 +455,10 @@
   let connectionTypeValue;
   if (connectionType) {
     connectionTypeValue = connectionType.OutputValue;
-<<<<<<< HEAD
-    if (connectionTypeValue.toLowerCase() === 'rstudio') {
-      const instanceId = _.find(updatedEnvironment.outputs, x => x.OutputKey === 'Ec2WorkspaceInstanceId').OutputValue;
-=======
     if (connectionTypeValue.toLowerCase() === 'rstudio' || connectionTypeValue.toLowerCase() === 'rstudiov2') {
->>>>>>> db8fcccb
       const environmentDnsService = await container.find('environmentDnsService');
       const instanceId = _.find(updatedEnvironment.outputs, x => x.OutputKey === 'Ec2WorkspaceInstanceId').OutputValue;
       const environmentScService = await container.find('environmentScService');
-<<<<<<< HEAD
-      const settings = await container.find('settings');
-      if (settings.getBoolean(settingKeys.isAppStreamEnabled)) {
-        const privateIp = _.find(updatedEnvironment.outputs, o => o.OutputKey === 'Ec2WorkspacePrivateIp').OutputValue;
-        const hostedZoneId = await getHostedZone(requestContext, environmentScService, existingEnvRecord);
-        await environmentDnsService.deletePrivateRecord(
-          requestContext,
-          'rstudio',
-          updatedEnvironment.id,
-          privateIp,
-          hostedZoneId,
-        );
-      } else {
-        const dnsName = _.find(updatedEnvironment.outputs, x => x.OutputKey === 'Ec2WorkspaceDnsName').OutputValue;
-        await environmentDnsService.deleteRecord('rstudio', updatedEnvironment.id, dnsName);
-      }
-
-=======
       // Delete Route53 record for Rstudio. For RstudioV2 the record will be deleted in dependency check step
       if (connectionTypeValue.toLowerCase() === 'rstudio') {
         const settings = await container.find('settings');
@@ -504,7 +478,6 @@
           await environmentDnsService.deleteRecord('rstudio', updatedEnvironment.id, dnsName);
         }
       }
->>>>>>> db8fcccb
       const ssm = await environmentScService.getClientSdkWithEnvMgmtRole(
         requestContext,
         { id: updatedEnvironment.id },
