--- conflicted
+++ resolved
@@ -221,8 +221,15 @@
     connectionTypeValue = connectionType.OutputValue;
     if (connectionTypeValue.toLowerCase() === 'rstudio') {
       const environmentDnsService = await container.find('environmentDnsService');
-<<<<<<< HEAD
-      await environmentDnsService.createRecord('rstudio', envId, dnsName);
+      const settings = await container.find('settings');
+      if (settings.getBoolean(settingKeys.isAppStreamEnabled)) {
+        const privateIp = _.find(outputs, o => o.OutputKey === 'Ec2WorkspacePrivateIp').OutputValue;
+        const hostedZoneId = await getHostedZone(requestContext, environmentScService, existingEnvRecord);
+        await environmentDnsService.createPrivateRecord(requestContext, 'rstudio', envId, privateIp, hostedZoneId);
+      } else {
+        const dnsName = _.find(outputs, o => o.OutputKey === 'Ec2WorkspaceDnsName').OutputValue;
+        await environmentDnsService.createRecord('rstudio', envId, dnsName);
+      }
     } else if (connectionTypeValue.toLowerCase() === 'rstudiov2') {
       const albService = await container.find('albService');
       const deploymentItem = await albService.getAlbDetails(requestContext, resolvedVars.projectId);
@@ -233,7 +240,14 @@
       const targetGroupArn = _.find(outputs, o => o.OutputKey === 'TargetGroupARN').OutputValue;
       // Create DNS record for RStudio workspaces
       const environmentDnsService = await container.find('environmentDnsService');
-      await environmentDnsService.createRecord('rstudio', envId, dnsName);
+      const settings = await container.find('settings');
+      if (settings.getBoolean(settingKeys.isAppStreamEnabled)) {
+        const privateIp = _.find(outputs, o => o.OutputKey === 'Ec2WorkspacePrivateIp').OutputValue;
+        const hostedZoneId = await getHostedZone(requestContext, environmentScService, existingEnvRecord);
+        await environmentDnsService.createPrivateRecord(requestContext, 'rstudio', envId, privateIp, hostedZoneId);
+      } else {
+        await environmentDnsService.createRecord('rstudio', envId, dnsName);
+      }
       // Create a listener rule
       const lockService = await container.find('lockService');
       let ruleARN;
@@ -264,17 +278,6 @@
         updateRule,
         instanceSecurityGroup,
       );
-=======
-      const settings = await container.find('settings');
-      if (settings.getBoolean(settingKeys.isAppStreamEnabled)) {
-        const privateIp = _.find(outputs, o => o.OutputKey === 'Ec2WorkspacePrivateIp').OutputValue;
-        const hostedZoneId = await getHostedZone(requestContext, environmentScService, existingEnvRecord);
-        await environmentDnsService.createPrivateRecord(requestContext, 'rstudio', envId, privateIp, hostedZoneId);
-      } else {
-        const dnsName = _.find(outputs, o => o.OutputKey === 'Ec2WorkspaceDnsName').OutputValue;
-        await environmentDnsService.createRecord('rstudio', envId, dnsName);
-      }
->>>>>>> e3c6c225
     }
   }
 
@@ -440,38 +443,29 @@
   let connectionTypeValue;
   if (connectionType) {
     connectionTypeValue = connectionType.OutputValue;
-<<<<<<< HEAD
     if (connectionTypeValue.toLowerCase() === 'rstudio' || connectionTypeValue.toLowerCase() === 'rstudiov2') {
+      const environmentDnsService = await container.find('environmentDnsService');
+      const instanceId = _.find(updatedEnvironment.outputs, x => x.OutputKey === 'Ec2WorkspaceInstanceId').OutputValue;
+      const environmentScService = await container.find('environmentScService');
       // Delete Route53 record for Rstudio. For RstudioV2 the record will be deleted in dependency check step
       if (connectionTypeValue.toLowerCase() === 'rstudio') {
-        const dnsName = _.find(updatedEnvironment.outputs, x => x.OutputKey === 'Ec2WorkspaceDnsName').OutputValue;
-        const environmentDnsService = await container.find('environmentDnsService');
-        await environmentDnsService.deleteRecord('rstudio', updatedEnvironment.id, dnsName);
+        const settings = await container.find('settings');
+        if (settings.getBoolean(settingKeys.isAppStreamEnabled)) {
+          const privateIp = _.find(updatedEnvironment.outputs, o => o.OutputKey === 'Ec2WorkspacePrivateIp')
+            .OutputValue;
+          const hostedZoneId = await getHostedZone(requestContext, environmentScService, existingEnvRecord);
+          await environmentDnsService.deletePrivateRecord(
+            requestContext,
+            'rstudio',
+            updatedEnvironment.id,
+            privateIp,
+            hostedZoneId,
+          );
+        } else {
+          const dnsName = _.find(updatedEnvironment.outputs, x => x.OutputKey === 'Ec2WorkspaceDnsName').OutputValue;
+          await environmentDnsService.deleteRecord('rstudio', updatedEnvironment.id, dnsName);
+        }
       }
-=======
-    if (connectionTypeValue.toLowerCase() === 'rstudio') {
->>>>>>> e3c6c225
-      const instanceId = _.find(updatedEnvironment.outputs, x => x.OutputKey === 'Ec2WorkspaceInstanceId').OutputValue;
-      const environmentScService = await container.find('environmentScService');
-<<<<<<< HEAD
-=======
-      const settings = await container.find('settings');
-      if (settings.getBoolean(settingKeys.isAppStreamEnabled)) {
-        const privateIp = _.find(updatedEnvironment.outputs, o => o.OutputKey === 'Ec2WorkspacePrivateIp').OutputValue;
-        const hostedZoneId = await getHostedZone(requestContext, environmentScService, existingEnvRecord);
-        await environmentDnsService.deletePrivateRecord(
-          requestContext,
-          'rstudio',
-          updatedEnvironment.id,
-          privateIp,
-          hostedZoneId,
-        );
-      } else {
-        const dnsName = _.find(updatedEnvironment.outputs, x => x.OutputKey === 'Ec2WorkspaceDnsName').OutputValue;
-        await environmentDnsService.deleteRecord('rstudio', updatedEnvironment.id, dnsName);
-      }
->>>>>>> e3c6c225
-
       const ssm = await environmentScService.getClientSdkWithEnvMgmtRole(
         requestContext,
         { id: updatedEnvironment.id },
