--- conflicted
+++ resolved
@@ -1,62 +1,4 @@
 {
-<<<<<<< HEAD
-  "$schema": "http://json-schema.org/draft-07/schema#",
-  "type": "object",
-  "additionalProperties": false,
-  "properties": {
-    "name": {
-      "type": "string",
-      "minLength": 1,
-      "maxLength": 100
-    },
-    "description": {
-      "type": "string",
-      "maxLength": 2048
-    },
-    "accountId": {
-      "type": "string",
-      "pattern": "^[0-9]{12}$"
-    },
-    "roleArn": {
-      "type": "string",
-      "minLength": 10
-    },
-    "xAccEnvMgmtRoleArn": {
-      "type": "string",
-      "minLength": 10
-    },
-    "externalId": {
-      "type": "string",
-      "minLength": 1
-    },
-    "vpcId": {
-      "type": "string",
-      "pattern": "^vpc-[a-f0-9]{8,17}$"
-    },
-    "subnetId": {
-      "type": "string",
-      "pattern": "^subnet-[a-f0-9]{8,17}$"
-    },
-    "encryptionKeyArn": {
-      "type": "string",
-      "pattern": "^arn:aws:kms:.*$"
-    },
-    "appStreamStackName": {
-      "type": "string",
-      "minLength": 10
-    },
-    "appStreamFleetName": {
-      "type": "string",
-      "minLength": 10
-    },
-    "appStreamSecurityGroupId": {
-      "type": "string",
-      "pattern": "^sg-[a-f0-9]{17}$"
-    }
-  },
-  "required": ["name", "roleArn", "externalId", "accountId", "vpcId", "subnetId", "encryptionKeyArn"]
-}
-=======
     "$schema": "http://json-schema.org/draft-07/schema#",
     "type": "object",
     "additionalProperties": false,
@@ -73,9 +15,20 @@
       "accountId": {
         "type": "string",
         "pattern": "^[0-9]{12}$"
+    },
+    "appStreamStackName": {
+      "type": "string",
+      "minLength": 10
+    },
+    "appStreamFleetName": {
+      "type": "string",
+      "minLength": 10
+    },
+    "appStreamSecurityGroupId": {
+      "type": "string",
+      "pattern": "^sg-[a-f0-9]{17}$"
       }
     },
     "required": ["name", "accountId"]
   }
-  
->>>>>>> 739c01a1
+  