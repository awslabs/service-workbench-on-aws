--- conflicted
+++ resolved
@@ -26,30 +26,10 @@
         "type": "string",
         "pattern": "^[0-9]{12}$"
       },
-<<<<<<< HEAD
-=======
-      "cfnStackId": {
-        "type": "string",
-        "maxLength": 255,
-        "pattern": "^arn:aws:cloudformation:.*$"
-      },
-      "cfnStackName": {
-        "type": "string",
-        "maxLength": 2048
-      },
->>>>>>> 0bf6d6e2
       "roleArn": {
         "type": "string",
         "minLength": 10
       },
-<<<<<<< HEAD
-=======
-      "onboardStatusRoleArn": {
-        "type": "string",
-        "minLength": 10,
-        "pattern": "^arn:aws:iam::.*$"
-      },
->>>>>>> 0bf6d6e2
       "xAccEnvMgmtRoleArn": {
         "type": "string",
         "minLength": 10
@@ -70,7 +50,6 @@
         "type": "string",
         "pattern": "^arn:aws:kms:.*$"
       },
-<<<<<<< HEAD
       "appStreamStackName": {
         "type": "string",
         "minLength": 10
@@ -118,8 +97,6 @@
         "maxLength": 255,
         "pattern": "^arn:aws:cloudformation:.*$"
       },
-=======
->>>>>>> 0bf6d6e2
       "permissionStatus": {
         "type": "string"
       }
