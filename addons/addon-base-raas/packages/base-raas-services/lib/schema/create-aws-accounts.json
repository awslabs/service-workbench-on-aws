{
    "$schema": "http://json-schema.org/draft-07/schema#",
    "type": "object",
    "additionalProperties": false,
    "properties": {
      "id": {
        "type": "string",
        "minLength": 1,
        "maxLength": 100,
        "pattern": "^[A-Za-z0-9-_ ]+$"
      },
      "rev": {
        "type": "number",
        "minimum": 0
      },
      "name": {
        "type": "string",
        "minLength": 1,
        "maxLength": 100
      },
      "description": {
        "type": "string",
        "maxLength": 2048
      },
      "accountId": {
        "type": "string",
        "pattern": "^[0-9]{12}$"
      },
      "roleArn": {
        "type": "string",
        "minLength": 10
      },
      "xAccEnvMgmtRoleArn": {
        "type": "string",
        "minLength": 10
      },
      "externalId": {
        "type": "string",
        "minLength": 1
      },
      "vpcId": {
        "type": "string",
        "pattern": "^vpc-[a-f0-9]{8,17}$"
      },
      "subnetId": {
        "type": "string",
        "pattern": "^subnet-[a-f0-9]{8,17}$"
      },
<<<<<<< HEAD
=======
      "publicRouteTableId": {
        "type": "string"
      },
>>>>>>> db8fcccb
      "encryptionKeyArn": {
        "type": "string",
        "pattern": "^arn:aws:kms:.*$"
      },
      "appStreamStackName": {
        "type": "string",
        "minLength": 10
      },
      "appStreamFleetName": {
        "type": "string",
        "minLength": 10
      },
      "appStreamSecurityGroupId": {
        "type": "string",
        "pattern": "^sg-[a-f0-9]{17}$"
      },
      "appStreamFleetDesiredInstances": {
        "type": "string"
      },
      "appStreamIdleDisconnectTimeoutSeconds": {
        "type": "string"
      },
      "appStreamDisconnectTimeoutSeconds": {
        "type": "string"
      },
      "appStreamMaxUserDurationSeconds": {
        "type": "string"
      },
      "appStreamImageName": {
        "type": "string"
      },
      "appStreamInstanceType": {
        "type": "string"
      },
      "appStreamFleetType": {
        "type": "string"
      },
      "route53HostedZone": {
        "type": "string"
      },
      "onboardStatusRoleArn": {
        "type": "string",
        "minLength": 10,
        "pattern": "^arn:aws:iam::.*$"
      },
      "cfnStackName": {
        "type": "string",
        "maxLength": 2048
      },
      "cfnStackId": {
        "type": "string",
        "maxLength": 255,
        "pattern": "^arn:aws:cloudformation:.*$"
      },
      "permissionStatus": {
        "type": "string"
      }
    },
    "required": [
      "accountId",
      "name"
    ]
  }<|MERGE_RESOLUTION|>--- conflicted
+++ resolved
@@ -46,12 +46,9 @@
         "type": "string",
         "pattern": "^subnet-[a-f0-9]{8,17}$"
       },
-<<<<<<< HEAD
-=======
       "publicRouteTableId": {
         "type": "string"
       },
->>>>>>> db8fcccb
       "encryptionKeyArn": {
         "type": "string",
         "pattern": "^arn:aws:kms:.*$"
