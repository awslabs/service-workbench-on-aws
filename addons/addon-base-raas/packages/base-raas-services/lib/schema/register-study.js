--- conflicted
+++ resolved
@@ -22,20 +22,12 @@
       type: 'string',
       minLength: 1,
       maxLength: 100,
-<<<<<<< HEAD
-      pattern: '^[A-Za-z0-9-_ ]+$',
-=======
       pattern: idRegex
->>>>>>> ab15f929
     },
     name: {
       type: 'string',
       maxLength: 300,
-<<<<<<< HEAD
-      pattern: '^([^<>{}]*)$',
-=======
       pattern: nonHtmlRegex
->>>>>>> ab15f929
     },
     category: {
       type: 'string',
@@ -44,11 +36,7 @@
     description: {
       type: 'string',
       maxLength: 2048,
-<<<<<<< HEAD
-      pattern: '^([^<>{}]*)$',
-=======
       pattern: nonHtmlRegex
->>>>>>> ab15f929
     },
     projectId: {
       type: 'string',
