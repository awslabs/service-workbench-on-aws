/*
 *  Copyright Amazon.com, Inc. or its affiliates. All Rights Reserved.
 *
 *  Licensed under the Apache License, Version 2.0 (the "License").
 *  You may not use this file except in compliance with the License.
 *  A copy of the License is located at
 *
 *  http://aws.amazon.com/apache2.0
 *
 *  or in the "license" file accompanying this file. This file is distributed
 *  on an "AS IS" BASIS, WITHOUT WARRANTIES OR CONDITIONS OF ANY KIND, either
 *  express or implied. See the License for the specific language governing
 *  permissions and limitations under the License.
 */
const { userNameRegex, emailIdpRegex } = require('@amzn/base-services/lib/helpers/constants');
const schema = {
  $schema: 'http://json-schema.org/draft-07/schema#',
  type: 'object',
  additionalProperties: false,
  properties: {
    uid: {
      type: 'string',
    },
    email: {
<<<<<<< HEAD
      type: 'string',
      pattern:
        '^([^.%+!$&*=^|~#%{}]+)[a-zA-Z0-9\\._%+!$&*=^|~#%{}/\\-]+([^.!]+)@([^-.!](([a-zA-Z0-9\\-]+\\.){1,}([a-zA-Z]{2,63})))',
=======
      type: "string",
      pattern: userNameRegex
>>>>>>> ab15f929
    },
    usernameInIdp: {
      type: 'string',
      minLength: 3,
      maxLength: 300,
<<<<<<< HEAD
=======
      pattern: emailIdpRegex
>>>>>>> ab15f929
    },
    firstName: {
      type: 'string',
      maxLength: 500,
    },
    lastName: {
      type: 'string',
      maxLength: 500,
    },
    userType: {
      type: 'string',
      enum: ['root'],
    },
    isSamlAuthenticatedUser: {
      type: 'boolean',
    },
    isNativePoolUser: {
      type: 'boolean',
      default: false,
    },
    isAdmin: {
      type: 'boolean',
    },
    status: {
      type: 'string',
      enum: ['active', 'inactive', 'pending'],
    },
    rev: {
      type: 'number',
      minimum: 0,
    },
    userRole: {
      type: 'string',
    },
    projectId: {
      type: 'array',
    },
    isExternalUser: {
      type: 'boolean',
    },
    encryptedCreds: {
      type: 'string',
    },
    applyReason: {
      type: 'string',
    },
  },
  required: ['uid', 'rev'],
};
module.exports = schema;<|MERGE_RESOLUTION|>--- conflicted
+++ resolved
@@ -22,23 +22,14 @@
       type: 'string',
     },
     email: {
-<<<<<<< HEAD
-      type: 'string',
-      pattern:
-        '^([^.%+!$&*=^|~#%{}]+)[a-zA-Z0-9\\._%+!$&*=^|~#%{}/\\-]+([^.!]+)@([^-.!](([a-zA-Z0-9\\-]+\\.){1,}([a-zA-Z]{2,63})))',
-=======
       type: "string",
       pattern: userNameRegex
->>>>>>> ab15f929
     },
     usernameInIdp: {
       type: 'string',
       minLength: 3,
       maxLength: 300,
-<<<<<<< HEAD
-=======
       pattern: emailIdpRegex
->>>>>>> ab15f929
     },
     firstName: {
       type: 'string',
