/*
 *  Copyright Amazon.com, Inc. or its affiliates. All Rights Reserved.
 *
 *  Licensed under the Apache License, Version 2.0 (the "License").
 *  You may not use this file except in compliance with the License.
 *  A copy of the License is located at
 *
 *  http://aws.amazon.com/apache2.0
 *
 *  or in the "license" file accompanying this file. This file is distributed
 *  on an "AS IS" BASIS, WITHOUT WARRANTIES OR CONDITIONS OF ANY KIND, either
 *  express or implied. See the License for the specific language governing
 *  permissions and limitations under the License.
 */
const { nonHtmlRegex } = require('@amzn/base-services/lib/helpers/constants');
const schema = {
  $schema: 'http://json-schema.org/draft-07/schema#',
  type: 'object',
  additionalProperties: false,
  properties: {
    id: {
      type: 'string',
      minLength: 1,
      maxLength: 100,
<<<<<<< HEAD
      pattern: '^([^<>{}]*)$',
    },
=======
      pattern: nonHtmlRegex
    }
>>>>>>> ab15f929
  },
  required: ['id'],
};
module.exports = schema;<|MERGE_RESOLUTION|>--- conflicted
+++ resolved
@@ -22,13 +22,8 @@
       type: 'string',
       minLength: 1,
       maxLength: 100,
-<<<<<<< HEAD
-      pattern: '^([^<>{}]*)$',
+      pattern: nonHtmlRegex
     },
-=======
-      pattern: nonHtmlRegex
-    }
->>>>>>> ab15f929
   },
   required: ['id'],
 };
