{
  "$schema": "http://json-schema.org/draft-07/schema#",
  "type": "object",
  "additionalProperties": false,
  "properties": {
    "id": {
      "type": "string",
      "minLength": 1,
      "maxLength": 100,
      "pattern": "^[A-Za-z0-9-_ ]+$"
    },
    "name": {
      "type": "string",
      "maxLength": 300,
      "pattern": "^([^<>{}]*)$"
    },
    "category": {
      "type": "string",
      "enum": ["My Studies", "Organization"]
    },
    "description": {
      "type": "string",
      "maxLength": 2048,
      "pattern": "^([^<>{}]*)$"
    },
    "projectId": {
      "type": "string",
      "minLength": 1,
      "maxLength": 100,
      "pattern": "^[A-Za-z0-9-_]+$"
    },
    "folder": {
      "type": "string",
      "minLength": 1,
      "maxLength": 1000,
<<<<<<< HEAD
      "pattern": "^([^<>{}]*)$"
=======
      "pattern": "^([^<>{}*?]+)$"
>>>>>>> 923d4796
    },
    "kmsArn": {
      "type": "string",
      "maxLength": 90,
      "pattern": "arn:aws[a-zA-Z-]*:kms:[a-z]{2}((-gov)|(-iso(b?)))?-[a-z]+-[0-9]{1}:[0-9]{12}:key[/]{1}[a-zA-Z0-9-]+"
    },
    "kmsScope": {
      "enum": ["bucket", "study", "none"]
    },
    "adminUsers": {
      "type": "array",
      "items": {
        "type": "string"
      }
    },
    "accessType": {
      "type": "string",
      "enum": ["readonly", "readwrite"]
    }
  },
  "required": ["id", "category", "folder", "accessType", "adminUsers"]
}<|MERGE_RESOLUTION|>--- conflicted
+++ resolved
@@ -33,11 +33,7 @@
       "type": "string",
       "minLength": 1,
       "maxLength": 1000,
-<<<<<<< HEAD
-      "pattern": "^([^<>{}]*)$"
-=======
       "pattern": "^([^<>{}*?]+)$"
->>>>>>> 923d4796
     },
     "kmsArn": {
       "type": "string",
