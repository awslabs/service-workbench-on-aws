--- conflicted
+++ resolved
@@ -21,22 +21,13 @@
     keyPairId: {
       type: 'string',
       maxLength: 1024,
-<<<<<<< HEAD
-      pattern: '^([^<>{}]*)$',
-=======
       pattern: nonHtmlRegex
->>>>>>> ab15f929
     },
     instanceOsUser: {
       type: 'string',
       maxLength: 1024,
-<<<<<<< HEAD
-      pattern: '^([^<>{}]*)$',
-    },
-=======
       pattern: nonHtmlRegex
     }
->>>>>>> ab15f929
   },
   required: ['keyPairId'],
 };
