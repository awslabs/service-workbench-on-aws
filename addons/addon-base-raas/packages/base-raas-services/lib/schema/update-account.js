--- conflicted
+++ resolved
@@ -63,16 +63,10 @@
       maxLength: 2048,
     },
     name: {
-<<<<<<< HEAD
       type: 'string',
       maxLength: 2048,
+      pattern: nonHtmlRegex
     },
-=======
-      type: "string",
-      maxLength: 2048,
-      pattern: nonHtmlRegex
-    }
->>>>>>> ab15f929
   },
   required: ['id'],
 };
