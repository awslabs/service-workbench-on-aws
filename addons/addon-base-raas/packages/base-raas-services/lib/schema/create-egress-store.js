/*
 *  Copyright Amazon.com, Inc. or its affiliates. All Rights Reserved.
 *
 *  Licensed under the Apache License, Version 2.0 (the "License").
 *  You may not use this file except in compliance with the License.
 *  A copy of the License is located at
 *
 *  http://aws.amazon.com/apache2.0
 *
 *  or in the "license" file accompanying this file. This file is distributed
 *  on an "AS IS" BASIS, WITHOUT WARRANTIES OR CONDITIONS OF ANY KIND, either
 *  express or implied. See the License for the specific language governing
 *  permissions and limitations under the License.
 */
const { idRegex } = require('@amzn/base-services/lib/helpers/constants');
const schema = {
  $schema: 'http://json-schema.org/draft-07/schema#',
  type: 'object',
  additionalProperties: false,
  properties: {
    projectId: {
      type: 'string',
      minLength: 1,
      maxLength: 100,
      pattern: '^[A-Za-z0-9-_]+$',
    },
    rev: {
      type: 'number',
      minimum: 0,
    },
    inWorkflow: {
      type: 'string',
      minLength: 1,
      maxLength: 2048,
      description: 'Mark true for environment in workflow to exclude it from status poll and sync',
    },
    status: {
      type: 'string',
      minLength: 1,
      maxLength: 2048,
    },
    cidr: {
      type: 'string',
      pattern: '^(?:([0-9]{1,3}\\.){3}[0-9]{1,3}(\\/([0-9]|[1-2][0-9]|3[0-2]))?)?$',
    },
    createdAt: {
      type: 'string',
      minLength: 1,
      maxLength: 2048,
    },
    updatedBy: {
      type: 'string',
      minLength: 1,
      maxLength: 2048,
    },
    createdBy: {
      type: 'string',
      minLength: 1,
      maxLength: 2048,
    },
    name: {
      type: 'string',
      minLength: 1,
      maxLength: 200,
    },
    studyIds: {
      type: 'array',
      items: [
        {
          type: 'string',
          minLength: 1,
        },
      ],
    },
    updatedAt: {
      type: 'string',
      minLength: 1,
      maxLength: 2048,
    },
    indexId: {
      type: 'string',
      minLength: 1,
      maxLength: 2048,
    },
    description: {
      type: 'string',
      minLength: 1,
      maxLength: 2048,
    },
    id: {
      type: 'string',
      minLength: 1,
      maxLength: 200,
<<<<<<< HEAD
      pattern: '^[A-Za-z0-9-_ ]+$',
=======
      pattern: idRegex
>>>>>>> ab15f929
    },
    envTypeConfigId: {
      type: 'string',
      minLength: 1,
      maxLength: 2048,
    },
    envTypeId: {
      type: 'string',
      minLength: 1,
      maxLength: 2048,
    },
    hasConnections: { type: 'boolean' },
    studyRoles: {
      type: 'object',
      properties: {},
      additionalProperties: true,
    },
  },
  required: [
    'projectId',
    'rev',
    'inWorkflow',
    'status',
    'createdAt',
    'updatedBy',
    'createdBy',
    'name',
    'studyIds',
    'updatedAt',
    'indexId',
    'description',
    'id',
    'envTypeConfigId',
    'envTypeId',
    'hasConnections',
  ],
};
module.exports = schema;<|MERGE_RESOLUTION|>--- conflicted
+++ resolved
@@ -91,11 +91,7 @@
       type: 'string',
       minLength: 1,
       maxLength: 200,
-<<<<<<< HEAD
-      pattern: '^[A-Za-z0-9-_ ]+$',
-=======
-      pattern: idRegex
->>>>>>> ab15f929
+      pattern: idRegex,
     },
     envTypeConfigId: {
       type: 'string',
