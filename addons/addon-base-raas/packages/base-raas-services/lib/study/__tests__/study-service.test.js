--- conflicted
+++ resolved
@@ -13,50 +13,32 @@
  *  permissions and limitations under the License.
  */
 
-const _ = require('lodash');
 const ServicesContainer = require('@aws-ee/base-services-container/lib/services-container');
 const JsonSchemaValidationService = require('@aws-ee/base-services/lib/json-schema-validation-service');
 const AwsService = require('@aws-ee/base-services/lib/aws/aws-service');
 
+// Mocked dependencies
 jest.mock('@aws-ee/base-services/lib/db-service');
-jest.mock('@aws-ee/base-services/lib/logger/logger-service');
+const DbServiceMock = require('@aws-ee/base-services/lib/db-service');
+
 jest.mock('@aws-ee/base-services/lib/audit/audit-writer-service');
+const AuditServiceMock = require('@aws-ee/base-services/lib/audit/audit-writer-service');
+
 jest.mock('@aws-ee/base-services/lib/settings/env-settings-service');
-jest.mock('@aws-ee/base-services/lib/plugin-registry/plugin-registry-service');
+const SettingsServiceMock = require('@aws-ee/base-services/lib/settings/env-settings-service');
+
 jest.mock('@aws-ee/base-services/lib/s3-service');
-jest.mock('@aws-ee/base-services/lib/lock/lock-service');
-jest.mock('../../user/user-service');
+const S3ServiceMock = require('@aws-ee/base-services/lib/s3-service');
+
+jest.mock('../study-permission-service');
+const StudyPermissionServiceMock = require('../study-permission-service');
+
 jest.mock('../../project/project-service');
-
-const Logger = require('@aws-ee/base-services/lib/logger/logger-service');
-const LockService = require('@aws-ee/base-services/lib/lock/lock-service');
-const DbServiceMock = require('@aws-ee/base-services/lib/db-service');
-const AuthService = require('@aws-ee/base-services/lib/authorization/authorization-service');
-const AuditServiceMock = require('@aws-ee/base-services/lib/audit/audit-writer-service');
-const SettingsServiceMock = require('@aws-ee/base-services/lib/settings/env-settings-service');
-const PluginRegistryService = require('@aws-ee/base-services/lib/plugin-registry/plugin-registry-service');
-const S3ServiceMock = require('@aws-ee/base-services/lib/s3-service');
 const ProjectServiceMock = require('../../project/project-service');
-const UserService = require('../../user/user-service');
-const StudyPermissionService = require('../study-permission-service');
+
 const StudyService = require('../study-service');
 
-const { getEmptyUserPermissions } = require('../helpers/entities/user-permissions-methods');
-const { getEmptyStudyPermissions } = require('../helpers/entities/study-permissions-methods');
-
-function setupDbUpdate(dbService, entity) {
-  let pKey;
-  dbService.table.key = jest.fn(({ id }) => {
-    pKey = id;
-    return dbService.table;
-  });
-
-  dbService.table.update = jest.fn(() => {
-    if (pKey !== entity.id) return undefined;
-    return entity;
-  });
-}
-
+// Tested functions: create, update, delete
 describe('studyService', () => {
   let service = null;
   let dbService = null;
@@ -68,16 +50,12 @@
     container.register('S3', new S3ServiceMock());
     container.register('aws', new AwsService());
     container.register('jsonSchemaValidationService', new JsonSchemaValidationService());
-    container.register('log', new Logger());
-    container.register('lockService', new LockService());
     container.register('dbService', new DbServiceMock());
     container.register('auditWriterService', new AuditServiceMock());
     container.register('settings', new SettingsServiceMock());
-    container.register('userService', new UserService());
-    container.register('pluginRegistryService', new PluginRegistryService());
-    container.register('authorizationService', new AuthService());
-    container.register('studyPermissionService', new StudyPermissionService());
+    container.register('studyPermissionService', new StudyPermissionServiceMock());
     container.register('projectService', new ProjectServiceMock());
+
     container.register('studyService', new StudyService());
 
     container.initServices();
@@ -86,76 +64,6 @@
     projectService = await container.find('projectService');
   });
 
-  describe('getStudyPermissions', () => {
-    it('should return a study entity with the permissions attribute populated', async () => {
-      const uid = 'u-currentUserId';
-      const requestContext = { principalIdentifier: { uid }, principal: { userRole: 'researcher', status: 'active' } };
-      const studyEntity = { id: 'study-1', accessType: 'readonly' };
-      const dbPermissionsEntity = {
-        id: `Study:${studyEntity.id}`,
-        recordType: 'study',
-        adminUsers: [],
-        readonlyUsers: [uid],
-        readwriteUsers: [uid],
-      };
-
-      let pKey1;
-      let pKey2;
-      dbService.table.key = jest
-        .fn()
-        .mockImplementationOnce(({ id }) => {
-          pKey1 = id;
-          return dbService.table;
-        })
-        .mockImplementationOnce(({ id }) => {
-          pKey2 = id;
-          return dbService.table;
-        });
-
-      dbService.table.get = jest
-        .fn()
-        .mockImplementationOnce(() => {
-          if (pKey1 !== studyEntity.id) return undefined;
-          return studyEntity;
-        })
-        .mockImplementationOnce(() => {
-          if (pKey2 !== dbPermissionsEntity.id) return undefined;
-          return dbPermissionsEntity;
-        });
-
-      await expect(service.getStudyPermissions(requestContext, studyEntity.id)).resolves.toStrictEqual({
-        ...studyEntity,
-        status: 'reachable',
-        permissions: { adminUsers: [], readonlyUsers: [uid], readwriteUsers: [], writeonlyUsers: [] },
-      });
-    });
-  });
-
-  describe('getUserPermissions', () => {
-    it('should return a user permissions entity', async () => {
-      const uid = 'u-currentUserId';
-      const requestContext = { principalIdentifier: { uid }, principal: { userRole: 'researcher', status: 'active' } };
-      const dbPermissionsEntity = { id: `User:${uid}`, uid, recordType: 'user', adminAccess: ['study-1'] };
-
-      let pKey;
-      dbService.table.key = jest.fn(({ id }) => {
-        pKey = id;
-        return dbService.table;
-      });
-
-      dbService.table.get = jest.fn(() => {
-        if (pKey !== dbPermissionsEntity.id) return undefined;
-        return dbPermissionsEntity;
-      });
-
-      await expect(service.getUserPermissions(requestContext, uid)).resolves.toStrictEqual({
-        ...getEmptyUserPermissions(),
-        ..._.omit(dbPermissionsEntity, ['recordType', 'id', 'uid']),
-        uid,
-      });
-    });
-  });
-
   describe('create', () => {
     it('should fail due to missing id', async () => {
       // BUILD
@@ -192,15 +100,21 @@
     });
 
     it('should fail for users other than admin or internal-researcher ', async () => {
+      // BUILD
       const dataIpt = {
         id: '4 score and 7 years ago',
         projectId: 'some_project_id',
         category: 'Organization',
       };
 
-      await expect(service.create({ principal: { userRole: 'internal-guest' } }, dataIpt)).rejects.toThrow(
-        expect.objectContaining({ boom: true, code: 'forbidden', safe: true }),
-      );
+      // OPERATE
+      try {
+        await service.create({ principal: { userRole: 'internal-guest' } }, dataIpt);
+        expect.hasAssertions();
+      } catch (err) {
+        // CHECK
+        expect(err.message).toEqual('Only admin and internal researcher are authorized to create studies. ');
+      }
     });
 
     it('should fail if user project association is missing', async () => {
@@ -264,21 +178,27 @@
     });
 
     it('should pass if system is trying to create Open Data study', async () => {
-      const requestContext = {
-        principal: { userRole: 'admin', status: 'active' },
-        principalIdentifier: { uid: '_system_' },
-      };
-      const studyEntity = { id: 'newOpenStudy', category: 'Open Data' };
-      setupDbUpdate(dbService, studyEntity);
-
-      await expect(service.create(requestContext, studyEntity)).resolves.toStrictEqual({
-        ...studyEntity,
-        status: 'reachable',
-      });
+      // BUILD
+      const dataIpt = {
+        id: 'newOpenStudy',
+        category: 'Open Data',
+      };
+      service.audit = jest.fn();
+
+      // OPERATE
+      await service.create({ principal: { userRole: 'admin' }, principalIdentifier: { uid: '_system_' } }, dataIpt);
+
+      // CHECK
+      expect(dbService.table.update).toHaveBeenCalled();
+      expect(service.audit).toHaveBeenCalledWith(
+        { principal: { userRole: 'admin' }, principalIdentifier: { uid: '_system_' } },
+        { action: 'create-study', body: undefined },
+      );
     });
 
     it('should fail if non-Open Data study type has non-empty resources list', async () => {
-      const studyEntity = {
+      // BUILD
+      const dataIpt = {
         id: 'newOpenStudy',
         category: 'Organization',
         projectId: 'existingProjId',
@@ -286,226 +206,140 @@
       };
       projectService.verifyUserProjectAssociation.mockImplementationOnce(() => true);
 
-      const requestContext = {
-        principal: { userRole: 'admin', status: 'active' },
-        principalIdentifier: { uid: 'someRandomUserUid' },
-      };
-      setupDbUpdate(dbService, studyEntity);
-
-      await expect(service.create(requestContext, studyEntity)).rejects.toThrow(
-        expect.objectContaining({ boom: true, code: 'forbidden', safe: true }),
-      );
+      // OPERATE
+      try {
+        await service.create(
+          { principal: { userRole: 'admin' }, principalIdentifier: { uid: 'someRandomUserUid' } },
+          dataIpt,
+        );
+        expect.hasAssertions();
+      } catch (err) {
+        // CHECK
+        expect(err.message).toEqual('Resources can only be assigned to Open Data study category');
+      }
+    });
+
+    it('should get the correct allowed studies ONLY (admin, R/O, R/W)', async () => {
+      // BUILD, OPERATE and CHECK
+      expect(
+        service.getAllowedStudies({
+          adminAccess: ['studyA'],
+          readonlyAccess: ['studyB'],
+          readwriteAccess: ['studyC'],
+          unknownAccess: ['studyD'],
+        }),
+      ).toEqual(['studyA', 'studyB', 'studyC']);
     });
 
     it('should pass if Open Data study type has non-empty resources list', async () => {
-      const requestContext = {
-        principal: { userRole: 'admin', status: 'active' },
-        principalIdentifier: { uid: '_system_' },
-      };
-      const studyEntity = {
+      // BUILD
+      const dataIpt = {
         id: 'newOpenStudy',
         category: 'Open Data',
         resources: [{ arn: 'arn:aws:s3:::someRandomStudyArn' }],
       };
-      setupDbUpdate(dbService, studyEntity);
-
-      await expect(service.create(requestContext, studyEntity)).resolves.toStrictEqual({
-        ...studyEntity,
-        status: 'reachable',
-      });
-    });
-
-<<<<<<< HEAD
-    it('should fail to update resource list of non-Open Data study', async () => {
-      // BUILD
-      const dataIpt = {
-        id: 'newOpenStudy',
-        category: 'Organization',
-        resources: [{ arn: 'arn:aws:s3:::someRandomStudyArn' }],
-      };
-      service.audit = jest.fn();
-
-      // OPERATE
-      await expect(
-        service.update(
-          { principal: { userRole: 'researcher' }, principalIdentifier: { uid: 'someRandomUserUid' } },
-          dataIpt,
-        ),
-      ).rejects.toThrow({
-        message: 'Resources can only be updated for Open Data study category',
-      });
-    });
-
-    it('should fail to update Open Data study by non-system user', async () => {
-      // BUILD
-      const dataIpt = {
-        id: 'newOpenStudy',
+      service.audit = jest.fn();
+
+      // OPERATE
+      await service.create({ principal: { userRole: 'admin' }, principalIdentifier: { uid: '_system_' } }, dataIpt);
+
+      // CHECK
+      expect(dbService.table.update).toHaveBeenCalled();
+      expect(service.audit).toHaveBeenCalledWith(
+        { principal: { userRole: 'admin' }, principalIdentifier: { uid: '_system_' } },
+        { action: 'create-study', body: undefined },
+      );
+    });
+
+    it('should try to create the study successfully', async () => {
+      // BUILD
+      const dataIpt = {
+        id: 'doppelganger',
         category: 'Open Data',
-        resources: [{ arn: 'arn:aws:s3:::someRandomStudyArn' }],
-      };
-      service.audit = jest.fn();
-
-      // OPERATE
-      await expect(
-        service.update(
-          { principal: { userRole: 'admin' }, principalIdentifier: { uid: 'someRandomUserUid' } },
-          dataIpt,
-        ),
-      ).rejects.toThrow({
-        message: 'Only the system can update Open Data studies.',
-      });
-    });
-
-    it('should try to create the open data study successfully', async () => {
-      const requestContext = {
-        principal: { userRole: 'admin', status: 'active' },
-        principalIdentifier: { uid: '_system_' },
-      };
-      const studyEntity = {
-=======
-    it('should try to create the study successfully', async () => {
-      // BUILD
-      const dataIpt = {
->>>>>>> d14f8524
+      };
+
+      service.audit = jest.fn();
+
+      // OPERATE
+      await service.create({ principal: { userRole: 'admin' }, principalIdentifier: { uid: '_system_' } }, dataIpt);
+
+      // CHECK
+      expect(dbService.table.update).toHaveBeenCalled();
+      expect(service.audit).toHaveBeenCalledWith(
+        { principal: { userRole: 'admin' }, principalIdentifier: { uid: '_system_' } },
+        { action: 'create-study', body: undefined },
+      );
+    });
+
+    it('should try to create the study successfully when accessType is readonly', async () => {
+      // BUILD
+      const dataIpt = {
         id: 'doppelganger',
         category: 'Open Data',
-      };
-      setupDbUpdate(dbService, studyEntity);
-
-      await expect(service.create(requestContext, studyEntity)).resolves.toStrictEqual({
-        ...studyEntity,
-        status: 'reachable',
-      });
-    });
-
-    it('should try to create the study successfully when accessType is readonly', async () => {
-      const requestContext = {
-        principal: { userRole: 'admin', status: 'active' },
-        principalIdentifier: { uid: 'u-something' },
-      };
-      const studyEntity = {
-        id: 'doppelganger',
-        category: 'Organization',
         accessType: 'readonly',
-        projectId: 'p1',
-      };
-
-      projectService.verifyUserProjectAssociation.mockImplementationOnce(() => true);
-      setupDbUpdate(dbService, studyEntity);
-
-      await expect(service.create(requestContext, studyEntity)).resolves.toStrictEqual({
-        ...studyEntity,
-        status: 'reachable',
-        permissions: getEmptyStudyPermissions(),
-      });
+      };
+
+      service.audit = jest.fn();
+
+      // OPERATE
+      await service.create({ principal: { userRole: 'admin' }, principalIdentifier: { uid: '_system_' } }, dataIpt);
+
+      // CHECK
+      expect(dbService.table.update).toHaveBeenCalled();
+      expect(service.audit).toHaveBeenCalledWith(
+        { principal: { userRole: 'admin' }, principalIdentifier: { uid: '_system_' } },
+        { action: 'create-study', body: undefined },
+      );
     });
 
     it('should try to create the study successfully when accessType is readwrite for My Studies', async () => {
-      const uid = 'u-something';
-      const requestContext = {
-        principal: { userRole: 'admin', status: 'active' },
-        principalIdentifier: { uid },
-      };
-      const sid = 'doppelganger';
-      const studyEntity = {
-        id: sid,
+      // BUILD
+      projectService.verifyUserProjectAssociation = jest.fn().mockImplementationOnce(() => {
+        return true;
+      });
+      const dataIpt = {
+        id: 'doppelganger',
         category: 'My Studies',
         accessType: 'readwrite',
-        projectId: 'p1',
-      };
-
-      projectService.verifyUserProjectAssociation.mockImplementationOnce(() => true);
-      let pKey1;
-      let pKey2;
-      dbService.table.key = jest
-        .fn()
-        .mockImplementationOnce(({ id }) => {
-          pKey1 = id;
-          return dbService.table;
-        })
-        .mockImplementationOnce(({ id }) => {
-          pKey2 = id;
-          return dbService.table;
-        })
-        .mockImplementationOnce(() => {
-          // Covers the call to get the User PermissionsEntity
-          return dbService.table;
-        })
-        .mockImplementationOnce(() => {
-          // Covers the call to update the User PermissionsEntity
-          return dbService.table;
-        });
-
-      dbService.table.update = jest
-        .fn()
-        .mockImplementationOnce(() => {
-          if (pKey1 !== sid) return undefined;
-          return studyEntity;
-        })
-        .mockImplementationOnce(() => {
-          if (pKey2 !== `Study:${sid}`) return undefined;
-          return { adminUsers: [uid] };
-        });
-
-      await expect(service.create(requestContext, studyEntity)).resolves.toStrictEqual({
-        ...studyEntity,
-        status: 'reachable',
-        permissions: { ...getEmptyStudyPermissions(), adminUsers: [uid] },
-      });
+        projectId: 'some_project_id',
+      };
+
+      service.audit = jest.fn();
+
+      // OPERATE
+      await service.create({ principal: { userRole: 'admin' } }, dataIpt);
+
+      // CHECK
+      expect(dbService.table.update).toHaveBeenCalled();
+      expect(service.audit).toHaveBeenCalledWith(
+        { principal: { userRole: 'admin' } },
+        { action: 'create-study', body: undefined },
+      );
     });
 
     it('should try to create the study successfully when accessType is readwrite for Organization', async () => {
-      const uid = 'u-something';
-      const requestContext = {
-        principal: { userRole: 'admin', status: 'active' },
-        principalIdentifier: { uid },
-      };
-      const sid = 'doppelganger';
-      const studyEntity = {
-        id: sid,
+      // BUILD
+      projectService.verifyUserProjectAssociation = jest.fn().mockImplementationOnce(() => {
+        return true;
+      });
+      const dataIpt = {
+        id: 'doppelganger',
         category: 'Organization',
         accessType: 'readwrite',
-        projectId: 'p1',
-      };
-
-      projectService.verifyUserProjectAssociation.mockImplementationOnce(() => true);
-      let pKey1;
-      let pKey2;
-      dbService.table.key = jest
-        .fn()
-        .mockImplementationOnce(({ id }) => {
-          pKey1 = id;
-          return dbService.table;
-        })
-        .mockImplementationOnce(({ id }) => {
-          pKey2 = id;
-          return dbService.table;
-        })
-        .mockImplementationOnce(() => {
-          // Covers the call to get the User PermissionsEntity
-          return dbService.table;
-        })
-        .mockImplementationOnce(() => {
-          // Covers the call to update the User PermissionsEntity
-          return dbService.table;
-        });
-
-      dbService.table.update = jest
-        .fn()
-        .mockImplementationOnce(() => {
-          if (pKey1 !== sid) return undefined;
-          return studyEntity;
-        })
-        .mockImplementationOnce(() => {
-          if (pKey2 !== `Study:${sid}`) return undefined;
-          return { adminUsers: [uid] };
-        });
-
-      await expect(service.create(requestContext, studyEntity)).resolves.toStrictEqual({
-        ...studyEntity,
-        status: 'reachable',
-        permissions: { ...getEmptyStudyPermissions(), adminUsers: [uid] },
-      });
+        projectId: 'some_project_id',
+      };
+
+      service.audit = jest.fn();
+
+      // OPERATE
+      await service.create({ principal: { userRole: 'admin' } }, dataIpt);
+
+      // CHECK
+      expect(dbService.table.update).toHaveBeenCalled();
+      expect(service.audit).toHaveBeenCalledWith(
+        { principal: { userRole: 'admin' } },
+        { action: 'create-study', body: undefined },
+      );
     });
 
     it('should fail because accessType specified is ReadOnly in camelcase', async () => {
@@ -584,8 +418,6 @@
       }
     });
 
-<<<<<<< HEAD
-=======
     it('should fail due to invalid accessType', async () => {
       // BUILD
       const ipt = {
@@ -626,7 +458,6 @@
       }
     });
 
->>>>>>> d14f8524
     it('should fail due to study not existing', async () => {
       // BUILD
       const dataIpt = {
@@ -651,8 +482,6 @@
         expect(err.message).toEqual('Study with id "doppelganger" does not exist');
       }
     });
-<<<<<<< HEAD
-=======
 
     it('should fail due to study having already been updated', async () => {
       // BUILD
@@ -849,7 +678,6 @@
       expect(dbService.table.delete).toHaveBeenCalled();
       expect(service.audit).toHaveBeenCalledWith({}, { action: 'delete-study', body: { id: 'projectId' } });
     });
->>>>>>> d14f8524
   });
 
   describe('list', () => {
@@ -925,57 +753,4 @@
       expect(retVal).toEqual(expectedVal);
     });
   });
-
-  describe('isOverlapping', () => {
-    it('should return true if new study has overlapping root path with existing ones', async () => {
-      // BUILD
-      const requestContext = 'dummyRequestContext';
-      const bucketName = 'testBucket';
-      const accountId = '123456789012';
-      const folder = '/';
-
-      service.listStudiesForAccount = jest.fn(() => {
-        return [{ bucket: 'testBucket', folder: 'study-1/' }];
-      });
-
-      // OPERATE
-      const retVal = await service.isOverlapping(requestContext, accountId, bucketName, folder);
-      // CHECK
-      expect(retVal).toEqual(true);
-    });
-
-    it('should return true if new study has overlapping path with existing ones', async () => {
-      // BUILD
-      const requestContext = 'dummyRequestContext';
-      const bucketName = 'testBucket';
-      const accountId = '123456789012';
-      const folder = '/testFolder';
-
-      service.listStudiesForAccount = jest.fn(() => {
-        return [{ bucket: 'testBucket', folder: 'testFolder/study-2/' }];
-      });
-
-      // OPERATE
-      const retVal = await service.isOverlapping(requestContext, accountId, bucketName, folder);
-      // CHECK
-      expect(retVal).toEqual(true);
-    });
-
-    it('should return false if new study has non-overlapping path with existing ones', async () => {
-      // BUILD
-      const requestContext = 'dummyRequestContext';
-      const bucketName = 'testBucket';
-      const accountId = '123456789012';
-      const folder = '/testFolder/study-2';
-
-      service.listStudiesForAccount = jest.fn(() => {
-        return [{ bucket: 'testBucket', folder: 'testFolder/study-1/' }];
-      });
-
-      // OPERATE
-      const retVal = await service.isOverlapping(requestContext, accountId, bucketName, folder);
-      // CHECK
-      expect(retVal).toEqual(false);
-    });
-  });
 });