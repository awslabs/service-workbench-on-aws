/*
 *  Copyright Amazon.com, Inc. or its affiliates. All Rights Reserved.
 *
 *  Licensed under the Apache License, Version 2.0 (the "License").
 *  You may not use this file except in compliance with the License.
 *  A copy of the License is located at
 *
 *  http://aws.amazon.com/apache2.0
 *
 *  or in the "license" file accompanying this file. This file is distributed
 *  on an "AS IS" BASIS, WITHOUT WARRANTIES OR CONDITIONS OF ANY KIND, either
 *  express or implied. See the License for the specific language governing
 *  permissions and limitations under the License.
 */

const ServicesContainer = require('@aws-ee/base-services-container/lib/services-container');
const JsonSchemaValidationService = require('@aws-ee/base-services/lib/json-schema-validation-service');
const Logger = require('@aws-ee/base-services/lib/logger/logger-service');
const crypto = require('crypto');

// Mocked dependencies
const AwsService = require('@aws-ee/base-services/lib/aws/aws-service');

const AWSMock = require('aws-sdk-mock');

jest.mock('@aws-ee/base-services/lib/lock/lock-service');
const LockServiceMock = require('@aws-ee/base-services/lib/lock/lock-service');

jest.mock('@aws-ee/base-api-services/lib/jwt-service');
const JwtService = require('@aws-ee/base-api-services/lib/jwt-service');

jest.mock('@aws-ee/key-pair-mgmt-services/lib/key-pair/key-pair-service');
const KeyPairServiceMock = require('@aws-ee/key-pair-mgmt-services/lib/key-pair/key-pair-service');

jest.mock('@aws-ee/base-services/lib/settings/env-settings-service');
const SettingsServiceMock = require('@aws-ee/base-services/lib/settings/env-settings-service');

jest.mock('@aws-ee/base-services/lib/audit/audit-writer-service');
const AuditServiceMock = require('@aws-ee/base-services/lib/audit/audit-writer-service');

jest.mock('@aws-ee/base-services/lib/plugin-registry/plugin-registry-service');
const PluginRegistryServiceMock = require('@aws-ee/base-services/lib/plugin-registry/plugin-registry-service');

jest.mock('../../environment-dns-service.js');
const EnvironmentDnsServiceMock = require('../../environment-dns-service.js');

jest.mock('../environment-sc-service');
const EnvironmentSCServiceMock = require('../environment-sc-service');

jest.mock('../environment-sc-keypair-service');
const EnvironmentScKeyPairServiceMock = require('../environment-sc-keypair-service');

jest.mock('node-rsa', () =>
  jest.fn(() => ({
    importKey: jest.fn(() => ({
      exportKey: jest.fn(
        // This is a random key generated for test purposes
        () => `-----BEGIN PUBLIC KEY-----
MIIBITANBgkqhkiG9w0BAQEFAAOCAQ4AMIIBCQKCAQBLbcdPzgSh+4OkzNse6UaG
SPI3ylo406TcNKwrsKyDMfU3mLyPCVuFCrzVheEn8PYZMNWE5mCorf2RMAiYGXOW
P35i2J59Oa04PYvml/p3kSX7K1UdtkI6MXtYdNLmt4qbhCK6tWy6Cau8zzUOmLT6
YUOSvlAqpm3Ed9LPfRDn3I+EDCfbWWWvkbk3rEUJt0dXYX6UimEDRYyvlzq+abbv
f+ECYBdiC4KtLuK0K1nqqH/whEGLEwND7DAAwIICuKw5ND4wuJGPaANwXDZKU4ZO
rEYx9BfKHzYz7SZ07igvEYAJvyaLlMslBonxu+e0wlolbWeUjKUxJdXxCChbT8xB
AgMBAAE=
-----END PUBLIC KEY-----`,
      ),
    })),
  })),
);

const EnvironmentScConnectionService = require('../environment-sc-connection-service');

describe('EnvironmentScConnectionService', () => {
  let service = null;
  let envDnsService = null;
  let jwtService = null;
  let envScService = null;
  let lockService = null;

  beforeEach(async () => {
    const container = new ServicesContainer();
    container.register('aws', new AwsService());
    container.register('jsonSchemaValidationService', new JsonSchemaValidationService());
    container.register('jwtService', new JwtService());
    container.register('log', new Logger());
    container.register('auditWriterService', new AuditServiceMock());
    container.register('pluginRegistryService', new PluginRegistryServiceMock());
    container.register('settings', new SettingsServiceMock());
    container.register('environmentDnsService', new EnvironmentDnsServiceMock());
    container.register('keyPairService', new KeyPairServiceMock());
    container.register('environmentScKeypairService', new EnvironmentScKeyPairServiceMock());
    container.register('environmentScService', new EnvironmentSCServiceMock());
    container.register('environmentScConnectionService', new EnvironmentScConnectionService());
    container.register('lockService', new LockServiceMock());
    await container.initServices();

    // suppress expected console errors
    jest.spyOn(console, 'error').mockImplementation();

    // Get instance of the service we are testing
    service = await container.find('environmentScConnectionService');

    envScService = await container.find('environmentScService');
    envScService.mustFind = jest.fn(() => {
      return { projectId: 'sampleProjectId' };
    });
    envScService.verifyAppStreamConfig = jest.fn();

    envDnsService = await container.find('environmentDnsService');
    jwtService = await container.find('jwtService');

    const aws = await service.service('aws');
    AWSMock.setSDKInstance(aws.sdk);
    lockService = await container.find('lockService');
  });

  afterEach(async () => {
    AWSMock.restore();
  });

  describe('updateRoleToIncludeCurrentIP', () => {
    it('should update successfully with new statement when existing policy has one statement', async () => {
      const connection = {
        url: 'www.example.com',
        type: 'SageMaker',
        role: 'presigned-role',
        roleArn: 'arn:aws:iam:us-west-2:111111111111:role/presigned-role',
        notebookArn: 'arn:aws:sagemaker:us-west-2:111111111111:notebook-instance/basicnotebookinstance-testnotebook',
        policy: 'presigned-url-access',
        info: 'notebook-instance-name',
      };
      const iamMock = {};
      const existingPolicy = {
        Statement: {
          Effect: 'Allow',
          Action: 'sagemaker:CreatePresignedNotebookInstanceUrl',
          Resource: connection.notebookArn,
          Condition: {
            StringEquals: {
              'aws:SourceVpce': 'vpce-12345',
            },
          },
        },
      };
      const newPolicy = {
        Statement: [
          {
            Effect: 'Allow',
            Action: 'sagemaker:CreatePresignedNotebookInstanceUrl',
            Resource: connection.notebookArn,
            Condition: {
              StringEquals: {
                'aws:SourceVpce': 'vpce-12345',
              },
            },
          },
          {
            Effect: 'Allow',
            Action: 'sagemaker:CreatePresignedNotebookInstanceUrl',
            Resource: connection.notebookArn,
            Condition: {
              IpAddress: {
                'aws:SourceIp': expect.any(String),
              },
            },
          },
        ],
      };
      iamMock.putRolePolicy = jest.fn(() => {
        return {
          promise: () => {},
        };
      });

      // OPERATE
      await service.updateRoleToIncludeCurrentIP(iamMock, connection, {
        RoleName: 'presigned-role',
        PolicyName: 'presigned-url-access',
        PolicyDocument: JSON.stringify(existingPolicy),
      });

      // CHECK
      expect(iamMock.putRolePolicy).toHaveBeenCalledTimes(1);
      expect(iamMock.putRolePolicy.mock.calls[0][0]).toEqual(
        expect.objectContaining({
          RoleName: 'presigned-role',
          PolicyName: 'presigned-url-access',
        }),
      );
      expect(JSON.parse(iamMock.putRolePolicy.mock.calls[0][0].PolicyDocument)).toEqual(newPolicy);
    });
  });

  describe('create private SageMaker URL', () => {
    it('should fail since connection type is not SageMaker', async () => {
      lockService.tryWriteLockAndRun = jest.fn((id, func) => {
        return func();
      });
      const connection = {
        url: 'www.example.com',
        type: 'NotSageMaker',
      };
      const requestContext = { principal: { isAdmin: true, status: 'active' } };
      try {
        // OPERATE
<<<<<<< HEAD
        await service.createPrivateSageMakerUrl(requestContext, 'envId1', connection);
=======
        await await service.createPrivateSageMakerUrl(requestContext, 'envId1', connection);
>>>>>>> 599b19a1
      } catch (err) {
        // CHECK
        expect(err.message).toEqual('Cannot generate presigned URL for non-sagemaker connection NotSageMaker');
      }
    });

    it('should restore original policy incase of an error', async () => {
      // BUILD
      lockService.tryWriteLockAndRun = jest.fn((id, func) => {
        return func();
      });
      const connection = {
        url: 'www.example.com',
        type: 'SageMaker',
        role: 'presigned-role',
        roleArn: 'arn:aws:iam:us-west-2:111111111111:role/presigned-role',
        notebookArn: 'arn:aws:sagemaker:us-west-2:111111111111:notebook-instance/basicnotebookinstance-testnotebook',
        policy: 'presigned-url-access',
        info: 'notebook-instance-name',
      };
      const requestContext = { principal: { isAdmin: true, status: 'active' } };
      const iamMock = {};
      const stsMock = {};
      const existingPolicy = {
        Statement: [
          {
            Effect: 'Allow',
            Action: 'sagemaker:CreatePresignedNotebookInstanceUrl',
            Resource: connection.notebookArn,
            Condition: {
              StringEquals: {
                'aws:SourceVpce': 'vpce-12345',
              },
            },
          },
        ],
      };
      const newPolicy = {
        Statement: [
          {
            Effect: 'Allow',
            Action: 'sagemaker:CreatePresignedNotebookInstanceUrl',
            Resource: connection.notebookArn,
            Condition: {
              StringEquals: {
                'aws:SourceVpce': 'vpce-12345',
              },
            },
          },
          {
            Effect: 'Allow',
            Action: 'sagemaker:CreatePresignedNotebookInstanceUrl',
            Resource: connection.notebookArn,
            Condition: {
              IpAddress: {
                'aws:SourceIp': expect.any(String),
              },
            },
          },
        ],
      };
      iamMock.getRolePolicy = jest.fn(() => {
        return {
          promise: () => {
            return {
              RoleName: 'presigned-role',
              PolicyName: 'presigned-url-access',
              PolicyDocument: JSON.stringify(existingPolicy),
            };
          },
        };
      });
      iamMock.putRolePolicy = jest.fn(() => {
        return {
          promise: () => {},
        };
      });
      stsMock.assumeRole = jest.fn(() => {
        throw Error('Cannot assume role');
      });
      envScService.getClientSdkWithEnvMgmtRole = jest.fn((context, id, client) => {
        if (client.clientName === 'IAM') {
          return iamMock;
        }
        if (client.clientName === 'STS') {
          return stsMock;
        }
        return undefined;
      });

      // OPERATE
      try {
        // OPERATE
<<<<<<< HEAD
        await service.createPrivateSageMakerUrl(requestContext, 'envId1', connection, 1);
=======
        await await service.createPrivateSageMakerUrl(requestContext, 'envId1', connection, 1);
>>>>>>> 599b19a1
      } catch (err) {
        // CHECK
        expect(err.message).toEqual('Could not generate presigned URL');
      }

      // CHECK
      expect(iamMock.getRolePolicy).toHaveBeenCalledTimes(1);
      expect(iamMock.getRolePolicy).toHaveBeenCalledWith({
        RoleName: connection.role,
        PolicyName: connection.policy,
      });
      expect(iamMock.putRolePolicy).toHaveBeenCalledTimes(2);
      expect(iamMock.putRolePolicy.mock.calls[0][0]).toEqual(
        expect.objectContaining({
          RoleName: 'presigned-role',
          PolicyName: 'presigned-url-access',
        }),
      );
      expect(iamMock.putRolePolicy.mock.calls[1][0]).toEqual(
        expect.objectContaining({
          RoleName: 'presigned-role',
          PolicyName: 'presigned-url-access',
        }),
      );
      expect(JSON.parse(iamMock.putRolePolicy.mock.calls[0][0].PolicyDocument)).toEqual(newPolicy);
      expect(JSON.parse(iamMock.putRolePolicy.mock.calls[1][0].PolicyDocument)).toEqual(existingPolicy);
      expect(stsMock.assumeRole).toHaveBeenCalledTimes(1);
      expect(stsMock.assumeRole).toHaveBeenCalledWith({
        RoleArn: connection.roleArn,
        RoleSessionName: `create-presigned-url`,
      });
      expect(lockService.tryWriteLockAndRun).toHaveBeenCalledTimes(1);
      expect(lockService.tryWriteLockAndRun.mock.calls[0][0]).toEqual({
        id: `envId1presign`,
      });
      expect(envScService.getClientSdkWithEnvMgmtRole).toHaveBeenCalledTimes(2);
    });

    it('should return private SageMaker URL', async () => {
      // BUILD
      lockService.tryWriteLockAndRun = jest.fn((id, func) => {
        return func();
      });
      const connection = {
        url: 'www.example.com',
        type: 'SageMaker',
        role: 'presigned-role',
        roleArn: 'arn:aws:iam:us-west-2:111111111111:role/presigned-role',
        notebookArn: 'arn:aws:sagemaker:us-west-2:111111111111:notebook-instance/basicnotebookinstance-testnotebook',
        policy: 'presigned-url-access',
        info: 'notebook-instance-name',
      };
      const requestContext = { principal: { isAdmin: true, status: 'active' } };
      const iamMock = {};
      const stsMock = {};
      const existingPolicy = {
        Statement: [
          {
            Effect: 'Allow',
            Action: 'sagemaker:CreatePresignedNotebookInstanceUrl',
            Resource: connection.notebookArn,
            Condition: {
              StringEquals: {
                'aws:SourceVpce': 'vpce-12345',
              },
            },
          },
        ],
      };
      const newPolicy = {
        Statement: [
          {
            Effect: 'Allow',
            Action: 'sagemaker:CreatePresignedNotebookInstanceUrl',
            Resource: connection.notebookArn,
            Condition: {
              StringEquals: {
                'aws:SourceVpce': 'vpce-12345',
              },
            },
          },
          {
            Effect: 'Allow',
            Action: 'sagemaker:CreatePresignedNotebookInstanceUrl',
            Resource: connection.notebookArn,
            Condition: {
              IpAddress: {
                'aws:SourceIp': expect.any(String),
              },
            },
          },
        ],
      };
      iamMock.getRolePolicy = jest.fn(() => {
        return {
          promise: () => {
            return {
              RoleName: 'presigned-role',
              PolicyName: 'presigned-url-access',
              PolicyDocument: JSON.stringify(existingPolicy),
            };
          },
        };
      });
      iamMock.putRolePolicy = jest.fn(() => {
        return {
          promise: () => {},
        };
      });
      stsMock.assumeRole = jest.fn(() => {
        return {
          promise: () => {
            return {
              Credentials: {
                AccessKeyId: 'accessKeyId',
                SecretAccessKey: 'secretAccessKey',
                SessionToken: 'sessionToken',
              },
            };
          },
        };
      });
      envScService.getClientSdkWithEnvMgmtRole = jest.fn((context, id, client) => {
        if (client.clientName === 'IAM') {
          return iamMock;
        }
        if (client.clientName === 'STS') {
          return stsMock;
        }
        return undefined;
      });
      const expectedPrivateUrl = 'https://sagemaker.amazonaws.com/private';
      AWSMock.mock('SageMaker', 'createPresignedNotebookInstanceUrl', (params, callback) => {
        expect(params).toMatchObject(
          expect.objectContaining({
            NotebookInstanceName: connection.info,
          }),
        );
        callback(null, { AuthorizedUrl: expectedPrivateUrl });
      });

      // OPERATE
      const returnedPrivateUrl = await service.createPrivateSageMakerUrl(requestContext, 'envId1', connection);

      // CHECK
      expect(returnedPrivateUrl).toBe(expectedPrivateUrl);
      expect(iamMock.getRolePolicy).toHaveBeenCalledTimes(1);
      expect(iamMock.getRolePolicy).toHaveBeenCalledWith({
        RoleName: connection.role,
        PolicyName: connection.policy,
      });
      expect(iamMock.putRolePolicy).toHaveBeenCalledTimes(2);
      expect(iamMock.putRolePolicy.mock.calls[0][0]).toEqual(
        expect.objectContaining({
          RoleName: 'presigned-role',
          PolicyName: 'presigned-url-access',
        }),
      );
      expect(iamMock.putRolePolicy.mock.calls[1][0]).toEqual(
        expect.objectContaining({
          RoleName: 'presigned-role',
          PolicyName: 'presigned-url-access',
        }),
      );
      expect(JSON.parse(iamMock.putRolePolicy.mock.calls[0][0].PolicyDocument)).toEqual(newPolicy);
      expect(JSON.parse(iamMock.putRolePolicy.mock.calls[1][0].PolicyDocument)).toEqual(existingPolicy);
      expect(stsMock.assumeRole).toHaveBeenCalledTimes(1);
      expect(stsMock.assumeRole).toHaveBeenCalledWith({
        RoleArn: connection.roleArn,
        RoleSessionName: `create-presigned-url`,
      });
      expect(lockService.tryWriteLockAndRun).toHaveBeenCalledTimes(1);
      expect(lockService.tryWriteLockAndRun.mock.calls[0][0]).toEqual({
        id: `envId1presign`,
      });
      expect(envScService.getClientSdkWithEnvMgmtRole).toHaveBeenCalledTimes(2);
    });
  });

  describe('create connection', () => {
    it('should return connection if exists', async () => {
      // BUILD
      const connection = { url: 'www.example.com', info: 'An already existing connection' };
      service.mustFindConnection = jest.fn(() => connection);

      // OPERATE
      const retConn = await service.createConnectionUrl();

      // CHECK
      expect(retConn).toBe(connection);
    });

    it('should get RStudio connection URL for RStudio connection types', async () => {
      // BUILD
      const connection = { type: 'RStudio' };
      service.mustFindConnection = jest.fn(() => connection);
      service.getRStudioUrl = jest.fn();

      // OPERATE
      await service.createConnectionUrl();

      // CHECK
      expect(service.getRStudioUrl).toHaveBeenCalled();
    });

    it('should NOT get RStudio connection URL for non-RStudio connection types', async () => {
      // BUILD
      const connection = { type: 'nonRStudio' };
      service.mustFindConnection = jest.fn(() => connection);
      service.getRStudioUrl = jest.fn();

      // OPERATE
      await service.createConnectionUrl();

      // CHECK
      expect(service.getRStudioUrl).not.toHaveBeenCalled();
    });

    it('should get RStudio auth URL correctly', async () => {
      // BUILD
      const requestContext = 'sampleContext';
      const id = 'exampleId';
      const connection = { instanceId: 'RStudioInstanceId' };
      envDnsService.getHostname = jest.fn(() => `rstudio-${id}.example.com`);
      service.mustFindConnection = jest.fn(() => connection);
      service.getRstudioPublicKey = jest.fn(() => `0001:SAMPLEPUBLICKEY`);

      // OPERATE
      const authUrl = await service.getRStudioUrl(requestContext, id, connection);

      // CHECK
      expect(authUrl).toContain(`https://rstudio-${id}.example.com/auth-do-sign-in?v=`);
    });
  });
  describe('sendSshPublicKey ', () => {
    it('should fail invalid keyPairId', async () => {
      // BUILD
      const sshConnectionInfo = { keyPairId: '<script>', instanceOsUser: 'hacker' };

      // OPERATE and CHECK
      await expect(service.sendSshPublicKey({}, 'envId', 'connectionId', sshConnectionInfo)).rejects.toThrow(
        expect.objectContaining({ boom: true, code: 'badRequest', safe: true, message: 'Input has validation errors' }),
      );
    });
    it('should fail invalid instanceOsUser', async () => {
      // BUILD
      const sshConnectionInfo = { keyPairId: 'keyPairId', instanceOsUser: '<hacker>' };

      // OPERATE and CHECK
      await expect(service.sendSshPublicKey({}, 'envId', 'connectionId', sshConnectionInfo)).rejects.toThrow(
        expect.objectContaining({ boom: true, code: 'badRequest', safe: true, message: 'Input has validation errors' }),
      );
    });
  });

  describe('RStudio credential encryption', () => {
    it('should pass', async () => {
      // BUILD
      const connection = { type: 'RStudioV2', instanceId: 'sampleInstanceId' };
      service.mustFindConnection = jest.fn(() => connection);
      service.getRstudioPublicKey = jest.fn().mockResolvedValue('123:SAMPLEPUBLICKEYHASH');
      envDnsService.getHostname = jest.fn(() => `rstudio-${connection.instanceId}.example.com`);
      jwtService.getSecret = jest.fn(() => 'sampleSecretString');
      const credentials = `rstudio-user\nfcc91a0d7cfdef9fea2854f2b8b2c80355c391ca617e08567e6584efe6833948`;

      // This is a random key generated for test purposes
      const privateKeyBuffer = `-----BEGIN RSA PRIVATE KEY-----
MIIEoQIBAAKCAQBLbcdPzgSh+4OkzNse6UaGSPI3ylo406TcNKwrsKyDMfU3mLyP
CVuFCrzVheEn8PYZMNWE5mCorf2RMAiYGXOWP35i2J59Oa04PYvml/p3kSX7K1Ud
tkI6MXtYdNLmt4qbhCK6tWy6Cau8zzUOmLT6YUOSvlAqpm3Ed9LPfRDn3I+EDCfb
WWWvkbk3rEUJt0dXYX6UimEDRYyvlzq+abbvf+ECYBdiC4KtLuK0K1nqqH/whEGL
EwND7DAAwIICuKw5ND4wuJGPaANwXDZKU4ZOrEYx9BfKHzYz7SZ07igvEYAJvyaL
lMslBonxu+e0wlolbWeUjKUxJdXxCChbT8xBAgMBAAECggEAQlu51QOyH69eCUYQ
IAmp+cmDDoH/Da9kgjX0ohs0KddxnA/LEytwUIM5zb+SbckXOOI1dk4XC07GnUxc
wzLg9XW2gs9/3zs2oRvEUIGz4CzZ9TYSE6mcagXONevQ/xjJ4DdHNmsV1DVd2SWR
z92Ymg2nnRnA/USdnRKta8zjapczJpwzUc77z/+Bg96UhoOTWOB4pFBsXhn9ZPpY
XDM8pTt7TjGgyHiHJM6v5585cnGmi+A3OtqWPrdv4BfBSo2UFEAnKzwb/d2OryXm
6m3yX+CqDFrL6hHBPx+GVyrjh2qy2z9HHmyMegCN7Kc/bk7nBpPuYd//yMcGaZSv
ICjqgQKBgQCPwQx4WZVwMSYdgY7ojts/3s4ppP9Gvfnm5aTVc3REEY5ERXG113ug
VCbT1h8BgF0nWx5S2bX7QBKzwVWEyCqaVoaHJXNlXBtdCK8VaxKCHb/ZNLpxjD57
IEBA7WsFH6tZ+IQHXeOy/17pwXzwKggXcLxSqTGj1cqLgNR1xrTVzQKBgQCGUzeN
M9J2TC3LgfgrQrxfJxLGQxWGZzmxqE9CaulnP9/rn21EQzriUveOLqY3unyuKipr
v6uZU2QzgLULWxjkX/parKCtoVYvWmgVihana3v1J4tz/k46M+O3f/nxWyNApWpI
f+gaf3cRnpY5VnKykp0q/NbJ57SYHr0N4i7cRQKBgEJMRUUIA8yfTjXTd6Y3pFRb
nHdGWlk06pkblh6/RYLTGerQoDW+MIzr4pBWMyyNF+k7s8uADtbWYQm4A4neiw9t
ElQn6IV5qkEI7T6SiBGsSLuS/t25UWOVpyyKko3lYjB3VeTT31zBO/PQwZ89s0ek
PaZd07/8rJIUE2hSATqNAoGABLhh6F1c1PliVpdvoB2NPw7BcyQiWoHAHkUa2+uj
3hP5i28jyNVP+WoO9vkesDCmdvxWV0j5/75VdBXextJhsozI4GzWjKNxwuI7bB5Z
I3L8fSXxmZbjKtpt8yHVJ60bNQdbD8cm4d9+0KixALzP9QR/72XJKnkw+HOEEzvS
h70CgYAbEsXprYGR6z+a89J3h2CHfQpASHin1U4Sn0hxLBFgpZ50ubiYlC88GHRi
2CHcNtAJtZ2xpIR+94dmpRIXHSd2v2SawzBXUIDw7pvgYI5moqaBXmXYY5ZZHZrI
jM0re//6SUWx/9VfBLN+6Ul8wcqGR2uCmK/PJpzWYxz0IzhnyA==
-----END RSA PRIVATE KEY-----`;

      // OPERATE
      const result = await service.createConnectionUrl();

      // CHECK
      const encodedCreds = result.url.split('?v=')[1];
      const decodedCreds = decodeURIComponent(encodedCreds);
      const credBuff = Buffer.from(decodedCreds, 'base64');
      const decryptedCreds = crypto.privateDecrypt(
        { key: privateKeyBuffer, padding: crypto.constants.RSA_PKCS1_PADDING },
        credBuff,
      );
      expect(decryptedCreds.toString('utf8')).toBe(credentials);
    });

    it('should not pass for legacy RStudio', async () => {
      // BUILD
      const connection = { type: 'RStudio', instanceId: 'sampleInstanceId' };
      service.mustFindConnection = jest.fn(() => connection);

      // OPERATE & CHECK
      await expect(service.createConnectionUrl({}, 'sampleEnvId', connection)).rejects.toThrow(
        expect.objectContaining({
          boom: true,
          code: 'badRequest',
          safe: true,
          message: 'Support for this version of RStudio has been deprecated. Please use RStudioV2 environment type',
        }),
      );
    });
  });
});<|MERGE_RESOLUTION|>--- conflicted
+++ resolved
@@ -204,11 +204,7 @@
       const requestContext = { principal: { isAdmin: true, status: 'active' } };
       try {
         // OPERATE
-<<<<<<< HEAD
         await service.createPrivateSageMakerUrl(requestContext, 'envId1', connection);
-=======
-        await await service.createPrivateSageMakerUrl(requestContext, 'envId1', connection);
->>>>>>> 599b19a1
       } catch (err) {
         // CHECK
         expect(err.message).toEqual('Cannot generate presigned URL for non-sagemaker connection NotSageMaker');
@@ -302,11 +298,7 @@
       // OPERATE
       try {
         // OPERATE
-<<<<<<< HEAD
         await service.createPrivateSageMakerUrl(requestContext, 'envId1', connection, 1);
-=======
-        await await service.createPrivateSageMakerUrl(requestContext, 'envId1', connection, 1);
->>>>>>> 599b19a1
       } catch (err) {
         // CHECK
         expect(err.message).toEqual('Could not generate presigned URL');
