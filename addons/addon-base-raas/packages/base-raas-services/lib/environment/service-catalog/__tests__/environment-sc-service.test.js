--- conflicted
+++ resolved
@@ -73,11 +73,7 @@
   let awsAccountsService = null;
   let aws = null;
   let storageGatewayService = null;
-<<<<<<< HEAD
   let settings = null;
-  let studyService = null;
-=======
->>>>>>> d014c031
   const error = { code: 'ConditionalCheckFailedException' };
   beforeEach(async () => {
     const container = new ServicesContainer();
@@ -111,11 +107,7 @@
     wfService = await container.find('workflowTriggerService');
     aws = await container.find('aws');
     storageGatewayService = await container.find('storageGatewayService');
-<<<<<<< HEAD
     settings = await container.find('settings');
-    studyService = await container.find('studyService');
-=======
->>>>>>> d014c031
 
     // Skip authorization by default
     service.assertAuthorized = jest.fn();
@@ -196,8 +188,6 @@
       };
       service.audit = jest.fn();
       wfService.triggerWorkflow = jest.fn();
-      // Mock API to return 0 Open Data Studies from DDB
-      studyService.list = jest.fn().mockResolvedValue([]);
 
       // OPERATE
       await service.create(requestContext, newEnv);
