/*
 *  Copyright Amazon.com, Inc. or its affiliates. All Rights Reserved.
 *
 *  Licensed under the Apache License, Version 2.0 (the "License").
 *  You may not use this file except in compliance with the License.
 *  A copy of the License is located at
 *
 *  http://aws.amazon.com/apache2.0
 *
 *  or in the "license" file accompanying this file. This file is distributed
 *  on an "AS IS" BASIS, WITHOUT WARRANTIES OR CONDITIONS OF ANY KIND, either
 *  express or implied. See the License for the specific language governing
 *  permissions and limitations under the License.
 */
const YAML = require('js-yaml');
const ServicesContainer = require('@aws-ee/base-services-container/lib/services-container');
const JsonSchemaValidationService = require('@aws-ee/base-services/lib/json-schema-validation-service');

jest.mock('@aws-ee/base-services/lib/iam/iam-service.js');
jest.mock('@aws-ee/base-services/lib/logger/logger-service');
const Logger = require('@aws-ee/base-services/lib/logger/logger-service');
const AWSMock = require('aws-sdk-mock');
const AwsService = require('@aws-ee/base-services/lib/aws/aws-service');
const IamService = require('@aws-ee/base-services/lib/iam/iam-service.js');

// Mocked dependencies
jest.mock('@aws-ee/base-services/lib/db-service');
const DbServiceMock = require('@aws-ee/base-services/lib/db-service');

jest.mock('@aws-ee/base-services/lib/authorization/authorization-service');
const AuthServiceMock = require('@aws-ee/base-services/lib/authorization/authorization-service');

jest.mock('@aws-ee/base-services/lib/settings/env-settings-service');
const SettingsServiceMock = require('@aws-ee/base-services/lib/settings/env-settings-service');

jest.mock('@aws-ee/base-services/lib/audit/audit-writer-service');
const AuditServiceMock = require('@aws-ee/base-services/lib/audit/audit-writer-service');

jest.mock('../../environment-authz-service.js');
const EnvironmentAuthZServiceMock = require('../../environment-authz-service.js');

jest.mock('../../../../../../../addon-base-workflow/packages/base-workflow-core/lib/workflow/workflow-trigger-service');
const WorkflowTriggerServiceMock = require('../../../../../../../addon-base-workflow/packages/base-workflow-core/lib/workflow/workflow-trigger-service');

jest.mock('../../../project/project-service');
const ProjectServiceMock = require('../../../project/project-service');

jest.mock('../../../aws-accounts/aws-accounts-service');
const AwsAccountsServiceMock = require('../../../aws-accounts/aws-accounts-service');

jest.mock('../../../indexes/indexes-service');
const IndexesServiceMock = require('../../../indexes/indexes-service');

jest.mock('../../../storage-gateway/storage-gateway-service');
const StorageGatewayService = require('../../../storage-gateway/storage-gateway-service');

jest.mock('../../../study/study-service');
const StudyService = require('../../../study/study-service');

jest.mock('../../../alb/alb-service');
const ALBService = require('../../../alb/alb-service');

const EnvironmentSCService = require('../environment-sc-service');

const workflowIds = {
  create: 'wf-provision-environment-sc',
  delete: 'wf-terminate-environment-sc',
};

describe('EnvironmentSCService', () => {
  let service = null;
  let albService = null;
  let dbService = null;
  let projectService = null;
  let indexesService = null;
  let wfService = null;
  let awsAccountsService = null;
  let aws = null;
  let storageGatewayService = null;
  const error = { code: 'ConditionalCheckFailedException' };
  beforeEach(async () => {
    const container = new ServicesContainer();
    container.register('jsonSchemaValidationService', new JsonSchemaValidationService());
    container.register('log', new Logger());
    container.register('aws', new AwsService());
    container.register('dbService', new DbServiceMock());
    container.register('auditWriterService', new AuditServiceMock());
    container.register('settings', new SettingsServiceMock());
    container.register('authorizationService', new AuthServiceMock());
    container.register('environmentAuthzService', new EnvironmentAuthZServiceMock());
    container.register('workflowTriggerService', new WorkflowTriggerServiceMock());
    container.register('projectService', new ProjectServiceMock());
    container.register('awsAccountsService', new AwsAccountsServiceMock());
    container.register('indexesService', new IndexesServiceMock());
    container.register('albService', new ALBService());
    container.register('environmentSCService', new EnvironmentSCService());
    container.register('storageGatewayService', new StorageGatewayService());
    container.register('iamService', new IamService());
    container.register('studyService', new StudyService());
    await container.initServices();

    // suppress expected console errors
    jest.spyOn(console, 'error').mockImplementation();

    // Get instance of the service we are testing
    service = await container.find('environmentSCService');
    albService = await container.find('albService');
    dbService = await container.find('dbService');
    projectService = await container.find('projectService');
    indexesService = await container.find('indexesService');
    awsAccountsService = await container.find('awsAccountsService');
    wfService = await container.find('workflowTriggerService');
    aws = await container.find('aws');
    storageGatewayService = await container.find('storageGatewayService');

    // Skip authorization by default
    service.assertAuthorized = jest.fn();

    // Other function mocks
    projectService.mustFind = jest.fn(() => {
      return { indexId: 'exampleIndexId' };
    });
    indexesService.mustFind = jest.fn(() => {
      return { awsAccountId: 'exampleAwsAccountId' };
    });
    awsAccountsService.mustFind = jest.fn(() => {
      return { roleArn: 'cfnExecutionRole', externalId: 'roleExternalId' };
    });
    service._fromRawToDbObject = jest.fn(x => x);
  });

  describe('create function', () => {
    it('should fail because the user is external', async () => {
      // BUILD
      const requestContext = {
        principal: {
          isExternalUser: true,
        },
      };
      const newEnv = {
        name: 'exampleName',
        envTypeId: 'exampleETI',
        envTypeConfigId: 'exampleETCI',
      };

      // OPERATE
      try {
        await service.create(requestContext, newEnv);
        expect.hasAssertions();
      } catch (err) {
        expect(service.boom.is(err, 'forbidden')).toBe(true);
        expect(err.message).toContain('not authorized');
      }
    });

    it('should fail because the environment is missing an envTypeConfigId', async () => {
      // BUILD
      const requestContext = {
        principal: {
          isExternalUser: false,
        },
      };
      const newEnv = {
        name: 'exampleName',
        envTypeId: 'exampleETI',
      };

      // OPERATE
      try {
        await service.create(requestContext, newEnv);
        expect.hasAssertions();
      } catch (err) {
        expect(err.message).toBe('Input has validation errors');
      }
    });

    it('should fail because the environment already exists', async () => {
      // BUILD
      const requestContext = {
        principal: {
          isExternalUser: false,
        },
      };
      const newEnv = {
        name: 'exampleName',
        envTypeId: 'exampleETI',
        envTypeConfigId: 'exampleETCI',
      };
      dbService.table.update.mockImplementationOnce(() => {
        throw error;
      });
      // OPERATE
      try {
        await service.create(requestContext, newEnv);
        expect.hasAssertions();
      } catch (err) {
        expect(service.boom.is(err, 'badRequest')).toBe(true);
        expect(err.message).toContain('already exists');
      }
    });

    it('should fail because the workflow failed to trigger', async () => {
      // BUILD
      const requestContext = {
        principal: {
          isExternalUser: false,
        },
      };
      const newEnv = {
        name: 'exampleName',
        envTypeId: 'exampleETI',
        envTypeConfigId: 'exampleETCI',
      };
      service.audit = jest.fn();
      wfService.triggerWorkflow.mockImplementationOnce(() => {
        throw error;
      });
      service.mustFind = jest.fn().mockImplementationOnce(() => {
        return { rev: 2 };
      });
      // don't want to test update in the create() tests
      service.update = jest.fn();

      // OPERATE
      try {
        await service.create(requestContext, newEnv);
        expect.hasAssertions();
      } catch (err) {
        expect(service.audit).toHaveBeenCalledWith(
          requestContext,
          expect.objectContaining({ action: 'create-environment-sc' }),
        );
        expect(service.boom.is(err, 'internalError')).toBe(true);
        expect(err.message).toContain(`Error triggering ${workflowIds.create} workflow`);
        expect(service.update).toHaveBeenCalled();
      }
    });

    it('should succeed to create the environment and trigger workflow', async () => {
      // BUILD
      const requestContext = {
        principal: {
          isExternalUser: false,
        },
      };
      const newEnv = {
        name: 'exampleName',
        envTypeId: 'exampleETI',
        envTypeConfigId: 'exampleETCI',
      };
      service.audit = jest.fn();
      wfService.triggerWorkflow = jest.fn();

      // OPERATE
      await service.create(requestContext, newEnv);

      // CHECK
      expect(service.audit).toHaveBeenCalledWith(
        requestContext,
        expect.objectContaining({ action: 'create-environment-sc' }),
      );
      expect(wfService.triggerWorkflow).toHaveBeenCalled();
    });
  });

  describe('find', () => {
    it('verify mustFind without defaults', async () => {
      // BUILD
      const uid = 'u-12345';
      const requestContext = { principalIdentifier: { uid } };
      const env = {
        status: 'COMPLETED',
        id: 'oldId',
        name: 'exampleName',
        envTypeId: 'exampleETI',
        envTypeConfigId: 'exampleETCI',
        updatedBy: {
          username: 'user',
        },
        studyIds: ['study1', 'study2'],
      };

      service.find = jest.fn().mockResolvedValueOnce(env);

      // OPERATE
      await service.mustFind(requestContext, { id: 'oldId' });

      // CHECK
      expect(service.find).toHaveBeenCalledWith(requestContext, { id: 'oldId', fields: [], fetchCidr: true });
    });

    it('verify mustFind with fetchCidr', async () => {
      // BUILD
      const uid = 'u-12345';
      const requestContext = { principalIdentifier: { uid } };
      const env = {
        status: 'COMPLETED',
        id: 'oldId',
        name: 'exampleName',
        envTypeId: 'exampleETI',
        envTypeConfigId: 'exampleETCI',
        updatedBy: {
          username: 'user',
        },
        studyIds: ['study1', 'study2'],
      };

      service.find = jest.fn().mockResolvedValueOnce(env);

      // OPERATE
      await service.mustFind(requestContext, { id: 'oldId', fields: [], fetchCidr: false });

      // CHECK
      expect(service.find).toHaveBeenCalledWith(requestContext, { id: 'oldId', fields: [], fetchCidr: false });
    });

    it('verify getSecurityGroupDetails not called when fetchCidr is false', async () => {
      // BUILD
      const uid = 'u-12345';
      const requestContext = { principalIdentifier: { uid } };

      const env = {
        status: 'COMPLETED',
        id: 'oldId',
        name: 'exampleName',
        envTypeId: 'exampleETI',
        envTypeConfigId: 'exampleETCI',
        updatedBy: {
          username: 'user',
        },
        studyIds: ['study1', 'study2'],
      };
      service.audit = jest.fn();
      service.getSecurityGroupDetails = jest.fn();
      dbService.table.get.mockReturnValueOnce(env);

      // OPERATE
      await service.find(requestContext, { id: 'oldId', fetchCidr: false });

      // CHECK
      expect(service.getSecurityGroupDetails).not.toHaveBeenCalled();
      expect(service.assertAuthorized).toHaveBeenCalledWith(
        requestContext,
        expect.objectContaining({ action: 'get-sc', conditions: [service._allowAuthorized] }),
        env,
      );
    });

    it('verify getSecurityGroupDetails called by default', async () => {
      // BUILD
      const uid = 'u-12345';
      const requestContext = { principalIdentifier: { uid } };

      const env = {
        status: 'COMPLETED',
        id: 'oldId',
        name: 'exampleName',
        envTypeId: 'exampleETI',
        envTypeConfigId: 'exampleETCI',
        updatedBy: {
          username: 'user',
        },
        studyIds: ['study1', 'study2'],
      };
      service.audit = jest.fn();
      dbService.table.get.mockReturnValueOnce(env);
      service.getSecurityGroupDetails = jest.fn().mockReturnValueOnce([
        {
          fromPort: 3389,
          toPort: 3389,
          protocol: 'tcp',
          cidrBlocks: ['0.0.0.0/0'],
        },
      ]);

      // OPERATE
      await service.find(requestContext, { id: 'oldId' });

      // CHECK
      expect(service.getSecurityGroupDetails).toHaveBeenNthCalledWith(
        1,
        expect.objectContaining(requestContext),
        expect.objectContaining(env),
      );
      expect(service.assertAuthorized).toHaveBeenCalledWith(
        requestContext,
        expect.objectContaining({ action: 'get-sc', conditions: [service._allowAuthorized] }),
        env,
      );
    });
  });

  describe('update study roles', () => {
    it('throw error if studyRoleMap is invalid', async () => {
      // BUILD
      const uid = 'u-12345';
      const requestContext = { principalIdentifier: { uid } };

      const env = {
        id: 'oldId',
        name: 'exampleName',
        envTypeId: 'exampleETI',
        envTypeConfigId: 'exampleETCI',
        updatedBy: {
          username: 'user',
        },
        studyIds: ['study1'],
      };
      const studyRoles = {
        study1: 123,
      };
      service.audit = jest.fn();
      service.mustFind = jest.fn().mockResolvedValueOnce(env);

      // OPERATE
      try {
        await service.updateStudyRoles(requestContext, 'oldId', studyRoles);
        expect.hasAssertions();
      } catch (err) {
        expect(err.message).toBe(
          "The study role map can only contain values of type string and can not be empty. Received incorrect value for the key 'study1'",
        );
      }

      // CHECK
      expect(dbService.table.update).not.toHaveBeenCalled();
      expect(service.mustFind).toHaveBeenNthCalledWith(1, expect.objectContaining(requestContext), {
        id: 'oldId',
        fetchCidr: false,
      });
      expect(service.assertAuthorized).toHaveBeenCalledWith(
        requestContext,
        expect.objectContaining({ action: 'update-study-role-map', conditions: [service._allowAuthorized] }),
        env,
      );
    });

    it('should succeed to update study roles', async () => {
      // BUILD
      const uid = 'u-12345';
      const requestContext = { principalIdentifier: { uid } };

      const env = {
        id: 'oldId',
        name: 'exampleName',
        envTypeId: 'exampleETI',
        envTypeConfigId: 'exampleETCI',
        updatedBy: {
          username: 'user',
        },
        studyIds: ['study1', 'study2'],
      };
      const studyRoles = {
        study1: 'arn:aws:iam::012345678900:role/swb-random-fs-1615225782025',
      };
      service.audit = jest.fn();
      service.mustFind = jest.fn().mockResolvedValueOnce(env);

      // OPERATE
      await service.updateStudyRoles(requestContext, 'oldId', studyRoles);

      // CHECK
      expect(dbService.table.key).toHaveBeenCalledWith({ id: env.id });
      expect(dbService.table.item).toHaveBeenCalledWith({ studyRoles, updatedBy: uid });
      expect(dbService.table.update).toHaveBeenCalled();
      expect(service.mustFind).toHaveBeenNthCalledWith(1, expect.objectContaining(requestContext), {
        id: 'oldId',
        fetchCidr: false,
      });
      expect(service.assertAuthorized).toHaveBeenCalledWith(
        requestContext,
        expect.objectContaining({ action: 'update-study-role-map', conditions: [service._allowAuthorized] }),
        env,
      );
    });
  });

  describe('update function', () => {
    it('should fail because the environment is missing a rev value ', async () => {
      // BUILD
      const requestContext = {
        principal: {
          isExternalUser: false,
        },
      };
      const envToUpdate = {
        id: 'exampleId',
      };

      // OPERATE
      try {
        await service.update(requestContext, envToUpdate);
        expect.hasAssertions();
      } catch (err) {
        expect(err.message).toBe('Input has validation errors');
      }
    });

    it('should fail because the environment does not exist', async () => {
      // BUILD
      const requestContext = {
        principalIdentifier: {
          username: 'uname',
          ns: 'user.ns',
        },
      };

      const oldEnv = {
        id: 'oldId',
        name: 'exampleName',
        envTypeId: 'exampleETI',
        envTypeConfigId: 'exampleETCI',
      };

      const newEnv = {
        id: oldEnv.id,
        rev: 2,
      };

      service.mustFind = jest.fn().mockResolvedValueOnce(oldEnv);
      service.find = jest.fn().mockResolvedValueOnce();
      dbService.table.update.mockImplementationOnce(() => {
        throw error;
      });
      // OPERATE
      try {
        await service.update(requestContext, newEnv);
        expect.hasAssertions();
      } catch (err) {
        expect(service.boom.is(err, 'notFound')).toBe(true);
        expect(err.message).toContain('does not exist');
      }
    });

    it('should fail because the environment was already updated server-side', async () => {
      // BUILD
      const requestContext = {
        principalIdentifier: {
          username: 'uname',
          ns: 'user.ns',
        },
      };

      const oldEnv = {
        id: 'oldId',
        name: 'exampleName',
        envTypeId: 'exampleETI',
        envTypeConfigId: 'exampleETCI',
        updatedBy: {
          username: 'user',
        },
      };

      const newEnv = {
        id: oldEnv.id,
        rev: 2,
      };

      service.mustFind = jest.fn().mockResolvedValueOnce(oldEnv);
      service.find = jest.fn().mockResolvedValueOnce(newEnv);
      dbService.table.update.mockImplementationOnce(() => {
        throw error;
      });
      // OPERATE
      try {
        await service.update(requestContext, newEnv);
        expect.hasAssertions();
      } catch (err) {
        expect(service.boom.is(err, 'badRequest')).toBe(true);
        expect(err.message).toContain('environment information changed');
      }
    });

    it('should succeed to update', async () => {
      // BUILD
      const requestContext = {
        principalIdentifier: {
          username: 'uname',
          ns: 'user.ns',
        },
      };

      const oldEnv = {
        id: 'oldId',
        name: 'exampleName',
        envTypeId: 'exampleETI',
        envTypeConfigId: 'exampleETCI',
        updatedBy: {
          username: 'user',
        },
        studyIds: ['study-id-1', 'study-id-2'],
      };

      const newEnv = {
        id: oldEnv.id,
        rev: 2,
      };
      service.audit = jest.fn();
      service.mustFind = jest.fn().mockResolvedValueOnce(oldEnv);

      // OPERATE
      await service.update(requestContext, newEnv);

      // CHECK
      expect(dbService.table.key).toHaveBeenCalledWith({ id: newEnv.id });
      expect(dbService.table.update).toHaveBeenCalled();
      expect(service.audit).toHaveBeenCalledWith(
        requestContext,
        expect.objectContaining({ action: 'update-environment-sc' }),
      );
      expect(storageGatewayService.updateStudyFileMountIPAllowList).not.toHaveBeenCalled();
    });

    it('should truncate excessively long error messages and succeed to update', async () => {
      // BUILD
      const requestContext = {
        principalIdentifier: {
          username: 'uname',
          ns: 'user.ns',
        },
      };

      const oldEnv = {
        id: 'oldId',
        name: 'exampleName',
        envTypeId: 'exampleETI',
        envTypeConfigId: 'exampleETCI',
        updatedBy: {
          username: 'user',
        },
        studyIds: ['study-id-1', 'study-id-2'],
      };

      const newEnv = {
        id: oldEnv.id,
        rev: 2,
        error: `Lorem ipsum dolor sit amet, consectetur adipiscing elit. Integer luctus posuere elit, at consectetur odio consequat in. Maecenas ullamcorper vehicula quam, vel eleifend dolor rhoncus sed. In lacinia nibh eu ex ultrices scelerisque. Fusce molestie urna a velit sagittis facilisis. Donec massa ligula, faucibus eget euismod vitae, vestibulum sit amet erat. Quisque ut felis condimentum urna dictum mollis at ut odio. Vestibulum lacinia scelerisque felis, ac maximus risus porta vel. Vestibulum ante ipsum primis in faucibus orci luctus et ultrices posuere cubilia curae;

Morbi vitae ligula elementum, malesuada nisi sed, feugiat ex. Fusce laoreet massa congue pretium aliquet. Fusce porta dui dui, eu suscipit quam finibus eget. In sem erat, lacinia vel tellus eget, lacinia vulputate mauris. Integer consectetur ornare eros. Aliquam erat volutpat. Sed dapibus pharetra velit sit amet fermentum. Nulla dictum placerat risus, quis vulputate tortor.

Proin non tortor turpis. Suspendisse rhoncus, massa id pharetra sodales, mi nulla condimentum tellus, id sagittis erat sapien nec orci. Ut sodales nibh vestibulum purus vestibulum pharetra. Proin eleifend tempor massa ac dapibus. Vivamus dapibus maximus quam. Vestibulum ante ipsum primis in faucibus orci luctus et ultrices posuere cubilia curae; Nulla sit amet turpis risus. Quisque mollis blandit ligula, at pellentesque risus venenatis nec. Aenean placerat, est at aliquam blandit, ex est hendrerit magna, id porta tellus libero sit amet velit. Curabitur ut dui feugiat, placerat felis vitae, cursus purus. Cras et aliquam elit. Ut molestie, erat ac semper tempor, magna velit consectetur neque, non posuere nibh nunc vitae sem. Nulla ornare dui eget nunc hendrerit fringilla. Suspendisse quis luctus arcu. Ut ultrices, orci vel luctus pulvinar, ligula libero porttitor sapien, a lacinia dolor nulla sit amet lacus. Etiam tellus dolor, porta egestas quam eu, auctor pharetra felis.

Cras consequat nulla in sapien ullamcorper, nec luctus mi dapibus. Suspendisse varius velit at elit interdum lobortis. Aliquam eget libero sapien. Aliquam convallis arcu id nunc posuere, quis cursus turpis fringilla. Duis volutpat purus eu quam blandit, et suscipit lacus rutrum. Mauris vel metus blandit, hendrerit metus vel, pretium lacus. Praesent fermentum lobortis quam, in facilisis eros dapibus at. Mauris faucibus tellus bibendum, molestie justo id, tempor risus. Quisque pharetra nibh nisl, ut efficitur magna porttitor nec. Vivamus at sodales nibh.

Curabitur quis leo nec justo consectetur condimentum in a turpis. Aenean sagittis orci et metus convallis, sit amet pharetra tellus ornare. Proin vestibulum, turpis at efficitur sagittis, sapien justo iaculis nulla, ac fermentum nisl justo sed enim. Nulla fringilla sem nulla, sit amet elementum arcu cursus et. Donec et dolor at mauris sollicitudin sodales. Donec laoreet lorem leo, a sagittis purus dignissim ut. Aliquam vestibulum, quam sed aliquet tempus, purus orci dictum orci, nec euismod felis velit et nunc. Aliquam pellentesque mauris at turpis suscipit, quis tristique nulla dignissim. Ut non semper sapien, nec pellentesque sem.

Proin ac commodo lacus. Mauris semper ligula in mauris aliquet imperdiet. Donec id augue sit amet nisl aliquam consectetur eu convallis metus. Sed in nisi eget tortor venenatis mollis hendrerit nec nisi. Sed ac ullamcorper orci. Vivamus risus quam, pharetra ac facilisis at, vestibulum vitae lacus. Nulla eu velit ut nibh lacinia dapibus commodo ac tortor. Phasellus condimentum tellus et eros vulputate, et elementum orci varius.

Vivamus blandit eu leo sit amet volutpat. Vestibulum id velit tellus. Quisque non ligula id ipsum ultrices maximus vel in leo. Nullam vestibulum nec ipsum at hendrerit. Suspendisse sit amet pretium sem, in condimentum leo. Sed nunc ex, pellentesque et vehicula efficitur, interdum non felis. In pretium sem vitae malesuada euismod. Phasellus pulvinar ex dolor, in pellentesque nunc consequat convallis.

Aliquam ullamcorper gravida luctus. Nulla magna arcu, semper at vulputate id, consequat eu dui. Aenean mollis sapien sit amet nisi ultricies congue. Fusce sed enim facilisis, vehicula neque ut, eleifend justo. Morbi feugiat, erat a hendrerit porttitor, nibh massa scelerisque risus, non pulvinar lectus diam a arcu. Sed ut commodo risus, sit amet tristique velit. In velit dui, condimentum at justo et, malesuada lobortis magna. In ornare, tortor et suscipit feugiat, mi sem feugiat augue, eu vestibulum magna nulla ut ex. Sed feugiat libero ex, a molestie nisi commodo id. Nunc a neque id orci semper suscipit. In hac habitasse platea dictumst.

Quisque egestas, eros nec feugiat venenatis, lorem turpis placerat tortor, ullamcorper accumsan massa augue id mi. Ut consequat ornare elit. Interdum et malesuada fames ac ante ipsum primis in faucibus. Donec leo nulla, cursus vel ex quis, suscipit dictum eros. Phasellus vitae iaculis nunc. Duis semper eros at sem rutrum luctus egestas non tortor. Donec maximus lorem viverra, gravida nunc vel.`,
      };
      service.audit = jest.fn();
      service.mustFind = jest.fn().mockResolvedValueOnce(oldEnv);

      // OPERATE
      await service.update(requestContext, newEnv);

      // CHECK
      expect(dbService.table.key).toHaveBeenCalledWith({ id: newEnv.id });
      expect(dbService.table.update).toHaveBeenCalled();
      expect(service.audit).toHaveBeenCalledWith(
        requestContext,
        expect.objectContaining({ action: 'update-environment-sc' }),
      );
      expect(storageGatewayService.updateStudyFileMountIPAllowList).not.toHaveBeenCalled();
    });

    it('should call updateStudyFileMountIPAllowList to update IP when needed', async () => {
      // BUILD
      const requestContext = {
        principalIdentifier: {
          username: 'uname',
          ns: 'user.ns',
        },
      };

      const oldEnv = {
        id: 'oldId',
        name: 'exampleName',
        envTypeId: 'exampleETI',
        envTypeConfigId: 'exampleETCI',
        updatedBy: {
          username: 'user',
        },
        studyIds: ['study-id-1', 'study-id-2'],
      };

      const newEnv = {
        id: oldEnv.id,
        rev: 2,
      };
      service.audit = jest.fn();
      service.mustFind = jest.fn().mockResolvedValueOnce(oldEnv);

      // OPERATE
      await service.update(requestContext, newEnv, { action: 'ADD', ip: '1.2.3.4' });

      // CHECK
      expect(dbService.table.key).toHaveBeenCalledWith({ id: newEnv.id });
      expect(dbService.table.update).toHaveBeenCalled();
      expect(service.audit).toHaveBeenCalledWith(
        requestContext,
        expect.objectContaining({ action: 'update-environment-sc' }),
      );
      expect(storageGatewayService.updateStudyFileMountIPAllowList).toHaveBeenCalledWith(requestContext, oldEnv, {
        action: 'ADD',
        ip: '1.2.3.4',
      });
    });
  });

  describe('pollAndSyncWsStatus function', () => {
    const sagemakerResponse = {
      NotebookInstances: [
        {
          NotebookInstanceName: 'notebook-instance-name',
          NotebookInstanceStatus: 'Stopped',
        },
      ],
    };
    const requestContext = {
      principalIdentifier: {
        username: 'uname',
        ns: 'user.ns',
      },
    };
    const stsResponse = {
      AccessKeyId: 'accessKeyId',
      SecretAccessKey: 'secretAccessKey',
      SessionToken: 'sessionToken',
    };
    const ec2Response = {
      Reservations: [
        {
          Instances: [
            {
              InstanceId: 'ec2-instance-id',
              State: {
                Name: 'stopped',
              },
            },
          ],
        },
      ],
    };

    it('Should sync EC2 status when stale status is COMPLETED and real time status is stopped', async () => {
      // BUILD
      indexesService.list = jest
        .fn()
        .mockResolvedValue([{ id: 'some-index-id', awsAccountId: 'some-aws-account-uuid' }]);
      awsAccountsService.list = jest.fn().mockResolvedValue([
        {
          roleArn: 'some-role-arn',
          externalId: 'some-external-id',
          id: 'some-aws-account-uuid',
          accountId: 'some-aws-account-id',
        },
      ]);
      dbService.table.scan.mockResolvedValueOnce([
        {
          id: 'some-environment-id',
          indexId: 'some-index-id',
          status: 'COMPLETED',
          outputs: [{ OutputKey: 'Ec2WorkspaceInstanceId', OutputValue: 'ec2-instance-id' }],
        },
      ]);
      service.update = jest.fn();
      AWSMock.setSDKInstance(aws.sdk);
      AWSMock.mock('STS', 'assumeRole', { Credentials: stsResponse });
      AWSMock.mock('EC2', 'describeInstances', ec2Response);

      // OPERATE
      const result = await service.pollAndSyncWsStatus(requestContext);
      expect(result).toMatchObject([
        {
          accountId: 'some-aws-account-id',
          ec2Updated: {
            'ec2-instance-id': { currentStatus: 'STOPPED', ddbID: 'some-environment-id', staleStatus: 'COMPLETED' },
          },
          sagemakerUpdated: {},
        },
      ]);
      // CHECK
      AWSMock.restore();
    });

    it('Should sync EC2 status to FAILED when stale status is COMPLETED and we cannot retrieve current status', async () => {
      // BUILD
      indexesService.list = jest
        .fn()
        .mockResolvedValue([{ id: 'some-index-id', awsAccountId: 'some-aws-account-uuid' }]);
      awsAccountsService.list = jest.fn().mockResolvedValue([
        {
          roleArn: 'some-role-arn',
          externalId: 'some-external-id',
          id: 'some-aws-account-uuid',
          accountId: 'some-aws-account-id',
        },
      ]);
      dbService.table.scan.mockResolvedValueOnce([
        {
          id: 'some-environment-id',
          indexId: 'some-index-id',
          status: 'COMPLETED',
          outputs: [{ OutputKey: 'Ec2WorkspaceInstanceId', OutputValue: 'ec2-instance-id' }],
        },
      ]);
      service.update = jest.fn();
      AWSMock.setSDKInstance(aws.sdk);
      AWSMock.mock('STS', 'assumeRole', { Credentials: stsResponse });
      AWSMock.mock('EC2', 'describeInstances', {
        Reservations: [
          {
            Instances: [],
          },
        ],
      });

      // OPERATE
      const result = await service.pollAndSyncWsStatus(requestContext);
      expect(result).toMatchObject([
        {
          accountId: 'some-aws-account-id',
          ec2Updated: {
            'ec2-instance-id': { currentStatus: 'FAILED', ddbID: 'some-environment-id', staleStatus: 'COMPLETED' },
          },
          sagemakerUpdated: {},
        },
      ]);
      // CHECK
      AWSMock.restore();
    });

    it('Should not sync EC2 status when stale status is STARTING and inWorkflow is true', async () => {
      // BUILD
      indexesService.list = jest
        .fn()
        .mockResolvedValue([{ id: 'some-index-id', awsAccountId: 'some-aws-account-uuid' }]);
      awsAccountsService.list = jest.fn().mockResolvedValue([
        {
          roleArn: 'some-role-arn',
          externalId: 'some-external-id',
          id: 'some-aws-account-uuid',
          accountId: 'some-aws-account-id',
        },
      ]);
      dbService.table.scan.mockResolvedValueOnce([
        {
          id: 'some-environment-id',
          indexId: 'some-index-id',
          status: 'COMPLETED',
          outputs: [{ OutputKey: 'Ec2WorkspaceInstanceId', OutputValue: 'ec2-instance-id' }],
          inWorkflow: 'true',
        },
      ]);
      service.update = jest.fn();

      AWSMock.setSDKInstance(aws.sdk);
      AWSMock.mock('STS', 'assumeRole', { Credentials: stsResponse });
      AWSMock.mock('EC2', 'describeInstances', ec2Response);

      // OPERATE
      const result = await service.pollAndSyncWsStatus(requestContext);
      // CHECK
      expect(result).toMatchObject([
        {
          accountId: 'some-aws-account-id',
          ec2Updated: {},
          sagemakerUpdated: {},
        },
      ]);
      AWSMock.restore();
    });

    it('Should continue to update other workspace status if one update errors out', async () => {
      // BUILD
      indexesService.list = jest
        .fn()
        .mockResolvedValue([{ id: 'some-index-id', awsAccountId: 'some-aws-account-uuid' }]);
      awsAccountsService.list = jest.fn().mockResolvedValue([
        {
          roleArn: 'some-role-arn',
          externalId: 'some-external-id',
          id: 'some-aws-account-uuid',
          accountId: 'some-aws-account-id',
        },
      ]);
      dbService.table.scan.mockResolvedValueOnce([
        {
          id: 'some-environment-id',
          indexId: 'some-index-id',
          status: 'COMPLETED',
          outputs: [{ OutputKey: 'Ec2WorkspaceInstanceId', OutputValue: 'ec2-instance-id' }],
        },
        {
          id: 'some-environment-id',
          indexId: 'some-index-id',
          status: 'STOPPING',
          outputs: [{ OutputKey: 'NotebookInstanceName', OutputValue: 'notebook-instance-name' }],
        },
      ]);
      service.update = jest.fn().mockImplementationOnce(() => {
        throw Error(`environment information changed just before your request is processed, please try again`);
      });
      AWSMock.setSDKInstance(aws.sdk);
      AWSMock.mock('STS', 'assumeRole', { Credentials: stsResponse });
      AWSMock.mock('EC2', 'describeInstances', ec2Response);
      AWSMock.mock('SageMaker', 'listNotebookInstances', sagemakerResponse);

      // OPERATE
      const result = await service.pollAndSyncWsStatus(requestContext);
      // CHECK
      expect(result).toMatchObject([
        {
          accountId: 'some-aws-account-id',
          ec2Updated: {},
          sagemakerUpdated: {
            'notebook-instance-name': {
              currentStatus: 'STOPPED',
              ddbID: 'some-environment-id',
              staleStatus: 'STOPPING',
            },
          },
        },
      ]);
      AWSMock.restore();
    });

    it('Should sync SageMaker status when stale status is STOPPING(not in workflow) and real time status is stopped', async () => {
      // BUILD
      indexesService.list = jest
        .fn()
        .mockResolvedValue([{ id: 'some-index-id', awsAccountId: 'some-aws-account-uuid' }]);
      awsAccountsService.list = jest.fn().mockResolvedValue([
        {
          roleArn: 'some-role-arn',
          externalId: 'some-external-id',
          id: 'some-aws-account-uuid',
          accountId: 'some-aws-account-id',
        },
      ]);
      dbService.table.scan.mockResolvedValueOnce([
        {
          id: 'some-environment-id',
          indexId: 'some-index-id',
          status: 'STOPPING',
          outputs: [{ OutputKey: 'NotebookInstanceName', OutputValue: 'notebook-instance-name' }],
        },
      ]);
      service.update = jest.fn();

      AWSMock.setSDKInstance(aws.sdk);
      AWSMock.mock('STS', 'assumeRole', { Credentials: stsResponse });
      AWSMock.mock('SageMaker', 'listNotebookInstances', sagemakerResponse);

      // OPERATE
      const result = await service.pollAndSyncWsStatus(requestContext);
      // CHECK
      expect(result).toMatchObject([
        {
          accountId: 'some-aws-account-id',
          ec2Updated: {},
          sagemakerUpdated: {
            'notebook-instance-name': {
              currentStatus: 'STOPPED',
              ddbID: 'some-environment-id',
              staleStatus: 'STOPPING',
            },
          },
        },
      ]);
      AWSMock.restore();
    });

    it('Should sync SageMaker status to FAILED when stale status is COMPLETED and we cannot find it', async () => {
      // BUILD
      indexesService.list = jest
        .fn()
        .mockResolvedValue([{ id: 'some-index-id', awsAccountId: 'some-aws-account-uuid' }]);
      awsAccountsService.list = jest.fn().mockResolvedValue([
        {
          roleArn: 'some-role-arn',
          externalId: 'some-external-id',
          id: 'some-aws-account-uuid',
          accountId: 'some-aws-account-id',
        },
      ]);
      dbService.table.scan.mockResolvedValueOnce([
        {
          id: 'some-environment-id',
          indexId: 'some-index-id',
          status: 'COMPLETED',
          outputs: [{ OutputKey: 'NotebookInstanceName', OutputValue: 'notebook-instance-name' }],
        },
      ]);
      service.update = jest.fn();

      AWSMock.setSDKInstance(aws.sdk);
      AWSMock.mock('STS', 'assumeRole', { Credentials: stsResponse });
      AWSMock.mock('SageMaker', 'listNotebookInstances', {
        NotebookInstances: [],
      });

      // OPERATE
      const result = await service.pollAndSyncWsStatus(requestContext);
      // CHECK
      expect(result).toMatchObject([
        {
          accountId: 'some-aws-account-id',
          ec2Updated: {},
          sagemakerUpdated: {
            'notebook-instance-name': {
              currentStatus: 'FAILED',
              ddbID: 'some-environment-id',
              staleStatus: 'COMPLETED',
            },
          },
        },
      ]);
      AWSMock.restore();
    });

    it('Should call listNotebookInstances with NextToken if NextToken is returned', async () => {
      // BUILD
      indexesService.list = jest
        .fn()
        .mockResolvedValue([{ id: 'some-index-id', awsAccountId: 'some-aws-account-uuid' }]);
      awsAccountsService.list = jest.fn().mockResolvedValue([
        {
          roleArn: 'some-role-arn',
          externalId: 'some-external-id',
          id: 'some-aws-account-uuid',
          accountId: 'some-aws-account-id',
        },
      ]);
      dbService.table.scan.mockResolvedValueOnce([
        {
          id: 'some-environment-id',
          indexId: 'some-index-id',
          status: 'STOPPING',
          outputs: [{ OutputKey: 'NotebookInstanceName', OutputValue: 'notebook-instance-name' }],
        },
        {
          id: 'some-environment-id-1',
          indexId: 'some-index-id',
          status: 'STOPPING',
          outputs: [{ OutputKey: 'NotebookInstanceName', OutputValue: 'notebook-instance-name-1' }],
        },
        {
          id: 'some-environment-id-2',
          indexId: 'some-index-id',
          status: 'STOPPING',
          outputs: [{ OutputKey: 'NotebookInstanceName', OutputValue: 'notebook-instance-name-2' }],
        },
      ]);
      service.update = jest.fn();

      AWSMock.setSDKInstance(aws.sdk);
      AWSMock.mock('STS', 'assumeRole', { Credentials: stsResponse });
      const mockListNotebookInstance = jest
        .fn()
        .mockImplementationOnce((params, callback) => {
          callback(null, {
            NotebookInstances: [
              {
                NotebookInstanceName: 'notebook-instance-name',
                NotebookInstanceStatus: 'Stopped',
              },
              {
                NotebookInstanceName: 'notebook-instance-name-1',
                NotebookInstanceStatus: 'InService',
              },
            ],
            NextToken: 'some-next-token',
          });
        })
        .mockImplementationOnce((params, callback) => {
          if (params.NextToken === 'some-next-token') {
            callback(null, {
              NotebookInstances: [
                {
                  NotebookInstanceName: 'notebook-instance-name-2',
                  NotebookInstanceStatus: 'Updating',
                },
              ],
            });
          } else {
            callback({ message: 'NextToken is different from expected' }, null);
          }
        })
        .mockImplementationOnce((params, callback) => {
          callback({ message: `list notebook was called the third time, only 2 calls expected` }, null);
        });
      AWSMock.mock('SageMaker', 'listNotebookInstances', mockListNotebookInstance);

      // OPERATE
      const result = await service.pollAndSyncWsStatus(requestContext);
      // CHECK
      expect(result).toMatchObject([
        {
          accountId: 'some-aws-account-id',
          ec2Updated: {},
          sagemakerUpdated: {
            'notebook-instance-name': {
              currentStatus: 'STOPPED',
              ddbID: 'some-environment-id',
              staleStatus: 'STOPPING',
            },
            'notebook-instance-name-1': {
              currentStatus: 'COMPLETED',
              ddbID: 'some-environment-id-1',
              staleStatus: 'STOPPING',
            },
            'notebook-instance-name-2': {
              currentStatus: 'STARTING',
              ddbID: 'some-environment-id-2',
              staleStatus: 'STOPPING',
            },
          },
        },
      ]);
      AWSMock.restore();
    });
  });

  describe('changeWorkspaceRunState function', () => {
    it('Should throw bad request exception when trying to stop an instance NOT in COMPLETED status', async () => {
      // BUILD
      const requestContext = {
        principalIdentifier: {
          username: 'uname',
          ns: 'user.ns',
        },
      };

      const oldEnv = {
        status: 'STOPPING',
      };

      service.mustFind = jest.fn().mockResolvedValueOnce(oldEnv);

      // OPERATE
      try {
        await service.changeWorkspaceRunState(requestContext, { id: '1234567', operation: 'stop' });
        expect.hasAssertions();
      } catch (err) {
        expect(service.boom.is(err, 'badRequest')).toBe(true);
        expect(err.message).toContain('unable to stop environment with id "1234567" - current status "STOPPING"');
      }
    });

    it('Should throw bad request exception when trying to stop an instance other than Sagemaker or EC2', async () => {
      // BUILD
      const requestContext = {
        principalIdentifier: {
          username: 'uname',
          ns: 'user.ns',
        },
      };

      const oldEnv = {
        status: 'COMPLETED',
        outputs: [],
      };

      service.mustFind = jest.fn().mockResolvedValueOnce(oldEnv);

      // OPERATE
      try {
        await service.changeWorkspaceRunState(requestContext, { id: '1234567', operation: 'stop' });
        expect.hasAssertions();
      } catch (err) {
        expect(service.boom.is(err, 'badRequest')).toBe(true);
        expect(err.message).toContain(
          'unable to stop environment with id "1234567" - operation only supported for sagemaker and EC2 environemnt.',
        );
      }
    });

    it('Should call the correct workflow with the correct inputs', async () => {
      // BUILD
      const requestContext = {
        principalIdentifier: {
          username: 'uname',
          ns: 'user.ns',
        },
      };

      const oldEnv = {
        status: 'STOPPED',
        outputs: [{ OutputKey: 'Ec2WorkspaceInstanceId', OutputValue: 'some-ec2-instance-id' }],
        id: '1234567',
      };

      service.mustFind = jest.fn().mockResolvedValueOnce(oldEnv);

      // OPERATE
      await service.changeWorkspaceRunState(requestContext, { id: '1234567', operation: 'start' });
      expect(wfService.triggerWorkflow).toHaveBeenCalledWith(
        requestContext,
        { workflowId: `wf-start-ec2-environment-sc` },
        expect.objectContaining({ environmentId: '1234567', instanceIdentifier: 'some-ec2-instance-id' }),
      );
    });
  });

  describe('delete function', () => {
    it('should fail because the user is external', async () => {
      // BUILD
      const requestContext = {
        principal: {
          isExternalUser: true,
        },
      };
      const existingEnv = {
        name: 'exampleName',
        envTypeId: 'exampleETI',
        envTypeConfigId: 'exampleETCI',
      };

      // OPERATE
      try {
        await service.delete(requestContext, { id: existingEnv.id });
        expect.hasAssertions();
      } catch (err) {
        expect(service.boom.is(err, 'forbidden')).toBe(true);
        expect(err.message).toContain('not authorized');
      }
    });

    it('should fail because the workflow failed to trigger', async () => {
      // BUILD
      const requestContext = {
        principal: {
          isExternalUser: false,
        },
      };
      const existingEnv = {
        name: 'exampleName',
        envTypeId: 'exampleETI',
        envTypeConfigId: 'exampleETCI',
        indexId: 'exampleIndexId',
      };
      service.mustFind = jest
        .fn()
        .mockResolvedValueOnce(existingEnv)
        .mockResolvedValueOnce({ rev: 2 });
      service.update = jest.fn();
      service.getEnvMgmtRoleInfoForIndex = jest.fn().mockResolvedValueOnce({
        xAccEnvMgmtRoleArn: 'arn:xxxxxxxxx',
        externalId: 'xId',
      });

      wfService.triggerWorkflow.mockImplementationOnce(() => {
        throw error;
      });
      // OPERATE
      try {
        await service.delete(requestContext, { id: existingEnv.id });
        expect.hasAssertions();
      } catch (err) {
        expect(service.boom.is(err, 'internalError')).toBe(true);
        expect(err.message).toContain(`Error triggering ${workflowIds.delete} workflow`);
      }
    });

    it('should succeed to delete the environment', async () => {
      // BUILD
      const requestContext = {
        principal: {
          isExternalUser: false,
        },
      };
      const existingEnv = {
        name: 'exampleName',
        envTypeId: 'exampleETI',
        envTypeConfigId: 'exampleETCI',
        indexId: 'exampleIndexId',
      };
      service.mustFind = jest.fn().mockResolvedValueOnce(existingEnv);
      service.update = jest.fn();
      service.getEnvMgmtRoleInfoForIndex = jest.fn().mockResolvedValueOnce({
        xAccEnvMgmtRoleArn: 'arn:xxxxxxxxx',
        externalId: 'xId',
      });
      service.audit = jest.fn();
      wfService.triggerWorkflow = jest.fn();

      // OPERATE
      await service.delete(requestContext, { id: existingEnv.id });

      // CHECK
      expect(wfService.triggerWorkflow).toHaveBeenCalled();
      expect(service.audit).toHaveBeenCalledWith(
        requestContext,
        expect.objectContaining({ action: 'delete-environment-sc' }),
      );
    });
  });

  describe('getSecurityGroupDetails function', () => {
    it('should send filtered security group rules as expected', async () => {
      // BUILD
      const requestContext = {};
      const stackArn = 'sampleCloudFormationStackArn';
      const environment = {
        outputs: [{ OutputKey: 'CloudformationStackARN', OutputValue: `<AwsAccountRoot>/${stackArn}` }],
        status: 'COMPLETED',
      };
      const origSecurityGroupId = 'sampleSecurityGroupId';
      const stackResources = {
        StackResourceSummaries: [{ LogicalResourceId: 'SecurityGroup', PhysicalResourceId: origSecurityGroupId }],
      };
      const templateDetails = {
        TemplateBody: YAML.dump({
          Resources: {
            SecurityGroup: {
              Properties: {
                SecurityGroupIngress: [
                  {
                    IpProtocol: 'tcp',
                    FromPort: 123,
                    ToPort: 123,
                  },
                ],
              },
            },
          },
        }),
      };
      const workspaceIngressRules = [
        {
          IpProtocol: 'tcp',
          FromPort: 123,
          ToPort: 123,
          IpRanges: [{ CidrIp: '123.123.123.123/32' }],
        },
        {
          IpProtocol: 'tcp',
          FromPort: 1,
          ToPort: 1,
          IpRanges: [{ CidrIp: '123.123.123.123/32' }],
        },
      ];
      service.getCfnDetails = jest.fn(() => {
        return { stackResources, templateDetails };
      });
      service.getWorkspaceSecurityGroup = jest.fn(() => {
        return { securityGroupResponse: { SecurityGroups: [{ IpPermissions: workspaceIngressRules }] } };
      });
      const expectedOutcome = [
        {
          protocol: 'tcp',
          fromPort: 123,
          toPort: 123,
          cidrBlocks: ['123.123.123.123/32'],
        },
      ];

      // OPERATE
      const { currentIngressRules, securityGroupId } = await service.getSecurityGroupDetails(
        requestContext,
        environment,
      );

      // CHECK
      expect(currentIngressRules).toMatchObject(expectedOutcome);
      expect(securityGroupId).toEqual(origSecurityGroupId);
    });
  });

  it('should send filtered security group rules as expected for EMR', async () => {
    // BUILD
    const requestContext = {};
    const stackArn = 'sampleCloudFormationStackArn';
    const environment = {
      outputs: [{ OutputKey: 'CloudformationStackARN', OutputValue: `<AwsAccountRoot>/${stackArn}` }],
      status: 'COMPLETED',
    };
    const origSecurityGroupId = 'sampleSecurityGroupId';
    // EMR's security group logical ID is different than the rest of the workspace-types
    const stackResources = {
      StackResourceSummaries: [{ LogicalResourceId: 'MasterSecurityGroup', PhysicalResourceId: origSecurityGroupId }],
    };
    const templateDetails = {
      TemplateBody: YAML.dump({
        Resources: {
          SecurityGroup: {
            Properties: {
              SecurityGroupIngress: [
                {
                  IpProtocol: 'tcp',
                  FromPort: 123,
                  ToPort: 123,
                },
              ],
            },
          },
        },
      }),
    };
    const workspaceIngressRules = [
      {
        IpProtocol: 'tcp',
        FromPort: 123,
        ToPort: 123,
        IpRanges: [{ CidrIp: '123.123.123.123/32' }],
      },
      {
        IpProtocol: 'tcp',
        FromPort: 1,
        ToPort: 1,
        IpRanges: [{ CidrIp: '123.123.123.123/32' }],
      },
    ];
    service.getCfnDetails = jest.fn(() => {
      return { stackResources, templateDetails };
    });
    service.getWorkspaceSecurityGroup = jest.fn(() => {
      return { securityGroupResponse: { SecurityGroups: [{ IpPermissions: workspaceIngressRules }] } };
    });
    const expectedOutcome = [
      {
        protocol: 'tcp',
        fromPort: 123,
        toPort: 123,
        cidrBlocks: ['123.123.123.123/32'],
      },
    ];

    // OPERATE
    const { currentIngressRules, securityGroupId } = await service.getSecurityGroupDetails(requestContext, environment);

    // CHECK
    expect(currentIngressRules).toMatchObject(expectedOutcome);
    expect(securityGroupId).toEqual(origSecurityGroupId);
  });

  it('should send empty array for ingress rules if no security group was found', async () => {
    // BUILD
    const requestContext = {};
    const stackArn = 'sampleCloudFormationStackArn';
    const environment = {
      outputs: [{ OutputKey: 'CloudformationStackARN', OutputValue: `<AwsAccountRoot>/${stackArn}` }],
      status: 'COMPLETED',
    };
    const stackResources = {
      StackResourceSummaries: [],
    };
    const templateDetails = {
      TemplateBody: YAML.dump({
        Resources: {}, // Resources does not contain SecurityGroup or MasterSecurityGroup
      }),
    };
    const workspaceIngressRules = [
      {
        IpProtocol: 'tcp',
        FromPort: 123,
        ToPort: 123,
        IpRanges: [{ CidrIp: '123.123.123.123/32' }],
      },
      {
        IpProtocol: 'tcp',
        FromPort: 1,
        ToPort: 1,
        IpRanges: [{ CidrIp: '123.123.123.123/32' }],
      },
    ];
    service.getCfnDetails = jest.fn(() => {
      return { stackResources, templateDetails };
    });
    service.getWorkspaceSecurityGroup = jest.fn(() => {
      return { securityGroupResponse: { SecurityGroups: [{ IpPermissions: workspaceIngressRules }] } };
    });
    const expectedOutcome = [];

    // OPERATE
    const { currentIngressRules, securityGroupId } = await service.getSecurityGroupDetails(requestContext, environment);

    // CHECK
    expect(currentIngressRules).toMatchObject(expectedOutcome);
    expect(securityGroupId).toBeUndefined();
  });

<<<<<<< HEAD
  describe('describeELBRule', () => {
    it('should pass and add alb rule cidr blocks in currentIngressRules', async () => {
      const currentIngressRules = [
        { protocol: 'tcp', fromPort: 22, toPort: 22, cidrBlocks: ['0.0.0.0/0'] },
        { protocol: 'tcp', fromPort: 80, toPort: 80, cidrBlocks: ['0.0.0.0/0'] },
      ];
      const responseIngressRules = [
        { protocol: 'tcp', fromPort: 22, toPort: 22, cidrBlocks: ['0.0.0.0/0'] },
        { protocol: 'tcp', fromPort: 80, toPort: 80, cidrBlocks: ['0.0.0.0/0'] },
        { protocol: 'tcp', fromPort: 443, toPort: 443, cidrBlocks: ['0.0.0.0/0', '223.226.19.63/32'] },
      ];
      const existingEnvironment = {
        outputs: [
          { OutputKey: 'MetaConnection1Type', OutputValue: 'RStudioV2' },
          { OutputKey: 'ListenerRuleARN', OutputValue: 'ListenerRuleARN' },
        ],
        projectId: 'bio-research-vir2',
      };
      albService.describeRules = jest.fn().mockImplementation(() => {
        return ['0.0.0.0/0', '223.226.19.63/32'];
      });
      await service.describeELBRule(existingEnvironment, {}, currentIngressRules);
      expect(responseIngressRules).toEqual(currentIngressRules);
=======
  describe('pollAndSyncSageMakerStatus function', () => {
    const roleArn = 'roleArn';
    const externalId = 'externalId';
    const requestContext = {};

    it('should finish updating before returning', async () => {
      // BUILD
      const sagemakerInstances = { 'notebook-instance-name': {} };
      service.pollSageMakerRealtimeStatus = jest.fn(() => {
        return { 'notebook-instance-name': 'InService' };
      });
      service.updateStatus = jest.fn(async () => {
        // sleep
        await new Promise(r => setTimeout(r, 1000));
        // return some non falsey value
        return 'Updated';
      });

      // OPERATE
      const sagemakerUpdated = await service.pollAndSyncSageMakerStatus(
        roleArn,
        externalId,
        sagemakerInstances,
        requestContext,
      );

      // CHECK
      await expect(sagemakerUpdated).toEqual({ 'notebook-instance-name': 'Updated' });
    });

    it('should finish update all records that need it before returning', async () => {
      // BUILD
      const sagemakerInstances = { 'notebook-instance-name': {}, 'notebook-instance-name-1': {} };
      service.pollSageMakerRealtimeStatus = jest.fn(() => {
        return { 'notebook-instance-name': 'InService', 'notebook-instance-name-1': 'InService' };
      });
      service.updateStatus = jest.fn(async () => {
        // sleep
        await new Promise(r => setTimeout(r, 1000));
        // return some non falsey value
        return 'Updated';
      });

      // OPERATE
      const sagemakerUpdated = await service.pollAndSyncSageMakerStatus(
        roleArn,
        externalId,
        sagemakerInstances,
        requestContext,
      );

      // CHECK
      await expect(sagemakerUpdated).toEqual({
        'notebook-instance-name': 'Updated',
        'notebook-instance-name-1': 'Updated',
      });
      await expect(Object.keys(sagemakerUpdated).length).toEqual(Object.keys(sagemakerInstances).length);
    });
  });

  describe('pollAndSyncEC2Status function', () => {
    const roleArn = 'roleArn';
    const externalId = 'externalId';
    const requestContext = {};

    it('should finish updating before returning', async () => {
      // BUILD
      const ec2Instances = { 'instance-name': {} };
      service.pollEc2RealtimeStatus = jest.fn(() => {
        return { 'instance-name': 'running' };
      });
      service.updateStatus = jest.fn(async () => {
        // sleep
        await new Promise(r => setTimeout(r, 1000));
        // return some non falsey value
        return 'Updated';
      });

      // OPERATE
      const ec2Updated = await service.pollAndSyncEc2Status(roleArn, externalId, ec2Instances, requestContext);

      // CHECK
      await expect(ec2Updated).toEqual({ 'instance-name': 'Updated' });
    });

    it('should finish update all records that need it before returning', async () => {
      // BUILD
      const ec2Instances = { 'instance-name': {}, 'instance-name-1': {} };
      service.pollEc2RealtimeStatus = jest.fn(() => {
        return { 'instance-name': 'running', 'instance-name-1': 'running' };
      });
      service.updateStatus = jest.fn(async () => {
        // sleep
        await new Promise(r => setTimeout(r, 1000));
        // return some non falsey value
        return 'Updated';
      });

      // OPERATE
      const ec2Updated = await service.pollAndSyncEc2Status(roleArn, externalId, ec2Instances, requestContext);

      // CHECK
      await expect(ec2Updated).toEqual({ 'instance-name': 'Updated', 'instance-name-1': 'Updated' });
      await expect(Object.keys(ec2Updated).length).toEqual(Object.keys(ec2Instances).length);
>>>>>>> f8311002
    });
  });
});<|MERGE_RESOLUTION|>--- conflicted
+++ resolved
@@ -1486,7 +1486,6 @@
     expect(securityGroupId).toBeUndefined();
   });
 
-<<<<<<< HEAD
   describe('describeELBRule', () => {
     it('should pass and add alb rule cidr blocks in currentIngressRules', async () => {
       const currentIngressRules = [
@@ -1510,7 +1509,6 @@
       });
       await service.describeELBRule(existingEnvironment, {}, currentIngressRules);
       expect(responseIngressRules).toEqual(currentIngressRules);
-=======
   describe('pollAndSyncSageMakerStatus function', () => {
     const roleArn = 'roleArn';
     const externalId = 'externalId';
@@ -1615,7 +1613,6 @@
       // CHECK
       await expect(ec2Updated).toEqual({ 'instance-name': 'Updated', 'instance-name-1': 'Updated' });
       await expect(Object.keys(ec2Updated).length).toEqual(Object.keys(ec2Instances).length);
->>>>>>> f8311002
     });
   });
 });