--- conflicted
+++ resolved
@@ -73,11 +73,8 @@
   let awsAccountsService = null;
   let aws = null;
   let storageGatewayService = null;
-<<<<<<< HEAD
   let settings = null;
-=======
   let studyService = null;
->>>>>>> b8956e6d
   const error = { code: 'ConditionalCheckFailedException' };
   beforeEach(async () => {
     const container = new ServicesContainer();
@@ -111,11 +108,8 @@
     wfService = await container.find('workflowTriggerService');
     aws = await container.find('aws');
     storageGatewayService = await container.find('storageGatewayService');
-<<<<<<< HEAD
     settings = await container.find('settings');
-=======
     studyService = await container.find('studyService');
->>>>>>> b8956e6d
 
     // Skip authorization by default
     service.assertAuthorized = jest.fn();
@@ -1825,7 +1819,6 @@
       expect(currentIngressRules).toMatchObject(expectedOutcome);
       expect(securityGroupId).toBeUndefined();
     });
-  });
 
   describe('pollAndSyncSageMakerStatus function', () => {
     const roleArn = 'roleArn';
