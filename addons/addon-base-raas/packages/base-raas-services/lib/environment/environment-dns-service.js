--- conflicted
+++ resolved
@@ -42,7 +42,6 @@
     await this.changeResourceRecordSets(route53Client, hostedZoneId, action, subdomain, 'A', privateIp);
   }
 
-<<<<<<< HEAD
   async changePrivateRecordSetALB(requestContext, action, prefix, id, hostedZoneId, albHostedZoneId, recordValue) {
     const environmentScService = await this.service('environmentScService');
     const route53Client = await environmentScService.getClientSdkWithEnvMgmtRole(
@@ -61,8 +60,6 @@
     );
   }
 
-=======
->>>>>>> 599b19a1
   async changeRecordSet(action, prefix, id, publicDnsName) {
     const aws = await this.service('aws');
     const route53Client = new aws.sdk.Route53();
@@ -83,7 +80,6 @@
               Type: recordType,
               TTL: 300,
               ResourceRecords: [{ Value: recordValue }],
-<<<<<<< HEAD
             },
           },
         ],
@@ -114,8 +110,6 @@
                 DNSName: `dualstack.${recordValue}`,
                 EvaluateTargetHealth: false,
               },
-=======
->>>>>>> 599b19a1
             },
           },
         ],
@@ -124,7 +118,6 @@
     await route53Client.changeResourceRecordSets(params).promise();
   }
 
-<<<<<<< HEAD
   async createPrivateRecordForDNS(requestContext, prefix, id, albHostedZoneId, albDnsName, hostedZoneId) {
     await this.changePrivateRecordSetALB(
       requestContext,
@@ -149,8 +142,6 @@
     );
   }
 
-=======
->>>>>>> 599b19a1
   async createPrivateRecord(requestContext, prefix, id, privateIp, hostedZoneId) {
     await this.changePrivateRecordSet(requestContext, 'CREATE', prefix, id, privateIp, hostedZoneId);
   }
