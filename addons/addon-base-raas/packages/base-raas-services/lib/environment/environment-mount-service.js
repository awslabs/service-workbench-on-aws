/*
 *  Copyright Amazon.com, Inc. or its affiliates. All Rights Reserved.
 *
 *  Licensed under the Apache License, Version 2.0 (the "License").
 *  You may not use this file except in compliance with the License.
 *  A copy of the License is located at
 *
 *  http://aws.amazon.com/apache2.0
 *
 *  or in the "license" file accompanying this file. This file is distributed
 *  on an "AS IS" BASIS, WITHOUT WARRANTIES OR CONDITIONS OF ANY KIND, either
 *  express or implied. See the License for the specific language governing
 *  permissions and limitations under the License.
 */

const _ = require('lodash');
const Service = require('@aws-ee/base-services-container/lib/service');
const { getSystemRequestContext } = require('@aws-ee/base-services/lib/helpers/system-context');

const settingKeys = {
  environmentInstanceFiles: 'environmentInstanceFiles',
  studyDataBucketName: 'studyDataBucketName',
  studyDataKmsKeyAlias: 'studyDataKmsKeyAlias',
  studyDataKmsKeyArn: 'studyDataKmsKeyArn',
  studyDataKmsPolicyWorkspaceSid: 'studyDataKmsPolicyWorkspaceSid',
};

const readOnlyPermissionLevel = 'readonly';
const readWritePermissionLevel = 'readwrite';
const readWriteStatementId = 'S3StudyReadWriteAccess';
const readOnlyStatementId = 'S3StudyReadAccess';

const parseS3Arn = arn => {
  const path = arn.slice('arn:aws:s3:::'.length);
  const slashIndex = path.indexOf('/');
  return slashIndex !== -1
    ? {
        bucket: path.slice(0, slashIndex),
        prefix: arn.slice(arn.indexOf('/') + 1),
      }
    : {
        bucket: path,
        prefix: '/',
      };
};

class EnvironmentMountService extends Service {
  constructor() {
    super();
    this.dependency([
      'aws',
      'lockService',
      'studyService',
      'studyPermissionService',
      'environmentScService',
      'iamService',
      'storageGatewayService',
      'envResourceUsageTrackerService',
    ]);
  }

  async getCfnStudyAccessParameters(requestContext, rawDataV1) {
    const studyIds = _.get(rawDataV1, 'instanceInfo.files'); // Yes, studyIds are named "files" in rawDataV1
    return this.getStudyAccessInfo(requestContext, studyIds);
  }

  async getStudyAccessInfo(requestContext, studyIds) {
    const studyInfo = await this._getStudyInfo(requestContext, studyIds);
    await this._validateStudyPermissions(requestContext, studyInfo);
    const s3Mounts = this._prepareS3Mounts(studyInfo);
    const iamPolicyDocument = await this._generateIamPolicyDoc(studyInfo);

    return {
      s3Mounts: JSON.stringify(
        s3Mounts.map(({ id, bucket, prefix, writeable }) => ({ id, bucket, prefix, writeable })),
      ),
      iamPolicyDocument: JSON.stringify(iamPolicyDocument),
      environmentInstanceFiles: this.settings.get(settingKeys.environmentInstanceFiles),
      s3Prefixes: s3Mounts.filter(({ category }) => category !== 'Open Data').map(mount => mount.prefix),
    };
  }

  async addRoleArnToLocalResourcePolicies(requestContext, envId, workspaceRoleArn, s3Prefixes) {
    const envResourceUsageTrackerService = await this.service('envResourceUsageTrackerService');
    // Define function to handle updating resource policy principals where the current principals
    // may be an array or a string
    // This function uses addEnvironmentResourceUse to track use of this resource by this principal.
    // If this is the first use by these principals add them to the principals array.
    const maybeUpdateAwsPrincipals = async (awsPrincipals, newPrincipal, resource) => {
      const result = await envResourceUsageTrackerService.addEnvironmentResourceUse(requestContext, {
        resource,
        principal: newPrincipal,
        envId,
      });

      // If this is the first environment that requires sharing the resource with the principal
      // then update
      if (result.count === 1) {
        if (Array.isArray(awsPrincipals)) {
          awsPrincipals.push(newPrincipal);
        } else {
          awsPrincipals = [awsPrincipals, newPrincipal];
        }
      }
      return awsPrincipals;
    };

    return this._updateResourcePolicies({
      updateAwsPrincipals: maybeUpdateAwsPrincipals,
      workspaceRoleArn,
      s3Prefixes,
    });
  }

  async removeRoleArnFromLocalResourcePolicies(requestContext, envId, workspaceRoleArn, s3Prefixes) {
    const envResourceUsageTrackerService = await this.service('envResourceUsageTrackerService');
    // Define function to handle updating resource policy principals where the current principals
    // may be an array or a string
    // This function uses deleteEnvironmentResourceUse to decrement and
    // track use of this resource by this principal.
    // If this removal leaves no other environments requiring access to this resource by this principal, remove it from
    // the principals array.
    const maybeUpdateAwsPrincipals = async (awsPrincipals, removedPrincipal, resource) => {
      const result = await envResourceUsageTrackerService.deleteEnvironmentResourceUse(requestContext, {
        resource,
        principal: removedPrincipal,
        envId,
      });

      if (result.count === 0) {
        if (Array.isArray(awsPrincipals)) {
          awsPrincipals = awsPrincipals.filter(principal => principal !== removedPrincipal);
        } else {
          awsPrincipals = [];
        }
      }
      return awsPrincipals;
    };

    return this._updateResourcePolicies({
      updateAwsPrincipals: maybeUpdateAwsPrincipals,
      workspaceRoleArn,
      s3Prefixes,
    });
  }

  async _updateResourcePolicies({ updateAwsPrincipals, workspaceRoleArn, s3Prefixes }) {
    if (s3Prefixes.length === 0) {
      return;
    }

    // Get S3 and KMS resource names
    const s3BucketName = this.settings.get(settingKeys.studyDataBucketName);
    let kmsKeyAlias = this.settings.get(settingKeys.studyDataKmsKeyAlias);
    if (!kmsKeyAlias.startsWith('alias/')) {
      kmsKeyAlias = `alias/${kmsKeyAlias}`;
    }

    // Setup services and SDK clients
    const [aws, lockService] = await this.service(['aws', 'lockService']);
    const s3Client = new aws.sdk.S3();
    const kmsClient = new aws.sdk.KMS();

    // Perform locked updates to prevent inconsistencies from race conditions
    const s3LockKey = `s3|bucket-policy|${s3BucketName}`;
    const kmsLockKey = `kms|key-policy|${kmsKeyAlias}`;
    await Promise.all([
      // Update S3 bucket policy
      lockService.tryWriteLockAndRun({ id: s3LockKey }, async () => {
        // Get existing policy
        const s3Policy = JSON.parse((await s3Client.getBucketPolicy({ Bucket: s3BucketName }).promise()).Policy);

        // Get statements for listing and reading study data, respectively
        const statements = s3Policy.Statement;
        s3Prefixes.forEach(prefix => {
          const listSid = `List:${prefix}`;
          const getSid = `Get:${prefix}`;
          const putSid = `Put:${prefix}`;

          // Define default statements to be used if we can't find existing ones
          let listStatement = {
            Sid: listSid,
            Effect: 'Allow',
            Principal: { AWS: [] },
            Action: 's3:ListBucket',
            Resource: `arn:aws:s3:::${s3BucketName}`,
            Condition: {
              StringLike: {
                's3:prefix': [`${prefix}*`],
              },
            },
          };
          // Read Permission
          let getStatement = {
            Sid: getSid,
            Effect: 'Allow',
            Principal: { AWS: [] },
            Action: ['s3:GetObject'],
            Resource: [`arn:aws:s3:::${s3BucketName}/${prefix}*`],
          };
          // Write Permission
          let putStatement = {
            Sid: putSid,
            Effect: 'Allow',
            Principal: { AWS: [] },
            Action: [
              's3:AbortMultipartUpload',
              's3:ListMultipartUploadParts',
              's3:PutObject',
              's3:PutObjectAcl',
              's3:DeleteObject',
            ],
            Resource: [`arn:aws:s3:::${s3BucketName}/${prefix}*`],
          };

          // Pull out existing statements if available
          statements.forEach(statement => {
            if (statement.Sid === listSid) {
              listStatement = statement;
            } else if (statement.Sid === getSid) {
              getStatement = statement;
            } else if (statement.Sid === putSid) {
              putStatement = statement;
            }
          });

          // Update statement and policy
          // NOTE: The S3 API *should* remove duplicate principals, if any
          listStatement.Principal.AWS = updateAwsPrincipals(listStatement.Principal.AWS, workspaceRoleArn);
          getStatement.Principal.AWS = updateAwsPrincipals(getStatement.Principal.AWS, workspaceRoleArn);
          putStatement.Principal.AWS = updateAwsPrincipals(putStatement.Principal.AWS, workspaceRoleArn);

          s3Policy.Statement = s3Policy.Statement.filter(
            statement => ![listSid, getSid, putSid].includes(statement.Sid),
          );
          [listStatement, getStatement, putStatement].forEach(statement => {
            // Only add updated statement if it contains principals (otherwise leave it out)
            if (statement.Principal.AWS.length > 0) {
              s3Policy.Statement.push(statement);
            }
          });
        });

        // Update policy
        await s3Client.putBucketPolicy({ Bucket: s3BucketName, Policy: JSON.stringify(s3Policy) }).promise();
      }),

      // Update KMS key policy
      lockService.tryWriteLockAndRun({ id: kmsLockKey }, async () => {
        // Get existing policy
        const keyId = (await kmsClient.describeKey({ KeyId: kmsKeyAlias }).promise()).KeyMetadata.KeyId;
        const kmsPolicy = JSON.parse(
          (await kmsClient.getKeyPolicy({ KeyId: keyId, PolicyName: 'default' }).promise()).Policy,
        );

        // Get statement
        const sid = this.settings.get(settingKeys.studyDataKmsPolicyWorkspaceSid);
        let environmentStatement = kmsPolicy.Statement.find(statement => statement.Sid === sid);
        if (!environmentStatement) {
          // Create new statement if it doesn't already exist
          environmentStatement = {
            Sid: sid,
            Effect: 'Allow',
            Principal: { AWS: [] },
            Action: ['kms:Encrypt', 'kms:Decrypt', 'kms:ReEncrypt*', 'kms:GenerateDataKey*', 'kms:DescribeKey'],
            Resource: '*', // Only refers to this key since it's a resource policy
          };
        }

        // Update policy
        // NOTE: The S3 API *should* remove duplicate principals, if any
        environmentStatement.Principal.AWS = updateAwsPrincipals(environmentStatement.Principal.AWS, workspaceRoleArn);

        kmsPolicy.Statement = kmsPolicy.Statement.filter(statement => statement.Sid !== sid);
        if (environmentStatement.Principal.AWS.length > 0) {
          // Only add updated statement if it contains principals (otherwise leave it out)
          kmsPolicy.Statement.push(environmentStatement);
        }

        await kmsClient
          .putKeyPolicy({ KeyId: keyId, PolicyName: 'default', Policy: JSON.stringify(kmsPolicy) })
          .promise();
      }),
    ]);
  }

  /**
   * Function that calculates which users need should and should not have access permissions for the given studyId
   * Accordingly calls methods that ensure/remove/update permissions for said users
   *
   * @param {String} studyId
   * @param {Object} updateRequest - permission add/remove/update requests coming from SWB UI
   */
  async applyWorkspacePermissions(studyId, updateRequest) {
    const allowedUsers = this._getAllowedUsers(updateRequest);
    const disAllowedUsers = this._getDisAllowedUsers(updateRequest);
    const permissionChangeUsers = this._getPermissionChangeUsers(updateRequest);

    if (_.isEmpty(allowedUsers) && _.isEmpty(disAllowedUsers) && _.isEmpty(permissionChangeUsers)) {
      return;
    }

    const total = _.size(allowedUsers) + _.size(disAllowedUsers) + _.size(permissionChangeUsers);
    const limit = 200;
    if (total > limit) {
      this.boom.internalError(
        `This requires system to update ${total} workspace permissions at a time. Please reduce this to within ${limit} workspaces owned by selected users`,
      );
    }

    const errors = [];
    const runAndCaptureErrors = async (users, fn) => {
      if (_.isEmpty(users)) return;
      try {
        await fn(users);
      } catch (error) {
        if (_.isArray(error)) {
          errors.push(...error);
        } else {
          errors.push(error);
        }
      }
    };

    await runAndCaptureErrors(allowedUsers, users => this.addPermissions(users, studyId));
    await runAndCaptureErrors(disAllowedUsers, users => this.removePermissions(users, studyId, updateRequest));
    await runAndCaptureErrors(permissionChangeUsers, users => this.updatePermissions(users, studyId, updateRequest));

    if (!_.isEmpty(errors)) {
      const count = _.size(errors);
      throw this.boom.internalError(`Could not update permissions for ${count} workspaces`, true).withPayload(
        {
          errors,
        },
        true,
      );
    }
  }

  /**
   * This method will add/ensure ReadOnly or Read/Write access for workspaces owned by users in the given list
   * only if these workspaces have this study mounted on it during provision time.
   * This will not mount studies on user-owned workspaces which did not have them
   *
   * @param {Object[]} allowedUsers - Users that newly/continue-to have access to given studyId
   * @param {String} studyId
   */
  async addPermissions(allowedUsers, studyId) {
    const [iamService, environmentScService] = await this.service(['iamService', 'environmentScService']);
    const errors = [];
    await Promise.all(
      _.map(allowedUsers, async user => {
        const userOwnedEnvs = await environmentScService.getActiveEnvsForUser(user.uid);
        const envsWithStudy = _.filter(userOwnedEnvs, env => _.includes(env.studyIds, studyId));
        await Promise.all(
          _.map(envsWithStudy, async env => {
            try {
              const {
                iamClient,
                studyPathArn,
                policyDoc,
                roleName,
                studyDataPolicyName,
              } = await this._getIamUpdateParams(env, studyId);

              const statementSidToUse = this._getStatementSidToUse(user.permissionLevel);
              let ensureRemovedPermission;
              if (statementSidToUse === readOnlyStatementId) {
                ensureRemovedPermission = readWriteStatementId;
              } else if (statementSidToUse === readWriteStatementId) {
                ensureRemovedPermission = readOnlyStatementId;
              }
              policyDoc.Statement = this._getStatementsAfterAddition(policyDoc, studyPathArn, statementSidToUse);
              policyDoc.Statement = this._ensureListAccess(policyDoc, studyPathArn);
              policyDoc.Statement = this._getStatementsAfterRemoval(policyDoc, studyPathArn, ensureRemovedPermission);
              await iamService.putRolePolicy(roleName, studyDataPolicyName, JSON.stringify(policyDoc), iamClient);
            } catch (error) {
              const envId = env.id;
              errors.push({ envId, reason: error.message || 'Unknown error' });
            }
          }),
        );
      }),
    );
    if (!_.isEmpty(errors)) {
      throw errors;
    }
  }

  /**
   * This method will remove the ReadOnly or Read/Write access for workspaces owned by users in the given list
   * only if these workspaces have this study mounted on it during provision time.
   * This will not unmount studies from user-owned workspaces, and therefore could be re-assigned access later
   *
   * @param {Object[]} disAllowedUsers - Users that lost access to given studyId
   * @param {String} studyId
   */
  async removePermissions(disAllowedUsers, studyId, updateRequest) {
    const [iamService, environmentScService] = await this.service(['iamService', 'environmentScService']);
    const errors = [];
    await Promise.all(
      _.map(disAllowedUsers, async user => {
        const isStudyAdmin = !_.isEmpty(
          _.filter(updateRequest.usersToAdd, u => u.permissionLevel === 'admin' && u.uid === user.uid),
        );
        const userOwnedEnvs = await environmentScService.getActiveEnvsForUser(user.uid);
        const envsWithStudy = _.filter(userOwnedEnvs, env => _.includes(env.studyIds, studyId));
        await Promise.all(
          _.map(envsWithStudy, async env => {
            try {
              const {
                iamClient,
                studyPathArn,
                policyDoc,
                roleName,
                studyDataPolicyName,
              } = await this._getIamUpdateParams(env, studyId);

              const statementSidToUse = this._getStatementSidToUse(user.permissionLevel);
              // Study admin should always have R/O access (for backwards compatibility)
              policyDoc.Statement = this._getStatementsAfterRemoval(policyDoc, studyPathArn, statementSidToUse);
              policyDoc.Statement = this._removeListAccess(policyDoc, studyPathArn);
              if (isStudyAdmin) {
                policyDoc.Statement = this._ensureReadAccessForAdmin(policyDoc, studyPathArn);
              }
              await iamService.putRolePolicy(roleName, studyDataPolicyName, JSON.stringify(policyDoc), iamClient);
            } catch (error) {
              const envId = env.id;
              errors.push({ envId, reason: error.message || 'Unknown error' });
            }
          }),
        );
      }),
    );
    if (!_.isEmpty(errors)) {
      throw errors;
    }
  }

  /**
   * This method will assign a different permission level than earlier for workspaces owned by users in the given list
   * only if these workspaces have this study mounted on it during provision time.
   *
   * @param {Object[]} permissionChangeUsers - Users reassigned with different access level for the given studyId
   * @param {String} studyId
   * @param {Object} updateRequest - permission add/remove/update requests coming from SWB UI
   */
  async updatePermissions(permissionChangeUsers, studyId, updateRequest) {
    const [iamService, environmentScService] = await this.service(['iamService', 'environmentScService']);
    const errors = [];
    const userUids = _.uniq(_.map(permissionChangeUsers, user => user.uid));
    await Promise.all(
      _.map(userUids, async userUid => {
        const removeUserPermission = _.find(
          updateRequest.usersToRemove,
          user => user.uid === userUid && user.permissionLevel !== 'admin',
        ).permissionLevel;
        const addUserPermission = _.find(
          updateRequest.usersToAdd,
          user => user.uid === userUid && user.permissionLevel !== 'admin',
        ).permissionLevel;

        const userOwnedEnvs = await environmentScService.getActiveEnvsForUser(userUid);
        const envsWithStudy = _.filter(userOwnedEnvs, env => _.includes(env.studyIds, studyId));

        await Promise.all(
          _.map(envsWithStudy, async env => {
            try {
              const {
                iamClient,
                studyPathArn,
                policyDoc,
                roleName,
                studyDataPolicyName,
              } = await this._getIamUpdateParams(env, studyId);

              const removePermissionsSid = this._getStatementSidToUse(removeUserPermission);
              const addPermissionsSid = this._getStatementSidToUse(addUserPermission);
              policyDoc.Statement = this._getStatementsAfterRemoval(policyDoc, studyPathArn, removePermissionsSid);
              policyDoc.Statement = this._getStatementsAfterAddition(policyDoc, studyPathArn, addPermissionsSid);
              await iamService.putRolePolicy(roleName, studyDataPolicyName, JSON.stringify(policyDoc), iamClient);
              // No need to manage list access for updates, that is only for add/update permissions
            } catch (error) {
              const envId = env.id;
              errors.push({ envId, reason: error.message || 'Unknown error' });
            }
          }),
        );
      }),
    );
    if (!_.isEmpty(errors)) {
      throw errors;
    }
  }

  /**
   * Function that returns updated policy document after making sure study admin at least continues to have R/O access
   *
   * @param {Object} policyDoc - S3 studydata policy document for workspace role
   * @param {String} studyPathArn
   * @returns {Object[]} - the statement to update in the policy
   */
  _ensureReadAccessForAdmin(policyDoc, studyPathArn) {
    policyDoc.Statement = this._ensureListAccess(policyDoc, studyPathArn);
    policyDoc.Statement = this._getStatementsAfterAddition(policyDoc, studyPathArn, readOnlyStatementId);
    return policyDoc.Statement;
  }

  /**
   * Function that returns updated policy document with additions according to recent user-study permission change
   *
   * @param {Object} policyDoc - S3 studydata policy document for workspace role
   * @param {String} studyPathArn
   * @returns {Object[]} - the statement to update in the policy
   */
  _getStatementsAfterAddition(policyDoc, studyPathArn, statementSidToUse) {
    if (
      !_.includes(
        _.map(policyDoc.Statement, s => s.Sid),
        statementSidToUse,
      )
    ) {
      // If the statement didn't exist for this policy, add it now
      policyDoc.Statement.push(this._getStatementObject(statementSidToUse, studyPathArn));
    } else {
      // Change permission statements for this study in policy doc
      _.forEach(policyDoc.Statement, statement => {
        // Check if study ARN already exists in the specific statement's resources
        if (statement.Sid === statementSidToUse && !_.includes(statement.Resource, studyPathArn)) {
          statement.Resource.push(studyPathArn);
        }
      });
    }
    return policyDoc.Statement;
  }

  /**
   * Function that returns updated policy document with removals according to recent user-study permission change
   *
   * @param {Object} policyDoc - S3 studydata policy document for workspace role
   * @param {String} studyPathArn
   * @returns {Object[]} - the statement to update in the policy
   */
  _getStatementsAfterRemoval(policyDoc, studyPathArn, statementSidToUse) {
    const selectedStatement = _.find(policyDoc.Statement, statement => statement.Sid === statementSidToUse);

    if (selectedStatement) {
      if (_.includes(selectedStatement.Resource, studyPathArn) && selectedStatement.Resource.length === 1) {
        // Handle scenarios where there is only one Resource in the list
        policyDoc.Statement = _.filter(policyDoc.Statement, statement => statement.Sid !== statementSidToUse);
      } else {
        // Change permission statements for this study in policy doc
        _.forEach(policyDoc.Statement, statement => {
          if (statement.Sid === statementSidToUse && _.includes(statement.Resource, studyPathArn)) {
            const index = statement.Resource.indexOf(studyPathArn);
            statement.Resource.splice(index, 1);
          }
        });
      }
    }
    return policyDoc.Statement;
  }

  /**
   * Function that returns a policy statement for the specific permission level
   * for scenarios where the policy does not have one already
   *
   * @param {String} statementSidToUse - the statement to update in the policy
   * @param {String} studyPathArn
   * @returns {Object} - Statement with correct permissions
   */
  _getStatementObject(statementSidToUse, studyPathArn) {
    return {
      Sid: statementSidToUse,
      Effect: 'Allow',
      Action:
        statementSidToUse === readWriteStatementId
          ? [
              's3:GetObject',
              's3:AbortMultipartUpload',
              's3:ListMultipartUploadParts',
              's3:PutObject',
              's3:PutObjectAcl',
              's3:DeleteObject',
            ]
          : ['s3:GetObject'],
      Resource: [studyPathArn],
    };
  }

  /**
   * This method will filter out existing/added users from the original updateRequest
   * for access to the study
   *
   * @param {Object} updateRequest - permission add/remove/update requests coming from SWB UI
   * @returns {Object[]} - List of users which newly/continue-to have access to the study
   */
  _getAllowedUsers(updateRequest) {
    return _.filter(
      updateRequest.usersToAdd,
      userToAdd =>
        !_.includes(
          _.map(
            _.filter(updateRequest.usersToRemove, u => u.permissionLevel !== 'admin'),
            userToRemove => userToRemove.uid,
          ),
          userToAdd.uid,
        ) && userToAdd.permissionLevel !== 'admin',
    );
  }

  /**
   * This method will filter out users from the original updateRequest
   * who lost access to the study
   *
   * @param {Object} updateRequest - permission add/remove/update requests coming from SWB UI
   * @returns {Object[]} - List of users which lost access to the study
   */
  _getDisAllowedUsers(updateRequest) {
    return _.filter(
      updateRequest.usersToRemove,
      userToRemove =>
        !_.includes(
          _.map(
            _.filter(updateRequest.usersToAdd, u => u.permissionLevel !== 'admin'),
            userToAdd => userToAdd.uid,
          ),
          userToRemove.uid,
        ) && userToRemove.permissionLevel !== 'admin',
    );
  }

  /**
   * This method will filter out users from the original updateRequest
   * who have switched permission levels for the study
   *
   * @param {Object} updateRequest - permission add/remove/update requests coming from SWB UI
   * @returns {Object[]} - List of users which have switched permission levels for the study
   */
  _getPermissionChangeUsers(updateRequest) {
    return _.filter(
      updateRequest.usersToRemove,
      userToRemove =>
        _.includes(
          _.map(
            _.filter(updateRequest.usersToAdd, u => u.permissionLevel !== 'admin'),
            userToAdd => userToAdd.uid,
          ),
          userToRemove.uid,
        ) && userToRemove.permissionLevel !== 'admin',
    );
  }

  /**
   * Function that returns updated policy document after ensuring workspace has list permissions for studies it has some access to
   *
   * @param {Object} policyDoc - S3 studydata policy document for workspace role
   * @param {String} studyPathArn
   * @returns {Object[]} - the statement to update in the policy
   */
  _ensureListAccess(policyDoc, studyPathArn) {
    const s3BucketName = studyPathArn.substring(0, studyPathArn.indexOf('/'));
    const studyPrefix = studyPathArn.substring(studyPathArn.indexOf('/') + 1);

    _.forEach(policyDoc.Statement, statement => {
      if (
        statement.Sid.startsWith('studyListS3Access') &&
        statement.Effect === 'Allow' &&
        statement.Resource === s3BucketName &&
        !_.includes(statement.Condition.StringLike['s3:prefix'], studyPrefix)
      ) {
        statement.Condition.StringLike['s3:prefix'].push(studyPrefix);
      }
    });

    return policyDoc.Statement;
  }

  /**
   * Function that returns updated policy document after removing workspace's list permissions for studies it has no access to
   *
   * @param {Object} policyDoc - S3 studydata policy document for workspace role
   * @param {String} studyPathArn
   * @returns {Object[]} - the statement to update in the policy
   */
  _removeListAccess(policyDoc, studyPathArn) {
    const s3BucketName = studyPathArn.substring(0, studyPathArn.indexOf('/'));
    const studyPrefix = studyPathArn.substring(studyPathArn.indexOf('/') + 1);

    _.forEach(policyDoc.Statement, statement => {
      if (
        statement.Sid.startsWith('studyListS3Access') &&
        statement.Effect === 'Allow' &&
        statement.Resource === s3BucketName &&
        _.includes(statement.Condition.StringLike['s3:prefix'], studyPrefix)
      ) {
        const index = statement.Condition.StringLike['s3:prefix'].indexOf(studyPrefix);
        statement.Condition.StringLike['s3:prefix'].splice(index, 1);
      }
    });

    return policyDoc.Statement;
  }

  /**
   * This method looks for inline policy based on the given array of "possibleInlinePolicyNames".
   * The method returns as soon as it finds an inline policy in the given role (identified by the "roleName")
   * with a matching name from the "possibleInlinePolicyNames".
   * If no inline policy is found with any of the names from the "possibleInlinePolicyNames", the method returns undefined.
   *
   * @param {Object} possibleInlinePolicyNames - Known policy names we have used in out-of-the-box SC product templates
   * * @param {Object} roleName - Name of the IAM role for the given workspace
   * * @param {Object} iamClient
   * @returns {Object} - Returns policy object
   */
  async _getPolicy(possibleInlinePolicyNames, roleName, iamClient) {
    const iamService = await this.service('iamService');

    // eslint-disable-next-line no-restricted-syntax
    for (const possiblePolicyName of possibleInlinePolicyNames) {
      // eslint-disable-next-line no-await-in-loop
      const policy = await iamService.getRolePolicy(roleName, possiblePolicyName, iamClient);
      if (policy && policy.PolicyDocumentObj) {
        return policy;
      }
    }
    return undefined;
  }

  async _getWorkspacePolicy(iamClient, env) {
    const workspaceRoleObject = _.find(env.outputs, { OutputKey: 'WorkspaceInstanceRoleArn' });
    if (!workspaceRoleObject) {
      throw new Error(
        'Workspace IAM Role is not ready yet. Please make sure environment is in Completed status and retry the operation',
      );
    }
<<<<<<< HEAD
    const iamService = await this.service('iamService');
=======
>>>>>>> 8d869ecb
    const workspaceRoleArn = workspaceRoleObject.OutputValue;
    const roleName = workspaceRoleArn.split('role/')[1];
    const policyNamePrefix = `analysis-${workspaceRoleArn.split('-')[1]}`;
    const possibleInlinePolicyNames = [
      `${policyNamePrefix}-s3-studydata-policy`,
      `${policyNamePrefix}-s3-data-access-policy`,
      `${policyNamePrefix}-s3-policy`,
    ];

    const policy = await this._getPolicy(possibleInlinePolicyNames, roleName, iamClient);
    const policyDoc = policy ? policy.PolicyDocumentObj : {};
    return { policyDoc, roleName, studyDataPolicyName: policy.PolicyName };
  }

  async _getIamUpdateParams(env, studyId) {
    const sysRequestContext = getSystemRequestContext();
    const iamClient = await this._getEnvIamClient(sysRequestContext, env);
    const { policyDoc, roleName, studyDataPolicyName } = await this._getWorkspacePolicy(iamClient, env);
    const studyPathArn = await this._getStudyArn(sysRequestContext, studyId);
    return { iamClient, studyPathArn, policyDoc, roleName, studyDataPolicyName };
  }

  async _getStudyArn(requestContext, studyId) {
    const studyService = await this.service('studyService');
    const studyInfo = [];
    const { id, name, category, resources } = await studyService.mustFind(requestContext, studyId);
    studyInfo.push({ id, name, category, resources });
    const studyPathArn = await this._getObjectPathArns(studyInfo);
    return studyPathArn[0];
  }

  _getStatementSidToUse(permissionLevel) {
    let statementSidToUse = '';
    if (permissionLevel === readWritePermissionLevel) {
      statementSidToUse = readWriteStatementId;
    } else if (permissionLevel === readOnlyPermissionLevel) {
      statementSidToUse = readOnlyStatementId;
    }
    if (statementSidToUse === '') {
      throw new Error(
        `Currently only readonly and readwrite permissions can be updated. Permission changed: ${permissionLevel}`,
      );
    }
    return statementSidToUse;
  }

  async _getEnvIamClient(requestContext, env) {
    const [environmentScService, aws] = await this.service(['environmentScService', 'aws']);
    const { cfnExecutionRoleArn, roleExternalId } = await environmentScService.getCfnExecutionRoleArn(
      requestContext,
      env,
    );

    const iamClient = await aws.getClientSdkForRole({
      roleArn: cfnExecutionRoleArn,
      externalId: roleExternalId,
      clientName: 'IAM',
    });

    return iamClient;
  }

  async _getStudyInfo(requestContext, studyIds) {
    let studyInfo = [];
    if (studyIds && studyIds.length) {
      const [studyService, studyPermissionService] = await this.service(['studyService', 'studyPermissionService']);

      studyInfo = await Promise.all(
        _.map(studyIds, async studyId => {
          try {
            const { id, name, category, resources } = await studyService.mustFind(requestContext, studyId);

            // Find out if the current user has Read/Write access
            const uid = _.get(requestContext, 'principalIdentifier.uid');
            const studyPermission = await studyPermissionService.findByUser(requestContext, uid);
            const writeable = _.includes(studyPermission.readwriteAccess, studyId) || category === 'My Studies';
            return { id, name, category, resources, writeable };
          } catch (error) {
            // Because the studies update periodically we cannot
            // guarantee consistency so filter anything invalid here
            return { name: '', resources: [] };
          }
        }),
      );
    }
    return studyInfo;
  }

  async _validateStudyPermissions(requestContext, studyInfo) {
    let permissions = {};
    if (studyInfo.length) {
      // Get requested study IDs
      const requestedStudyIds = studyInfo.map(study => study.id);

      // Retrieve and verify user's study permissions
      const studyPermissionService = await this.service('studyPermissionService');
      const storedPermissions = await studyPermissionService.getRequestorPermissions(requestContext);

      // If there are no stored permissions, use an empty permissions object
      permissions = storedPermissions || studyPermissionService.getEmptyUserPermissions();

      // Add Open Data read access for everyone
      permissions.readonlyAccess = permissions.readonlyAccess.concat(
        studyInfo.filter(study => study.category === 'Open Data').map(study => study.id),
      );

      // Determine whether any forbidden studies were requested
      const allowedStudies = permissions.adminAccess.concat(permissions.readonlyAccess);
      const forbiddenStudies = _.difference(requestedStudyIds, allowedStudies);

      if (forbiddenStudies.length) {
        throw new Error(`Studies not found: ${forbiddenStudies.join(',')}`);
      }
    }
    return permissions;
  }

  _prepareS3Mounts(studyInfo) {
    let mounts = [];
    if (studyInfo.length) {
      // There might be multiple resources. In the future we may flatMap, for now...
      mounts = studyInfo.reduce(
        (result, { id, resources, category, writeable }) =>
          result.concat(
            resources.map(resource => {
              const { bucket, prefix } = parseS3Arn(resource.arn);
              return { id, bucket, prefix, category, writeable };
            }),
          ),
        [],
      );
    }

    return mounts;
  }

  _getObjectPathArns(studyInfo) {
    // Collect study resources
    const objectPathArns = _.flatten(
      _.map(studyInfo, info =>
        info.resources
          // Pull out resource ARNs
          .map(resource => resource.arn)
          // Only grab S3 ARNs
          .filter(arn => arn.startsWith('arn:aws:s3:'))
          // Normalize the ARNs by ensuring they end with "/*"
          .map(arn => {
            switch (arn.slice(-1)) {
              case '*':
                break;
              case '/':
                arn += '*';
                break;
              default:
                arn += '/*';
            }

            return arn;
          }),
      ),
    );
    return objectPathArns;
  }

  async _generateIamPolicyDoc(studyInfo) {
    let policyDoc = {};
    // Build policy statements for object-level permissions
    const statements = [];

    if (studyInfo.length) {
      const writeableStudies = _.filter(studyInfo, study => study.writeable);
      const readonlyStudies = _.filter(studyInfo, study => !study.writeable);

      if (writeableStudies.length && writeableStudies.length > 0) {
        const objectLevelWriteActions = [
          's3:GetObject',
          's3:AbortMultipartUpload',
          's3:ListMultipartUploadParts',
          's3:PutObject',
          's3:PutObjectAcl',
          's3:DeleteObject',
        ];
        statements.push({
          Sid: readWriteStatementId,
          Effect: 'Allow',
          Action: objectLevelWriteActions,
          Resource: this._getObjectPathArns(writeableStudies),
        });
      }

      if (readonlyStudies.length && readonlyStudies.length > 0) {
        const objectLevelReadActions = ['s3:GetObject'];
        statements.push({
          Sid: readOnlyStatementId,
          Effect: 'Allow',
          Action: objectLevelReadActions,
          Resource: this._getObjectPathArns(readonlyStudies),
        });
      }

      // Create map of buckets whose paths need list access
      const bucketPaths = {};
      this._getObjectPathArns(studyInfo).forEach(arn => {
        const { bucket, prefix } = parseS3Arn(arn);
        if (!(bucket in bucketPaths)) {
          bucketPaths[bucket] = [];
        }
        bucketPaths[bucket].push(prefix);
      });

      // Add bucket list permissions to statements
      let bucketCtr = 1;
      Object.keys(bucketPaths).forEach(bucketName => {
        statements.push({
          Sid: `studyListS3Access${bucketCtr}`,
          Effect: 'Allow',
          Action: 's3:ListBucket',
          Resource: `arn:aws:s3:::${bucketName}`,
          Condition: {
            StringLike: {
              's3:prefix': bucketPaths[bucketName],
            },
          },
        });
        bucketCtr += 1;
      });

      // // Add KMS Permissions
      const studyDataKmsAliasArn = this.settings.get(settingKeys.studyDataKmsKeyArn);

      // Get KMS Key ARN from KMS Alias ARN
      // The "Decrypt","DescribeKey","GenerateDataKey" etc require KMS KEY ARN and not ALIAS ARN
      const [aws] = await this.service(['aws']);
      const kmsClient = new aws.sdk.KMS();
      const data = await kmsClient
        .describeKey({
          KeyId: studyDataKmsAliasArn,
        })
        .promise();
      const studyDataKmsKeyArn = data.KeyMetadata.Arn;
      statements.push({
        Sid: 'studyKMSAccess',
        Action: ['kms:Decrypt', 'kms:DescribeKey', 'kms:Encrypt', 'kms:GenerateDataKey', 'kms:ReEncrypt*'],
        Effect: 'Allow',
        Resource: studyDataKmsKeyArn,
      });

      // Build final policyDoc
      policyDoc = {
        Version: '2012-10-17',
        Statement: statements,
      };
    }

    return policyDoc;
  }
}

module.exports = EnvironmentMountService;<|MERGE_RESOLUTION|>--- conflicted
+++ resolved
@@ -734,10 +734,6 @@
         'Workspace IAM Role is not ready yet. Please make sure environment is in Completed status and retry the operation',
       );
     }
-<<<<<<< HEAD
-    const iamService = await this.service('iamService');
-=======
->>>>>>> 8d869ecb
     const workspaceRoleArn = workspaceRoleObject.OutputValue;
     const roleName = workspaceRoleArn.split('role/')[1];
     const policyNamePrefix = `analysis-${workspaceRoleArn.split('-')[1]}`;
