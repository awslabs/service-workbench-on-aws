/*
 *  Copyright Amazon.com, Inc. or its affiliates. All Rights Reserved.
 *
 *  Licensed under the Apache License, Version 2.0 (the "License").
 *  You may not use this file except in compliance with the License.
 *  A copy of the License is located at
 *
 *  http://aws.amazon.com/apache2.0
 *
 *  or in the "license" file accompanying this file. This file is distributed
 *  on an "AS IS" BASIS, WITHOUT WARRANTIES OR CONDITIONS OF ANY KIND, either
 *  express or implied. See the License for the specific language governing
 *  permissions and limitations under the License.
 */

const ServicesContainer = require('@aws-ee/base-services-container/lib/services-container');
const JsonSchemaValidationService = require('@aws-ee/base-services/lib/json-schema-validation-service');

// Mocked dependencies

jest.mock('@aws-ee/base-services/lib/aws/aws-service');
const AwsServiceMock = require('@aws-ee/base-services/lib/aws/aws-service');

jest.mock('@aws-ee/base-services/lib/audit/audit-writer-service');
const AuditServiceMock = require('@aws-ee/base-services/lib/audit/audit-writer-service');

jest.mock('../../indexes/indexes-service');
const IndexServiceMock = require('../../indexes/indexes-service');

jest.mock('../../project/project-service');
const ProjectServiceMock = require('../../project/project-service');

jest.mock('../../../../../../addon-base-post-deployment/packages/base-post-deployment/lib/deployment-store-service.js');
const DeploymentStoreServiceMock = require('../../../../../../addon-base-post-deployment/packages/base-post-deployment/lib/deployment-store-service.js');

jest.mock('../../aws-accounts/aws-accounts-service');
const AwsAccountsServiceMock = require('../../aws-accounts/aws-accounts-service');

jest.mock('../../cfn-templates/cfn-template-service');
const CfnTemplateServiceMock = require('../../cfn-templates/cfn-template-service');

jest.mock('../../environment/service-catalog/environment-sc-service');
const EnvironmentScServiceMock = require('../../environment/service-catalog/environment-sc-service');

const ALBService = require('../alb-service');

describe('ALBService', () => {
  let service = null;
  let projectService = null;
  let cfnTemplateService = null;
  let albClient = null;
  const albDetails = {
    createdAt: '2021-05-21T13:06:58.216Z',
    id: 'test-id',
    type: 'account-workspace-details',
    updatedAt: '2021-05-31T13:32:15.503Z',
    value:
      '{"id":"test-id","albStackName":null,"albArn":"arn:test-arn","listenerArn":null,"albDnsName":null,"albDependentWorkspacesCount":1}',
  };
  beforeAll(async () => {
    // Initialize services container and register dependencies
    const container = new ServicesContainer();
    container.register('jsonSchemaValidationService', new JsonSchemaValidationService());
    container.register('albService', new ALBService());
    container.register('aws', new AwsServiceMock());
    container.register('indexesService', new IndexServiceMock());
    container.register('projectService', new ProjectServiceMock());
    container.register('deploymentStoreService', new DeploymentStoreServiceMock());
    container.register('awsAccountsService', new AwsAccountsServiceMock());
    container.register('cfnTemplateService', new CfnTemplateServiceMock());
    container.register('environmentScService', new EnvironmentScServiceMock());
    container.register('auditWriterService', new AuditServiceMock());

    await container.initServices();

    // Get instance of the service we are testing
    service = await container.find('albService');
    projectService = await container.find('projectService');
    cfnTemplateService = await container.find('cfnTemplateService');
    // Skip authorization
    service.assertAuthorized = jest.fn();
  });

  beforeEach(async () => {
    albClient = {
      createRule: jest.fn(),
      deleteRule: jest.fn(),
      describeRules: jest.fn(),
    };
    service.getAlbSdk = jest.fn().mockResolvedValue(albClient);
  });

  afterEach(() => {
    // Restore all the mocks crated using spy to original funciton behaviour
    jest.restoreAllMocks();
    jest.clearAllMocks();
  });

  describe('alb dependent workspace count function', () => {
    it('should fail because project id is not valid', async () => {
      projectService.mustFind.mockImplementationOnce(() => {
        throw service.boom.notFound(`project with id "test-id" does not exist`, true);
      });
      // OPERATE
      try {
        await service.albDependentWorkspacesCount({}, 'test-id');
      } catch (err) {
        // CHECK
        expect(err.message).toEqual('project with id "test-id" does not exist');
      }
    });

    it('should return a number if deployment item is found', async () => {
      service.getAlbDetails = jest.fn(() => {
        return albDetails;
      });
      // OPERATE
      const count = await service.albDependentWorkspacesCount({}, 'project-id');
      // CEHCK
      expect(typeof count).toBe('number');
    });

    it('should return 0 if deployment item is not found', async () => {
      service.getAlbDetails = jest.fn(() => {
        return null;
      });
      // OPERATE
      const count = await service.albDependentWorkspacesCount({}, 'project-id');
      // CHECK
      expect(count).toEqual(0);
    });
  });

  describe('check alb exists function', () => {
    it('should fail because project id is not valid', async () => {
      projectService.mustFind.mockImplementationOnce(() => {
        throw service.boom.notFound(`project with id "test-id" does not exist`, true);
      });
      // OPERATE
      try {
        await service.checkAlbExists({}, 'test-id');
      } catch (err) {
        // CHECK
        expect(err.message).toEqual('project with id "test-id" does not exist');
      }
    });

    it('should return a true if alb arn present in deployment item', async () => {
      service.getAlbDetails = jest.fn(() => {
        return albDetails;
      });
      // OPERATE
      const albExists = await service.checkAlbExists({}, 'project-id');
      // CHECK
      expect(albExists).toEqual(true);
    });

    it('should return false if deployment item is not found', async () => {
      service.getAlbDetails = jest.fn(() => {
        return null;
      });
      // OPERATE
      const albExists = await service.checkAlbExists({}, 'project-id');
      // CHECK
      expect(albExists).toEqual(false);
    });

    it('should return false if alb arn is null found in deployment item', async () => {
      const albDetailsNotExists = {
        createdAt: '2021-05-21T13:06:58.216Z',
        id: 'test-id',
        type: 'account-workspace-details',
        updatedAt: '2021-05-31T13:32:15.503Z',
        value:
          '{"id":"test-id","albStackName":null,"albArn":null,"listenerArn":null,"albDnsName":null,"albDependentWorkspacesCount":1}',
      };
      service.getAlbDetails = jest.fn(() => {
        return albDetailsNotExists;
      });
      // OPERATE
      const albExists = await service.checkAlbExists({}, 'project-id');
      // CHECK
      expect(albExists).toEqual(false);
    });
  });

  describe('increase alb dependent workspace count function', () => {
    it('should fail because project id is not valid', async () => {
      projectService.mustFind.mockImplementationOnce(() => {
        throw service.boom.notFound(`project with id "test-id" does not exist`, true);
      });
      // OPERATE
      try {
        await service.increaseAlbDependentWorkspaceCount({}, 'test-id');
      } catch (err) {
        // CHECK
        expect(err.message).toEqual('project with id "test-id" does not exist');
      }
    });

    it('should pass and increment count if the input is valid', async () => {
      const updatedAlbDetails = {
        id: 'test-id',
        albStackName: null,
        albArn: 'arn:test-arn',
        listenerArn: null,
        albDnsName: null,
        albDependentWorkspacesCount: 2,
      };
      service.getAlbDetails = jest.fn(() => {
        return albDetails;
      });
      service.saveAlbDetails = jest.fn(() => {
        return { id: 'id-alb' };
      });
      service.audit = jest.fn();
      // OPERATE
      await service.increaseAlbDependentWorkspaceCount({}, 'test-id');

      // CHECK
      expect(service.saveAlbDetails).toHaveBeenCalledWith(albDetails.id, updatedAlbDetails);
    });

    it('should call audit on success', async () => {
      service.getAlbDetails = jest.fn(() => {
        return albDetails;
      });
      service.saveAlbDetails = jest.fn(() => {
        return { id: 'id-alb' };
      });
      service.audit = jest.fn();
      // OPERATE
      await service.increaseAlbDependentWorkspaceCount({}, 'test-id');

      // CHECK
      expect(service.audit).toHaveBeenCalledWith({}, { action: 'update-deployment-store', body: { id: 'id-alb' } });
    });
  });

  describe('decrease alb dependent workspace count function', () => {
    it('should fail because project id is not valid', async () => {
      projectService.mustFind.mockImplementationOnce(() => {
        throw service.boom.notFound(`project with id "test-id" does not exist`, true);
      });
      // OPERATE
      try {
        await service.decreaseAlbDependentWorkspaceCount({}, 'test-id');
      } catch (err) {
        // CHECK
        expect(err.message).toEqual('project with id "test-id" does not exist');
      }
    });

    it('should pass and decrement count if the input is valid', async () => {
      const updatedAlbDetails = {
        id: 'test-id',
        albStackName: null,
        albArn: 'arn:test-arn',
        listenerArn: null,
        albDnsName: null,
        albDependentWorkspacesCount: 0,
      };
      service.getAlbDetails = jest.fn(() => {
        return albDetails;
      });
      service.saveAlbDetails = jest.fn(() => {
        return { id: 'id-alb' };
      });
      service.audit = jest.fn();
      // OPERATE
      await service.decreaseAlbDependentWorkspaceCount({}, 'test-id');

      // CHECK
      expect(service.saveAlbDetails).toHaveBeenCalledWith(albDetails.id, updatedAlbDetails);
    });

    it('should call audit if the success', async () => {
      service.getAlbDetails = jest.fn(() => {
        return albDetails;
      });
      service.saveAlbDetails = jest.fn(() => {
        return { id: 'id-alb' };
      });
      service.audit = jest.fn();
      // OPERATE
      await service.decreaseAlbDependentWorkspaceCount({}, 'test-id');

      // CHECK
      expect(service.audit).toHaveBeenCalledWith({}, { action: 'update-deployment-store', body: { id: 'id-alb' } });
    });
  });

  describe('getStackCreationInput', () => {
    const resolvedInputParams = [{ Key: 'ACMSSLCertARN', Value: 'Value' }];
    const resolvedVars = { namespace: 'namespace' };
    it('should pass and return the stack creation input with success', async () => {
      service.findAwsAccountDetails = jest.fn(() => {
        return {
          subnetId: 'subnet-0a661d9f417ecff3f',
          vpcId: 'vpc-096b034133955abba',
        };
      });
      cfnTemplateService.getTemplate.mockImplementationOnce(() => {
        return ['template'];
      });
      const apiResponse = {
        StackName: resolvedVars.namespace,
        Parameters: [
          {
            ParameterKey: 'Namespace',
            ParameterValue: 'namespace',
          },
          {
            ParameterKey: 'Subnet1',
            ParameterValue: 'subnet-0a661d9f417ecff3f',
          },
          {
            ParameterKey: 'ACMSSLCertARN',
            ParameterValue: 'Value',
          },
          {
            ParameterKey: 'VPC',
            ParameterValue: 'vpc-096b034133955abba',
          },
        ],
        TemplateBody: ['template'],
        Tags: [
          {
            Key: 'Description',
            Value: 'Created by SWB for the AWS account',
          },
        ],
      };
      const response = await service.getStackCreationInput({}, resolvedVars, resolvedInputParams, 'project_id');
      expect(response).toEqual(apiResponse);
    });

    it('should fail because project id is not valid', async () => {
      projectService.mustFind.mockImplementationOnce(() => {
        throw service.boom.notFound(`project with id "test-id" does not exist`, true);
      });
      try {
        await service.getStackCreationInput({}, resolvedVars, resolvedInputParams, '');
      } catch (err) {
        expect(err.message).toEqual('project with id "test-id" does not exist');
      }
    });
  });

  describe('createListenerRule', () => {
    const requestContext = {};
    const prefix = 'rstudio';
    const resolvedVars = {
      projectId: 'bio-research-vir2',
      envId: '018bb1e1-6bd3-49d9-b608-051cfb180882',
      cidr: '10.0.0.0/32',
      tags: [{ Key: 'key', Value: 'value' }],
    };
    const createAPIResponse = {
      Rules: [
        {
          RuleArn:
            'arn:aws:elasticloadbalancing:us-west-2:123456789012:listener-rule/app/my-load-balancer/50dc6c495c0c9188/f2f7dc8efc522ab2/9683b2d02a6cabee',
        },
      ],
    };
    const targetGroupArn =
      'rn:aws:elasticloadbalancing:us-east-2:977461429431:targetgroup/devrgsaas-sg/f4c2a2df084e5df4';

    it('should pass if system is trying to create listener rule', async () => {
      albClient.createRule = jest.fn().mockImplementation(() => {
        return {
          promise: () => {
            return createAPIResponse;
          },
        };
      });
      service.getAlbSdk = jest.fn().mockResolvedValue(albClient);
      service.getAlbDetails = jest.fn(() => {
        return albDetails;
      });
      service.getHostname = jest.fn(() => {
        return 'rtsudio-test.example.com';
      });
      jest.spyOn(service, 'calculateRulePriority').mockImplementationOnce(() => {
        return 1;
      });
      await service.createListenerRule(prefix, requestContext, resolvedVars, targetGroupArn);
      expect(albClient.createRule).toHaveBeenCalled();
    });

    it('should pass and return the arn with success', async () => {
      const validateARN =
        'arn:aws:elasticloadbalancing:us-west-2:123456789012:listener-rule/app/my-load-balancer/50dc6c495c0c9188/f2f7dc8efc522ab2/9683b2d02a6cabee';
      albClient.createRule = jest.fn().mockImplementation(() => {
        return {
          promise: () => {
            return createAPIResponse;
          },
        };
      });
      service.getAlbSdk = jest.fn().mockResolvedValue(albClient);
      service.getAlbDetails = jest.fn(() => {
        return albDetails;
      });
      service.getHostname = jest.fn(() => {
        return 'rtsudio-test.example.com';
      });
      jest.spyOn(service, 'calculateRulePriority').mockImplementationOnce(() => {
        return 1;
      });
      const response = await service.createListenerRule(prefix, requestContext, resolvedVars, targetGroupArn);
      expect(albClient.createRule).toHaveBeenCalled();
      expect(response).toBe(validateARN);
    });

    it('should fail when create rule API call throws error', async () => {
      albClient.createRule = jest.fn().mockImplementation(() => {
        throw new Error(`Error creating rule. Rule creation failed with message - Too many rules`);
      });
      service.getAlbSdk = jest.fn().mockResolvedValue(albClient);
      service.getAlbDetails = jest.fn(() => {
        return albDetails;
      });
      service.getHostname = jest.fn(() => {
        return 'rtsudio-test.example.com';
      });
      jest.spyOn(service, 'calculateRulePriority').mockImplementationOnce(() => {
        return 1;
      });
      try {
        await service.createListenerRule(prefix, requestContext, resolvedVars, targetGroupArn);
      } catch (err) {
        expect(err.message).toContain('Error creating rule. Rule creation failed with message - Too many rules');
      }
    });
  });

  describe('deleteListenerRule', () => {
    it('should pass and return empty object with success', async () => {
      albClient.deleteRule = jest.fn().mockImplementation(() => {
        return {
          promise: () => {
            return {};
          },
        };
      });
      service.getAlbSdk = jest.fn().mockResolvedValue(albClient);
      const response = await service.deleteListenerRule({}, {}, '');
      expect(response).toEqual({});
    });

    it('should fail when delete rule API call throws error', async () => {
      albClient.deleteRule = jest.fn().mockImplementation(() => {
        throw new Error(`Error deleting rule. Rule deletion failed with message - Rule not found`);
      });
      try {
        await service.deleteListenerRule({}, {}, '');
      } catch (err) {
        expect(err.message).toContain('Error deleting rule. Rule deletion failed with message - Rule not found');
      }
    });
  });

<<<<<<< HEAD
  describe('modifyRule', () => {
    it('should pass and return empty object with success', async () => {
      const resolvedVars = {
        projectId: 'bio-research-vir2',
        envId: '018bb1e1-6bd3-49d9-b608-051cfb180882',
        cidr: ['10.0.0.0/32'],
        prefix: 'rstudio',
        ruleARN:
          'arn:aws:elasticloadbalancing:us-west-2:123456789012:listener-rule/app/my-load-balancer/50dc6c495c0c9188/f2f7dc8efc522ab2/9683b2d02a6cabee',
      };
      const params = {
        Conditions: [
          {
            Field: 'host-header',
            HostHeaderConfig: {
              Values: ['rtsudio-test.example.com'],
            },
          },
          {
            Field: 'source-ip',
            SourceIpConfig: {
              Values: ['10.0.0.0/32'],
            },
          },
        ],
        RuleArn:
          'arn:aws:elasticloadbalancing:us-west-2:123456789012:listener-rule/app/my-load-balancer/50dc6c495c0c9188/f2f7dc8efc522ab2/9683b2d02a6cabee',
      };
      service.getHostname = jest.fn(() => {
        return 'rtsudio-test.example.com';
      });
      service.findAwsAccountDetails = jest.fn(() => {
        return {
          externalId: 'subnet-0a661d9f417ecff3f',
        };
      });
      albClient.modifyRule = jest.fn().mockImplementation(() => {
        return {
          promise: () => {
            return {};
          },
        };
      });
      service.getAlbSdk = jest.fn().mockResolvedValue(albClient);
      const response = await service.modifyRule({}, resolvedVars);
      expect(albClient.modifyRule).toHaveBeenCalledWith(params);
      expect(response).toEqual({});
    });

    it('should fail when user passed empty cidr and return error message', async () => {
      const resolvedVars = {
        projectId: 'bio-research-vir2',
        envId: '018bb1e1-6bd3-49d9-b608-051cfb180882',
        cidr: [],
        prefix: 'rstudio',
        ruleARN:
          'arn:aws:elasticloadbalancing:us-west-2:123456789012:listener-rule/app/my-load-balancer/50dc6c495c0c9188/f2f7dc8efc522ab2/9683b2d02a6cabee',
      };
      albClient.modifyRule = jest.fn().mockImplementation(() => {
        throw new Error(`Error modify rule. Rule modify failed with message - A condition value cannot be empty`);
      });
      try {
        await service.modifyRule({}, resolvedVars);
      } catch (err) {
        expect(err.message).toContain(
          'Error modify rule. Rule modify failed with message - A condition value cannot be empty',
        );
      }
    });
  });

  describe('describeRules', () => {
    it('should pass and return array of string value with success', async () => {
      service.findAwsAccountDetails = jest.fn(() => {
        return {
          externalId: 'subnet-0a661d9f417ecff3f',
        };
      });
=======
  describe('calculateRulePriority', () => {
    it('should fail when describe rule API call throws error', async () => {
      albClient.describeRules = jest.fn().mockImplementation(() => {
        throw new Error(`Error calculating rule priority. Rule describe failed with message - Rule not found`);
      });
      // service.getAlbSdk = jest.fn().mockResolvedValue(albClient);
      try {
        await service.calculateRulePriority({}, {}, '');
      } catch (err) {
        expect(err.message).toContain(
          'Error calculating rule priority. Rule describe failed with message - Rule not found',
        );
      }
    });

    it('should return 1 when only only default rule exists in API response', async () => {
      albClient.describeRules = jest.fn().mockImplementation(() => {
        return {
          promise: () => {
            return { Rules: [{ IsDefault: true }] };
          },
        };
      });
      // service.getAlbSdk = jest.fn().mockResolvedValue(albClient);
      const response = await service.calculateRulePriority({}, {}, '');
      expect(response).toEqual(1);
    });

    it('should maximum priority + 1', async () => {
>>>>>>> 64eb2134
      albClient.describeRules = jest.fn().mockImplementation(() => {
        return {
          promise: () => {
            return {
<<<<<<< HEAD
              Rules: [{ Conditions: [{ Field: 'source-ip', SourceIpConfig: { Values: ['10.0.0.0/32'] } }] }],
            };
          },
        };
      });
      service.getAlbSdk = jest.fn().mockResolvedValue(albClient);
      const response = await service.describeRules({}, { cidr: [], projectId: '' });
      expect(albClient.describeRules).toHaveBeenCalled();
      expect(response).toEqual(['10.0.0.0/32']);
=======
              Rules: [{ IsDefault: true }, { IsDefault: false, Priority: 1 }, { IsDefault: false, Priority: 2 }],
            };
          },
        };
      });
      // service.getAlbSdk = jest.fn().mockResolvedValue(albClient);
      const response = await service.calculateRulePriority({}, {}, '');
      expect(response).toEqual(3);
>>>>>>> 64eb2134
    });
  });
});<|MERGE_RESOLUTION|>--- conflicted
+++ resolved
@@ -462,7 +462,6 @@
     });
   });
 
-<<<<<<< HEAD
   describe('modifyRule', () => {
     it('should pass and return empty object with success', async () => {
       const resolvedVars = {
@@ -541,7 +540,22 @@
           externalId: 'subnet-0a661d9f417ecff3f',
         };
       });
-=======
+      albClient.describeRules = jest.fn().mockImplementation(() => {
+        return {
+          promise: () => {
+            return {
+              Rules: [{ Conditions: [{ Field: 'source-ip', SourceIpConfig: { Values: ['10.0.0.0/32'] } }] }],
+            };
+          },
+        };
+      });
+      service.getAlbSdk = jest.fn().mockResolvedValue(albClient);
+      const response = await service.describeRules({}, { cidr: [], projectId: '' });
+      expect(albClient.describeRules).toHaveBeenCalled();
+      expect(response).toEqual(['10.0.0.0/32']);
+    });
+  });
+
   describe('calculateRulePriority', () => {
     it('should fail when describe rule API call throws error', async () => {
       albClient.describeRules = jest.fn().mockImplementation(() => {
@@ -571,22 +585,10 @@
     });
 
     it('should maximum priority + 1', async () => {
->>>>>>> 64eb2134
       albClient.describeRules = jest.fn().mockImplementation(() => {
         return {
           promise: () => {
             return {
-<<<<<<< HEAD
-              Rules: [{ Conditions: [{ Field: 'source-ip', SourceIpConfig: { Values: ['10.0.0.0/32'] } }] }],
-            };
-          },
-        };
-      });
-      service.getAlbSdk = jest.fn().mockResolvedValue(albClient);
-      const response = await service.describeRules({}, { cidr: [], projectId: '' });
-      expect(albClient.describeRules).toHaveBeenCalled();
-      expect(response).toEqual(['10.0.0.0/32']);
-=======
               Rules: [{ IsDefault: true }, { IsDefault: false, Priority: 1 }, { IsDefault: false, Priority: 2 }],
             };
           },
@@ -595,7 +597,6 @@
       // service.getAlbSdk = jest.fn().mockResolvedValue(albClient);
       const response = await service.calculateRulePriority({}, {}, '');
       expect(response).toEqual(3);
->>>>>>> 64eb2134
-    });
-  });
+    });
+  });   
 });