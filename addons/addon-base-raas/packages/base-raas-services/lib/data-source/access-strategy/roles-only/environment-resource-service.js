--- conflicted
+++ resolved
@@ -19,11 +19,13 @@
 const { getSystemRequestContext } = require('@aws-ee/base-services/lib/helpers/system-context');
 const { processInBatches } = require('@aws-ee/base-services/lib/helpers/utils');
 
+
 /**
  * This service is responsible for allocating and de-allocating AWS resources for the environment so that
  * the environment can access what it needs, such as studies. This service implements the roles only
  * study access strategy.
  */
+
 class EnvironmentResourceService extends Service {
   constructor() {
     super();
@@ -254,74 +256,9 @@
     return s3Mounts;
   }
 
-<<<<<<< HEAD
-  async updateKMSPolicyForEgress(requestContext, { studies: allStudies, memberAccountId }) {
-    // Legacy access strategy is only applicable for studies that have resources attributes
-    const kmsKeyAlias = this.settings.get(settingKeys.egressStoreKmsKeyArn);
-    const studies = _.filter(allStudies, study => !_.isEmpty(study.resources));
-    const lockService = await this.service('lockService');
-    const lockId = `kms-policy-access-${kmsKeyAlias}`;
-
-    if (_.isEmpty(studies)) {
-      await lockService.tryWriteLockAndRun({ id: lockId }, async () => {
-        await this.addToEgressKmsKeyPolicy(memberAccountId);
-      });
-      return;
-    }
-    await this.audit(requestContext, { action: 'add-to-egress-kms-policy', body: kmsKeyAlias });
-  }
-
-  async addToEgressKmsKeyPolicy(memberAccountId) {
-    const enableEgressStore = this.settings.getBoolean(settingKeys.enableEgressStore);
-    if (enableEgressStore) {
-      await this.updateEgressKMSPolicy(environmentStatement =>
-        addAccountToStatement(environmentStatement, memberAccountId),
-      );
-    }
-  }
-
-  async updateEgressKMSPolicy(updateStatementFn) {
-    const kmsClient = await this.getKMS();
-    const kmsKeyAlias = this.settings.get(settingKeys.egressStoreKmsKeyArn);
-    const keyId = (await kmsClient.describeKey({ KeyId: kmsKeyAlias }).promise()).KeyMetadata.KeyId;
-
-    // Get existing policy
-    const kmsPolicy = JSON.parse(
-      (await kmsClient.getKeyPolicy({ KeyId: keyId, PolicyName: 'default' }).promise()).Policy,
-    );
-
-    // Get statement
-    const sid = this.settings.get(settingKeys.egressStoreKmsPolicyWorkspaceSid);
-    if (!kmsPolicy.Statement) {
-      kmsPolicy.Statement = [];
-    }
-    let environmentStatement = kmsPolicy.Statement.find(statement => statement.Sid === sid);
-    if (!environmentStatement) {
-      // Create new statement if it doesn't already exist
-      environmentStatement = {
-        Sid: sid,
-        Effect: 'Allow',
-        Principal: { AWS: [] },
-        Action: ['kms:Encrypt', 'kms:Decrypt', 'kms:ReEncrypt*', 'kms:GenerateDataKey*', 'kms:DescribeKey'],
-        Resource: '*', // Only refers to this key since it's a resource policy
-      };
-    }
-
-    // Update policy
-    environmentStatement = await updateStatementFn(environmentStatement);
-
-    // remove the old statement from KMS policy
-    kmsPolicy.Statement = kmsPolicy.Statement.filter(statement => statement.Sid !== sid);
-
-    // add the revised statement if it contains principals (otherwise leave it out)
-    if (environmentStatement.Principal.AWS.length > 0) {
-      kmsPolicy.Statement.push(environmentStatement);
-    }
-    await kmsClient.putKeyPolicy({ KeyId: keyId, PolicyName: 'default', Policy: JSON.stringify(kmsPolicy) }).promise();
-  }
-
-=======
->>>>>>> 1377f198
+
+
+
   async audit(requestContext, auditEvent) {
     const auditWriterService = await this.service('auditWriterService');
     // Calling "writeAndForget" instead of "write" to allow main call to continue without waiting for audit logging
