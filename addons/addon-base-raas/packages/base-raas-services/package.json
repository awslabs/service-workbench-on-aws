{
  "name": "@aws-ee/base-raas-services",
  "private": true,
  "version": "1.0.0",
  "description": "A library containing a set of base Service Workbench related services and utilities",
  "author": "Amazon Web Services",
  "license": "Apache-2.0",
  "dependencies": {
    "@aws-ee/base-api-services": "workspace:*",
    "@aws-ee/base-services": "workspace:*",
    "@aws-ee/base-services-container": "workspace:*",
    "@aws-ee/key-pair-mgmt-services": "workspace:*",
    "lodash": "^4.17.15",
<<<<<<< HEAD
    "moment": "^2.27.0",
    "nanoid": "^3.1.16",
=======
    "js-yaml": "^4.0.0",
>>>>>>> 228061a5
    "node-cache": "^4.2.1",
    "node-fetch": "^2.6.0",
    "request": "^2.88.2",
    "request-promise-native": "^1.0.8",
    "uuid": "^3.4.0",
<<<<<<< HEAD
    "xml": "^1.0.1"
  },
  "devDependencies": {
    "aws-sdk-mock": "^5.1.0",
=======
    "xml": "^1.0.1",
    "moment": "^2.27.0",
    "node-fetch": "^2.6.0",
    "is-cidr": "^3.1.0"
  },
  "devDependencies": {
    "@aws-ee/environment-type-mgmt-services": "workspace:*",
>>>>>>> 228061a5
    "eslint": "^6.8.0",
    "eslint-config-airbnb-base": "^14.1.0",
    "eslint-config-prettier": "^6.10.0",
    "eslint-import-resolver-node": "^0.3.3",
    "eslint-plugin-import": "^2.20.1",
    "eslint-plugin-jest": "^22.21.0",
    "eslint-plugin-prettier": "^3.1.2",
    "@aws-ee/base-workflow-core": "workspace:*",
    "@aws-ee/environment-type-mgmt-services": "workspace:*",
    "husky": "^3.1.0",
    "jest": "^24.9.0",
    "jest-junit": "^10.0.0",
    "prettier": "^1.19.1",
    "pretty-quick": "^1.11.1",
    "sinon": "^9.0.3",
    "source-map-support": "^0.5.16"
  },
  "scripts": {
    "test": "NODE_ENV=test jest --config jest.config.js --passWithNoTests",
    "test:watch": "NODE_ENV=test jest --config jest.config.js  --passWithNoTests --watchAll",
    "lint": "pnpm run lint:eslint && pnpm run lint:prettier",
    "lint:eslint": "eslint --quiet --ignore-path .gitignore .",
    "lint:prettier": "prettier --check --ignore-path .gitignore '**/*.{js,jsx}'",
    "format": "pnpm run format:eslint; yarn run format:prettier",
    "format:eslint": "eslint --fix --ignore-path .gitignore . || true",
    "format:prettier": "prettier --write --ignore-path .gitignore '**/*.{js,jsx}' || true"
  },
  "husky": {
    "hooks": {
      "pre-commit": "pretty-quick --staged --pattern '**/*.*(js|jsx)'"
    }
  }
}<|MERGE_RESOLUTION|>--- conflicted
+++ resolved
@@ -11,31 +11,20 @@
     "@aws-ee/base-services-container": "workspace:*",
     "@aws-ee/key-pair-mgmt-services": "workspace:*",
     "lodash": "^4.17.15",
-<<<<<<< HEAD
+    "js-yaml": "^4.0.0",
     "moment": "^2.27.0",
     "nanoid": "^3.1.16",
-=======
-    "js-yaml": "^4.0.0",
->>>>>>> 228061a5
     "node-cache": "^4.2.1",
     "node-fetch": "^2.6.0",
+    "is-cidr": "^3.1.0",
     "request": "^2.88.2",
     "request-promise-native": "^1.0.8",
     "uuid": "^3.4.0",
-<<<<<<< HEAD
     "xml": "^1.0.1"
   },
   "devDependencies": {
+    "@aws-ee/environment-type-mgmt-services": "workspace:*",
     "aws-sdk-mock": "^5.1.0",
-=======
-    "xml": "^1.0.1",
-    "moment": "^2.27.0",
-    "node-fetch": "^2.6.0",
-    "is-cidr": "^3.1.0"
-  },
-  "devDependencies": {
-    "@aws-ee/environment-type-mgmt-services": "workspace:*",
->>>>>>> 228061a5
     "eslint": "^6.8.0",
     "eslint-config-airbnb-base": "^14.1.0",
     "eslint-config-prettier": "^6.10.0",
