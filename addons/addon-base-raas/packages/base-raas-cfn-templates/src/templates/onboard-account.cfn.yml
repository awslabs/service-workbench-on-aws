--- conflicted
+++ resolved
@@ -123,10 +123,8 @@
           default: Deployment Configuration
         Parameters:
           - VpcCidr
-<<<<<<< HEAD
           - VpcPublicSubnet1Cidr
           - VpcPublicSubnet2Cidr
-=======
           - PublicSubnetCidr
 Conditions:
   isAppStream: !Equals
@@ -136,7 +134,6 @@
   isAppStreamAndCustomDomain: !And
     - !Not [!Equals [!Ref "DomainName", ""]]
     - !Condition isAppStream
->>>>>>> e3c6c225
 
 Resources:
   Route53HostedZone:
