AWSTemplateFormatVersion: 2010-09-09

Description: Service-Workbench-on-AWS EC2-RStudio

Parameters:
  Namespace:
    Type: String
    Description: An environment name that will be prefixed to resource names
<<<<<<< HEAD
=======
  SolutionNamespace:
    Type: String
    Description: Environment name of the solution. It should be the same value as provided in onboard-account.cfn.yml for "Namespace"
>>>>>>> c95a323c
  IsAppStreamEnabled:
    Type: String
    AllowedValues: [true, false]
    Description: Is AppStream enabled for this workspace
  AmiId:
    Type: String
    Description: Amazon Machine Image for the EC2 instance
  InstanceType:
    Type: String
    Description: EC2 instance type to launch
    Default: t3.xlarge
  KeyName:
    Type: String
    Description: Keypair name for SSH access
  AccessFromCIDRBlock:
    Type: String
    Description: The CIDR used to access the ec2 instances.
  S3Mounts:
    Type: String
    Description: A JSON array of objects with name, bucket, and prefix properties used to mount data
  IamPolicyDocument:
    Type: String
    Description: The IAM policy to be associated with the launched workstation
  VPC:
    Description: The VPC in which the EC2 instance will reside
    Type: AWS::EC2::VPC::Id
  Subnet:
    Description: The VPC subnet in which the EC2 instance will reside
    Type: AWS::EC2::Subnet::Id
  EnvironmentInstanceFiles:
    Type: String
    Description: >-
      An S3 URI (starting with "s3://") that specifies the location of files to be copied to
      the environment instance, including any bootstrap scripts
  EncryptionKeyArn:
    Type: String
    Description: The ARN of the KMS encryption Key used to encrypt data in the instance
  EgressStoreIamPolicyDocument:
    Type: String
    Description: The IAM policy for launched workstation to access egress store

Conditions:
  IamPolicyEmpty: !Equals [!Ref IamPolicyDocument, '{}']
  EgressStoreIamPolicyEmpty: !Equals [!Ref EgressStoreIamPolicyDocument, '{}']
  AppStreamEnabled: !Equals [!Ref IsAppStreamEnabled, 'true']

Resources:
  InstanceRolePermissionBoundary:
    Type: AWS::IAM::ManagedPolicy
    Properties:
      Description: Permission boundary for EC2 instance role
      ManagedPolicyName: !Join ['-', [Ref: Namespace, 'ec2-rstudio-permission-boundary']]
      PolicyDocument:
        Version: '2012-10-17'
        Statement:
          - Effect: Allow
            Action:
              - 's3:*'
              - 'ssm:*'
            Resource: '*'
          - Effect: Allow
            Action:
              - 'kms:*'
            Resource: '*'
          - Effect: Allow
            Action:
              - 'sts:AssumeRole'
            Resource: 'arn:aws:iam::*:role/swb-*'
  IAMRole:
    Type: 'AWS::IAM::Role'
    Properties:
      RoleName: !Join ['-', [Ref: Namespace, 'ec2-role']]
      Path: '/'
      AssumeRolePolicyDocument:
        Version: '2012-10-17'
        Statement:
          - Effect: 'Allow'
            Principal:
              Service:
                - 'ec2.amazonaws.com'
            Action:
              - 'sts:AssumeRole'
      Policies:
        - !If
          - IamPolicyEmpty
          - !Ref 'AWS::NoValue'
          - PolicyName: !Join ['-', [Ref: Namespace, 's3-studydata-policy']]
            PolicyDocument: !Ref IamPolicyDocument
        - !If
          - EgressStoreIamPolicyEmpty
          - !Ref 'AWS::NoValue'
          - PolicyName: !Join ['-', [Ref: Namespace, 's3-egressstore-policy']]
            PolicyDocument: !Ref EgressStoreIamPolicyDocument
        - PolicyName: !Join ['-', [Ref: Namespace, 's3-bootstrap-script-policy']]
          PolicyDocument:
            Version: '2012-10-17'
            Statement:
              - Effect: 'Allow'
                Action: 's3:GetObject'
                Resource: !Sub
                  - 'arn:aws:s3:::${S3Location}/*'
                  # Remove "s3://" prefix from EnvironmentInstanceFiles
                  - S3Location: !Select [1, !Split ['s3://', !Ref EnvironmentInstanceFiles]]
              - Effect: 'Allow'
                Action: 's3:ListBucket'
                Resource: !Sub
                  - 'arn:aws:s3:::${S3Bucket}'
                  - S3Bucket: !Select [2, !Split ['/', !Ref EnvironmentInstanceFiles]]
                Condition:
                  StringLike:
                    s3:prefix: !Sub
                      - '${S3Prefix}/*'
                      - S3Prefix: !Select [3, !Split ['/', !Ref EnvironmentInstanceFiles]]
        - PolicyName: param-store-access
          PolicyDocument:
            Version: '2012-10-17'
            Statement:
              - Effect: 'Allow'
                Action:
                  - 'ssm:GetParameter'
                  - 'ssm:PutParameter'
                Resource: !Sub 'arn:aws:ssm:${AWS::Region}:${AWS::AccountId}:parameter/*'
      PermissionsBoundary: !Ref InstanceRolePermissionBoundary

  InstanceProfile:
    Type: 'AWS::IAM::InstanceProfile'
    Properties:
      InstanceProfileName: !Join ['-', [Ref: Namespace, 'ec2-profile']]
      Path: '/'
      Roles:
        - Ref: IAMRole

  SecurityGroup:
    Type: 'AWS::EC2::SecurityGroup'
    Properties:
      GroupDescription: EC2 workspace security group
      SecurityGroupEgress:
        - IpProtocol: tcp
          FromPort: 0
          ToPort: 65535
          CidrIp: 0.0.0.0/0
        - IpProtocol: icmp
          FromPort: -1
          ToPort: -1
          CidrIp: !Ref AccessFromCIDRBlock
        - !If
          - AppStreamEnabled
          - DestinationSecurityGroupId:
              Fn::ImportValue: !Sub "${SolutionNamespace}-CfnEndpointSecurityGroup"
            IpProtocol: '-1'
          - !Ref "AWS::NoValue"
      SecurityGroupIngress:
        - IpProtocol: tcp
          FromPort: 22
          ToPort: 22
          CidrIp: !Ref AccessFromCIDRBlock
        - IpProtocol: tcp
          FromPort: 80
          ToPort: 80
          CidrIp: !Ref AccessFromCIDRBlock
        - IpProtocol: tcp
          FromPort: 443
          ToPort: 443
          CidrIp: !Ref AccessFromCIDRBlock
        - !If
          - AppStreamEnabled
          - SourceSecurityGroupId:
              Fn::ImportValue: !Sub "${SolutionNamespace}-SwbAppStreamSG"
            IpProtocol: '-1'
          - !Ref "AWS::NoValue"
      Tags:
        - Key: Name
          Value: !Join ['-', [Ref: Namespace, 'ec2-sg']]
        - Key: Description
          Value: EC2 workspace security group
      VpcId: !Ref VPC

  EC2Instance:
    Type: 'AWS::EC2::Instance'
    CreationPolicy:
      ResourceSignal:
        Timeout: 'PT20M'
    Properties:
      ImageId: !Ref AmiId
      InstanceType: !Ref InstanceType
      IamInstanceProfile: !Ref InstanceProfile
      KeyName: !Ref KeyName
      BlockDeviceMappings:
        - DeviceName: /dev/xvda
          Ebs:
            VolumeSize: 8
            Encrypted: true
            KmsKeyId: !Ref EncryptionKeyArn
      NetworkInterfaces:
        - AssociatePublicIpAddress: 'true'
          DeviceIndex: '0'
          GroupSet:
            - !Ref SecurityGroup
            - !If
              - AppStreamEnabled
              - Fn::ImportValue: !Sub "${SolutionNamespace}-SwbVPCDefaultSG"
              - !Ref "AWS::NoValue"
          SubnetId: !Ref Subnet
      Tags:
        - Key: Name
          Value: !Join ['-', [Ref: Namespace, 'ec2-rstudio']]
        - Key: Description
          Value: EC2 workspace instance
      UserData:
        Fn::Base64: !Sub |
          #!/usr/bin/env bash
          # Download and execute bootstrap script
          aws s3 cp "${EnvironmentInstanceFiles}/get_bootstrap.sh" "/tmp"
          chmod 500 "/tmp/get_bootstrap.sh"
          /tmp/get_bootstrap.sh "${EnvironmentInstanceFiles}" '${S3Mounts}'

          # Signal result to CloudFormation
          /opt/aws/bin/cfn-signal -e $? --stack "${AWS::StackName}" --resource "EC2Instance" --region "${AWS::Region}"

Outputs:
  Ec2WorkspaceDnsName:
    Description: Public DNS name of the EC2 workspace instance
    Value: !GetAtt [EC2Instance, PublicDnsName]

  Ec2WorkspacePublicIp:
    Description: Public IP address of the EC2 workspace instance
    Value: !GetAtt [EC2Instance, PublicIp]

  Ec2WorkspaceInstanceId:
    Description: Instance Id for the EC2 workspace instance
    Value: !Ref EC2Instance

  WorkspaceInstanceRoleArn:
    Description: IAM role assumed by the EC2 workspace instance
    Value: !GetAtt IAMRole.Arn

  #  Connection related outputs. These outputs need to have prefix "MetaConnection"
  #  The "connections" are derived based on the CFN outputs as follows.
  #
  #  CFN outputs with the OutputKey having format "MetaConnection<ConnectionAttrib>" or "MetaConnection<N><ConnectionAttrib>"
  #  are used for extracting connection information.
  #  - If the environment has only one connection then it can have outputs with "MetaConnection<ConnectionAttrib>" format.
  #  - If it has multiple connections then it can have outputs with "MetaConnection<N><ConnectionAttrib>" format.
  #  For example, MetaConnection1Name, MetaConnection2Name, etc.
  #
  #  The expected CFN output variables used for capturing connections related information are as follows:
  #
  #  - MetaConnectionName (or MetaConnection<N>Name) - Provides name for connection
  #
  #  - MetaConnectionUrl (or MetaConnection<N>Url) - Provides connection url, if available
  #
  #  - MetaConnectionScheme (or MetaConnection<N>Scheme) - Provides connection protocol information such as http, https, ssh, jdbc, odbc etc
  #
  #  - MetaConnectionType (or MetaConnection<N>Type) - Provides type of the connection such as "SageMaker", "EMR", "FOO", "BAR" etc
  #
  #  - MetaConnectionInfo (or MetaConnection<N>Info) - Provides extra information required to form connection url.
  #  For example, in case of MetaConnectionType = SageMaker, the MetaConnectionInfo should provide SageMaker notebook
  #  instance name that can be used to form pre-signed SageMaker URL.
  #
  #  - MetaConnectionInstanceId (or MetaConnection<N>InstanceId) - Provides AWS EC2 instanceId of the instance to connect to when applicable.
  #  Currently this is applicable only when ConnectionScheme = 'ssh'.
  #  This instanceId will be used for sending user's SSH public key using AWS EC2 Instance Connect when user wants to SSH to the instance.
  #

  MetaConnection1Type:
    Description: Type of environment this connection is for
    Value: RStudio

  MetaConnection1Name:
    Description: Name for this connection
    Value: RStudio Notebook

  MetaConnection1Scheme:
    Description: Protocol for connection 1
    Value: https

  MetaConnection1InstanceId:
    Description: EC2 Linux Instance Id
    Value: !Ref EC2Instance<|MERGE_RESOLUTION|>--- conflicted
+++ resolved
@@ -6,12 +6,9 @@
   Namespace:
     Type: String
     Description: An environment name that will be prefixed to resource names
-<<<<<<< HEAD
-=======
   SolutionNamespace:
     Type: String
     Description: Environment name of the solution. It should be the same value as provided in onboard-account.cfn.yml for "Namespace"
->>>>>>> c95a323c
   IsAppStreamEnabled:
     Type: String
     AllowedValues: [true, false]
