AWSTemplateFormatVersion: 2010-09-09

Description: Service-Workbench-on-AWS SageMaker-Jupyter

Parameters:
  SolutionNamespace:
    Type: String
    Description: The namespace value provided when onboarding the Member account
  Namespace:
    Type: String
    Description: An environment name that will be prefixed to resource names
  InstanceType:
    Type: String
    Description: EC2 instance type to launch
    Default: ml.t3.xlarge
  VPC:
    Description: VPC for EMR nodes.
    Type: AWS::EC2::VPC::Id
  Subnet:
    Description: Subnet for EMR nodes, from the VPC selected above
    Type: AWS::EC2::Subnet::Id
  AccessFromCIDRBlock:
    Type: String
    Description: The CIDR used to access sagemaker. This parameter is only required when AppStream is disabled
    Default: 10.0.0.0/19
  S3Mounts:
    Type: String
    Description: A JSON array of objects with name, bucket and prefix properties used to mount data
  IamPolicyDocument:
    Type: String
    Description: The IAM policy to be associated with the launched workstation
  EnvironmentInstanceFiles:
    Type: String
    Description: >-
      An S3 URI (starting with "s3://") that specifies the location of files to be copied to
      the environment instance, including any bootstrap scripts
  EncryptionKeyArn:
    Type: String
    Description: The ARN of the KMS encryption Key used to encrypt data in the notebook
  AutoStopIdleTimeInMinutes:
    Type: Number
    Description: Number of idle minutes for auto stop to shutdown the instance (0 to disable auto-stop)
  EgressStoreIamPolicyDocument:
    Type: String
    Description: The IAM policy for launched workstation to access egress store
  IsAppStreamEnabled:
    Type: String
    Description: Boolean for whether workspace should be accessed with AppStream
    AllowedValues: [true, false]

Conditions:
  IamPolicyEmpty: !Equals [!Ref IamPolicyDocument, '{}']
  EgressStoreIamPolicyEmpty: !Equals [!Ref EgressStoreIamPolicyDocument, '{}']
  AppStreamEnabled: !Equals [!Ref IsAppStreamEnabled, 'true']

Resources:
  SecurityGroup:
    Type: AWS::EC2::SecurityGroup
    Properties:
      GroupDescription: SageMaker Notebook Instance
      VpcId:
        Ref: VPC
      SecurityGroupIngress:
        - !If
          - AppStreamEnabled
<<<<<<< HEAD
          - !Ref "AWS::NoValue"
=======
          - !Ref 'AWS::NoValue'
>>>>>>> db8fcccb
          - IpProtocol: tcp
            FromPort: 443
            ToPort: 443
            CidrIp: !Ref AccessFromCIDRBlock
      SecurityGroupEgress:
        - !If
          - AppStreamEnabled
          - DestinationSecurityGroupId:
<<<<<<< HEAD
              Fn::ImportValue: !Sub "${SolutionNamespace}-SageMakerApiSecurityGroup"
            IpProtocol: '-1'
          - !Ref "AWS::NoValue"
=======
              Fn::ImportValue: !Sub '${SolutionNamespace}-SageMakerApiSecurityGroup'
            IpProtocol: '-1'
          - !Ref 'AWS::NoValue'
>>>>>>> db8fcccb
        - !If
          - AppStreamEnabled
          - IpProtocol: tcp
            FromPort: 0
            ToPort: 65535
            CidrIp: 0.0.0.0/0
<<<<<<< HEAD
          - !Ref "AWS::NoValue"
=======
          - !Ref 'AWS::NoValue'
>>>>>>> db8fcccb
  PreSignedURLBoundary:
    Type: AWS::IAM::ManagedPolicy
    Condition: AppStreamEnabled
    Properties:
      Description: Permission boundary for creating PreSignedURL
      ManagedPolicyName: !Join ['-', [Ref: Namespace, 'presigned-url-permission-boundary']]
      PolicyDocument:
        Version: '2012-10-17'
        Statement:
          - Effect: Allow
            Action:
              - sagemaker:CreatePresignedNotebookInstanceUrl
            Resource: !Ref BasicNotebookInstance

  InstanceRolePermissionBoundary:
    Type: AWS::IAM::ManagedPolicy
    Properties:
      Description: Permission boundary for EC2 instance role
      ManagedPolicyName: !Join ['-', [Ref: Namespace, 'ec2-sagemaker-permission-boundary']]
      PolicyDocument:
        Version: '2012-10-17'
        Statement:
          - Effect: Allow
            Action:
              - 's3:*'
              - 'logs:*'
            Resource: '*'
          - Effect: Allow
            Action:
              - 'kms:*'
            Resource: '*'
          - Effect: Allow
            Action:
              - 'sts:AssumeRole'
            Resource: 'arn:aws:iam::*:role/swb-*'
          - Effect: Allow
            Action:
              - sagemaker:DescribeNotebookInstance
              - sagemaker:StopNotebookInstance
            Resource: '*'

  IAMRoleSageMakerURL:
    Type: 'AWS::IAM::Role'
    Condition: AppStreamEnabled
    Properties:
      RoleName: !Join ['-', [Ref: Namespace, 'presigned-url-sagemaker-notebook-role']]
      Path: '/'
      AssumeRolePolicyDocument:
        Version: '2012-10-17'
        Statement:
          - Effect: 'Allow'
            Principal:
              AWS: !Sub arn:aws:iam::${AWS::AccountId}:root
            Action:
              - 'sts:AssumeRole'
      Policies:
        - PolicyName: presigned-url-access
          PolicyDocument:
            Version: '2012-10-17'
            Statement:
              Effect: Allow
              Action:
                - sagemaker:CreatePresignedNotebookInstanceUrl
              Resource:
                - !Ref BasicNotebookInstance
              Condition:
                StringEquals:
                  aws:SourceVpce:
<<<<<<< HEAD
                    Fn::ImportValue: !Sub "${SolutionNamespace}-SageMakerVPCE"
=======
                    Fn::ImportValue: !Sub '${SolutionNamespace}-SageMakerVPCE'
>>>>>>> db8fcccb
      PermissionsBoundary: !Ref PreSignedURLBoundary

  IAMRole:
    Type: 'AWS::IAM::Role'
    Properties:
      RoleName: !Join ['-', [Ref: Namespace, 'sagemaker-notebook-role']]
      Path: '/'
      AssumeRolePolicyDocument:
        Version: '2012-10-17'
        Statement:
          - Effect: 'Allow'
            Principal:
              Service:
                - 'sagemaker.amazonaws.com'
            Action:
              - 'sts:AssumeRole'
      Policies:
        - !If
          - IamPolicyEmpty
          - !Ref 'AWS::NoValue'
          - PolicyName: !Join ['-', [Ref: Namespace, 's3-studydata-policy']]
            PolicyDocument: !Ref IamPolicyDocument
        - !If
          - EgressStoreIamPolicyEmpty
          - !Ref 'AWS::NoValue'
          - PolicyName: !Join ['-', [Ref: Namespace, 's3-egressstore-policy']]
            PolicyDocument: !Ref EgressStoreIamPolicyDocument
        - PolicyName: !Join ['-', [Ref: Namespace, 's3-bootstrap-script-policy']]
          PolicyDocument:
            Version: '2012-10-17'
            Statement:
              - Effect: 'Allow'
                Action: 's3:GetObject'
                Resource: !Sub
                  - 'arn:aws:s3:::${S3Location}/*'
                  # Remove "s3://" prefix from EnvironmentInstanceFiles
                  - S3Location: !Select [1, !Split ['s3://', !Ref EnvironmentInstanceFiles]]
              - Effect: 'Allow'
                Action: 's3:ListBucket'
                Resource: !Sub
                  - 'arn:aws:s3:::${S3Bucket}'
                  - S3Bucket: !Select [2, !Split ['/', !Ref EnvironmentInstanceFiles]]
                Condition:
                  StringLike:
                    s3:prefix: !Sub
                      - '${S3Prefix}/*'
                      - S3Prefix: !Select [3, !Split ['/', !Ref EnvironmentInstanceFiles]]
        - PolicyName: cw-logs
          PolicyDocument:
            Statement:
              Effect: Allow
              Action:
                - logs:CreateLogStream
                - logs:DescribeLogStreams
                - logs:PutLogEvents
                - logs:CreateLogGroup
              Resource:
                - !Sub arn:aws:logs:${AWS::Region}:${AWS::AccountId}:log-group:/aws/sagemaker/*
      PermissionsBoundary: !Ref InstanceRolePermissionBoundary

  # This policy is attached to the role after the instance is created
  # so that the instance can be referenced in the resource section
  NotebookStopPolicy:
    Type: AWS::IAM::Policy
    Properties:
      PolicyName: NotebookStop
      PolicyDocument:
        Version: '2012-10-17'
        Statement:
          - Effect: Allow
            Action:
              - sagemaker:DescribeNotebookInstance
              - sagemaker:StopNotebookInstance
            Resource:
              - !Ref BasicNotebookInstance
      Roles:
        - !Ref IAMRole

  # TODO: Consider also passing DefaultCodeRepository to allow persisting notebook data
  BasicNotebookInstance:
    Type: 'AWS::SageMaker::NotebookInstance'
    Properties:
      InstanceType: !Ref InstanceType
      RoleArn: !GetAtt IAMRole.Arn
      SubnetId: !Ref Subnet
      SecurityGroupIds:
        - !Ref SecurityGroup
        - !If
          - AppStreamEnabled
<<<<<<< HEAD
          - Fn::ImportValue: !Sub "${SolutionNamespace}-WorkspaceSG"
          - !Ref "AWS::NoValue"
      DirectInternetAccess:
        !If
=======
          - Fn::ImportValue: !Sub '${SolutionNamespace}-WorkspaceSG'
          - !Ref 'AWS::NoValue'
      DirectInternetAccess: !If
>>>>>>> db8fcccb
        - AppStreamEnabled
        - Disabled
        - Enabled
      LifecycleConfigName: !GetAtt BasicNotebookInstanceLifecycleConfig.NotebookInstanceLifecycleConfigName
      KmsKeyId: !Ref EncryptionKeyArn

  BasicNotebookInstanceLifecycleConfig:
    Type: 'AWS::SageMaker::NotebookInstanceLifecycleConfig'
    Properties:
      OnStart:
        - Content:
            Fn::Base64: !Sub |
              #!/usr/bin/env bash
              # Download and execute bootstrap script
              aws s3 cp "${EnvironmentInstanceFiles}/get_bootstrap.sh" "/tmp"
              chmod 500 "/tmp/get_bootstrap.sh"
              /tmp/get_bootstrap.sh "${EnvironmentInstanceFiles}" '${S3Mounts}'

              # Stop Idle Script
              if [ "${AutoStopIdleTimeInMinutes}" != "0" ]; then
                echo "Fetching the autostop script"
                aws s3 cp "${EnvironmentInstanceFiles}/offline-packages/sagemaker/autostop.py" "/usr/local/bin"
                chmod a+x /usr/local/bin/autostop.py
                IDLE_TIME=`expr ${AutoStopIdleTimeInMinutes} \* 60`
                echo "Starting the SageMaker autostop script in cron"
                (crontab -l 2>/dev/null; echo "*/1 * * * * /usr/bin/python /usr/local/bin/autostop.py --time $IDLE_TIME --ignore-connections >> /var/log/autostop.log") | crontab -
              fi

Outputs:
  NotebookInstanceName:
    Description: The name of the SageMaker notebook instance.
    Value: !GetAtt [BasicNotebookInstance, NotebookInstanceName]

  WorkspaceInstanceRoleArn:
    Description: IAM role assumed by the SageMaker workspace instance
    Value: !GetAtt IAMRole.Arn

  #  Connection related outputs. These outputs need to have prefix "MetaConnection"
  #  The "connections" are derived based on the CFN outputs as follows.
  #
  #  CFN outputs with the OutputKey having format "MetaConnection<ConnectionAttrib>" or "MetaConnection<N><ConnectionAttrib>"
  #  are used for extracting connection information.
  #  - If the environment has only one connection then it can have outputs with "MetaConnection<ConnectionAttrib>" format.
  #  - If it has multiple connections then it can have outputs with "MetaConnection<N><ConnectionAttrib>" format.
  #  For example, MetaConnection1Name, MetaConnection2Name, etc.
  #
  #  The expected CFN output variables used for capturing connections related information are as follows:
  #
  #  - MetaConnectionName (or MetaConnection<N>Name) - Provides name for connection
  #
  #  - MetaConnectionUrl (or MetaConnection<N>Url) - Provides connection url, if available
  #
  #  - MetaConnectionScheme (or MetaConnection<N>Scheme) - Provides connection protocol information such as http, https, ssh, jdbc, odbc etc
  #
  #  - MetaConnectionType (or MetaConnection<N>Type) - Provides type of the connection such as "SageMaker", "EMR", "FOO", "BAR" etc
  #
  #  - MetaConnectionInfo (or MetaConnection<N>Info) - Provides extra information required to form connection url.
  #  For example, in case of MetaConnectionType = SageMaker, the MetaConnectionInfo should provide SageMaker notebook
  #  instance name that can be used to form pre-signed SageMaker URL.
  #
  #  - MetaConnectionInstanceId (or MetaConnection<N>InstanceId) - Provides AWS EC2 instanceId of the instance to connect to when applicable.
  #  Currently this is applicable only when ConnectionScheme = 'ssh'.
  #  This instanceId will be used for sending user's SSH public key using AWS EC2 Instance Connect when user wants to SSH to the instance.
  #
  MetaConnectionInfo:
    Description: The name of the SageMaker notebook instance.
    Value: !GetAtt [BasicNotebookInstance, NotebookInstanceName]

  MetaConnectionType:
    Description: Type of environment this connection is for
    Value: SageMaker

  MetaConnectionName:
    Description: Name for this connection
    Value: SageMaker Notebook

  MetaConnectionScheme:
    Description: Protocol for connection 1
    Value: https

  MetaConnectionNotebookArn:
    Description: SageMaker Notebook Arn
    Value: !Ref BasicNotebookInstance

  MetaConnectionRoleArn:
    Description: IAM Role to use for creating presigned URL
    Condition: AppStreamEnabled
    Value: !GetAtt IAMRoleSageMakerURL.Arn

  MetaConnectionRole:
    Description: IAM Role name to use for creating presigned URL
    Condition: AppStreamEnabled
    Value: !Ref IAMRoleSageMakerURL

  MetaConnectionPolicy:
    Description: Inline policy name that has use for creating presigned URL
    Condition: AppStreamEnabled
    Value: presigned-url-access<|MERGE_RESOLUTION|>--- conflicted
+++ resolved
@@ -63,11 +63,7 @@
       SecurityGroupIngress:
         - !If
           - AppStreamEnabled
-<<<<<<< HEAD
-          - !Ref "AWS::NoValue"
-=======
-          - !Ref 'AWS::NoValue'
->>>>>>> db8fcccb
+          - !Ref 'AWS::NoValue'
           - IpProtocol: tcp
             FromPort: 443
             ToPort: 443
@@ -76,26 +72,16 @@
         - !If
           - AppStreamEnabled
           - DestinationSecurityGroupId:
-<<<<<<< HEAD
-              Fn::ImportValue: !Sub "${SolutionNamespace}-SageMakerApiSecurityGroup"
-            IpProtocol: '-1'
-          - !Ref "AWS::NoValue"
-=======
               Fn::ImportValue: !Sub '${SolutionNamespace}-SageMakerApiSecurityGroup'
             IpProtocol: '-1'
           - !Ref 'AWS::NoValue'
->>>>>>> db8fcccb
         - !If
           - AppStreamEnabled
           - IpProtocol: tcp
             FromPort: 0
             ToPort: 65535
             CidrIp: 0.0.0.0/0
-<<<<<<< HEAD
-          - !Ref "AWS::NoValue"
-=======
-          - !Ref 'AWS::NoValue'
->>>>>>> db8fcccb
+          - !Ref 'AWS::NoValue'
   PreSignedURLBoundary:
     Type: AWS::IAM::ManagedPolicy
     Condition: AppStreamEnabled
@@ -164,11 +150,7 @@
               Condition:
                 StringEquals:
                   aws:SourceVpce:
-<<<<<<< HEAD
-                    Fn::ImportValue: !Sub "${SolutionNamespace}-SageMakerVPCE"
-=======
                     Fn::ImportValue: !Sub '${SolutionNamespace}-SageMakerVPCE'
->>>>>>> db8fcccb
       PermissionsBoundary: !Ref PreSignedURLBoundary
 
   IAMRole:
@@ -258,16 +240,9 @@
         - !Ref SecurityGroup
         - !If
           - AppStreamEnabled
-<<<<<<< HEAD
-          - Fn::ImportValue: !Sub "${SolutionNamespace}-WorkspaceSG"
-          - !Ref "AWS::NoValue"
-      DirectInternetAccess:
-        !If
-=======
           - Fn::ImportValue: !Sub '${SolutionNamespace}-WorkspaceSG'
           - !Ref 'AWS::NoValue'
       DirectInternetAccess: !If
->>>>>>> db8fcccb
         - AppStreamEnabled
         - Disabled
         - Enabled
