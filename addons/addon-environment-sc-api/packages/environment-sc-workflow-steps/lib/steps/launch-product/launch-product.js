--- conflicted
+++ resolved
@@ -93,21 +93,13 @@
 
     // Read input params specified in the environment type configuration
     // The params may include variable expressions, resolve the expressions by using the resolveVars
-<<<<<<< HEAD
-    // By doing this resolution, we might overwrite the dynamic, unique value defined above with a static name 
-=======
     // By doing this resolution, we might overwrite the dynamic, unique value defined above with a static name
->>>>>>> f8311002
     // that would not be unique between deployments of the same workspace configuration
     const resolvedInputParams = await this.resolveVarExpressions(envTypeConfig.params, resolvedVars);
     // Additional layer to check the namespace is valid and unique. If not, make new namespace from
     // static and get index of namespace param to change
     const { namespaceParam, namespaceIndex } = this.getNamespaceAndIndexIfNecessary(resolvedInputParams, datetime);
-<<<<<<< HEAD
-    resolvedInputParams[namespaceIndex].Value = namespaceParam;
-=======
     if (namespaceIndex >= 0) resolvedInputParams[namespaceIndex].Value = namespaceParam;
->>>>>>> f8311002
     // Read tags specified in the environment type configuration
     // The tags may include variable expressions, resolve the expressions by using the resolveVars
     const resolvedTags = await this.resolveVarExpressions(envTypeConfig.tags, resolvedVars);
@@ -386,28 +378,6 @@
   }
 
   /**
-<<<<<<< HEAD
-   * Check if the resolved input parameter contains a static namespace param. If so, augments the namespace to begin with 
-   * 'analysis-' for permissions purposes (if it does not already start with that) and to end with a unique datetime string 
-   * so Cloudformation doesn't create duplicate stacks for separate workspaces.
-   * 
-   * @param resolvedInputParams 
-   * @param datetime 
-   * @returns {namespaceParam:string, namespaceIndex:string}
-   */
-  getNamespaceAndIndexIfNecessary(resolvedInputParams, datetime){
-    const namespaceIndex = resolvedInputParams.findIndex(element => element.Key === 'Namespace');
-    let namespaceParam = resolvedInputParams[namespaceIndex].Value;
-
-    // Check to make sure the resolved namespace variable begins with 'analysis-' so our templates will allow it
-    if(!namespaceParam.startsWith('analysis-')){
-      namespaceParam = 'analysis-' + namespaceParam;
-    }
-
-    // Check to make sure the resolved namespace variable ends with a unique datetime string so it will be unique for each deployment of a configuration with a static namespace
-    if(namespaceParam.split('-').pop() !== datetime.toString()){
-      namespaceParam += '-' + datetime;
-=======
    * Check if the resolved input parameter contains a static namespace param. If so, augments the namespace to begin with
    * 'analysis-' for permissions purposes (if it does not already start with that) and to end with a unique datetime string
    * so Cloudformation doesn't create duplicate stacks for separate workspaces.
@@ -428,7 +398,6 @@
     // Check to make sure the resolved namespace variable ends with a unique datetime string so it will be unique for each deployment of a configuration with a static namespace
     if (namespaceParam.split('-').pop() !== datetime.toString()) {
       namespaceParam += `-${datetime}`;
->>>>>>> f8311002
     }
 
     return { namespaceParam, namespaceIndex };
