--- conflicted
+++ resolved
@@ -83,17 +83,10 @@
     const projectId = environment.projectId;
     const awsAccountId = await albService.findAwsAccountId(requestContext, projectId);
     // Locking the ALB termination to avoid race condiitons on parallel provisioning.
-<<<<<<< HEAD
-    // expiresIn is set to 10 minutes. attemptsCount is set to 600 to retry after 1 seconds for 10 minutes
-    const lock = await lockService.tryWriteLock(
-      { id: `alb-update-${awsAccountId}`, expiresIn: 600 },
-      { attemptsCount: 600 },
-=======
     // expiresIn is set to 10 minutes. attemptsCount is set to 1200 to retry after 1 seconds for 20 minutes
     const lock = await lockService.tryWriteLock(
       { id: `alb-update-${awsAccountId}`, expiresIn: 1200 },
       { attemptsCount: 1200 },
->>>>>>> 64eb2134
     );
     this.print({
       msg: `obtained lock - ${lock}`,
@@ -475,21 +468,13 @@
     this.printError(error);
     // Add custom Error message
     error.message = `ALB Termination has failed with the folowing error. \
-<<<<<<< HEAD
-        Please contact your administrator. Retry the termination to terminate the workspace. Reason: ${error.message}`;
-    const [requestContext, envId, projectId, albLock] = await Promise.all([
-=======
         Please contact your administrator. Retry the termination to terminate the workspace. Reason:${error.message}`;
     const [requestContext, envId, projectId, albLock, stackId] = await Promise.all([
->>>>>>> 64eb2134
       this.payloadOrConfig.object(inPayloadKeys.requestContext),
       this.payloadOrConfig.string(inPayloadKeys.envId),
       this.state.string('PROJECT_ID'),
       this.state.optionalString('ALB_LOCK'),
-<<<<<<< HEAD
-=======
       this.state.optionalString('STACK_ID'),
->>>>>>> 64eb2134
     ]);
     let record;
     // Updating ALB details to null only if a termination has been triggered
@@ -521,18 +506,6 @@
     this.print({
       msg: `ALB lock released successfully`,
     });
-<<<<<<< HEAD
-    // Release ALB lock if exists
-    const [pluginRegistryService, lockService] = await this.mustFindServices(['pluginRegistryService', 'lockService']);
-    if (albLock) {
-      await lockService.releaseWriteLock({ writeToken: albLock });
-      this.print({
-        msg: `ALB lock released successfully`,
-      });
-    }
-
-=======
->>>>>>> 64eb2134
     // Give all plugins a chance to react (such as updating database etc) to environment creation having failed
     await pluginRegistryService.visitPlugins(pluginConstants.extensionPoint, 'onEnvTerminationFailure', {
       payload: {
