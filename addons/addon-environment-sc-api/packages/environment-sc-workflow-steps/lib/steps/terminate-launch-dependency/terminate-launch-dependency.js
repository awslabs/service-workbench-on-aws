/*
 *  Copyright Amazon.com, Inc. or its affiliates. All Rights Reserved.
 *
 *  Licensed under the Apache License, Version 2.0 (the "License").
 *  You may not use this file except in compliance with the License.
 *  A copy of the License is located at
 *
 *  http://aws.amazon.com/apache2.0
 *
 *  or in the "license" file accompanying this file. This file is distributed
 *  on an "AS IS" BASIS, WITHOUT WARRANTIES OR CONDITIONS OF ANY KIND, either
 *  express or implied. See the License for the specific language governing
 *  permissions and limitations under the License.
 */

const _ = require('lodash');
const url = require('url');
const yaml = require('js-yaml');

const StepBase = require('@aws-ee/base-workflow-core/lib/workflow/helpers/step-base');
const {
  getServiceCatalogClient,
} = require('@aws-ee/environment-type-mgmt-services/lib/environment-type/helpers/env-type-service-catalog-helper');
const environmentStatusEnum = require('../../helpers/environment-status-enum');
const jsYamlCustomSchema = require('../../helpers/js-yaml-custom-schema');

const inPayloadKeys = {
  requestContext: 'requestContext',
  envId: 'envId',
  envName: 'envName',
  xAccEnvMgmtRoleArn: 'xAccEnvMgmtRoleArn',
  externalId: 'externalId',
  provisionedProductId: 'provisionedProductId',
  existingEnvironmentStatus: 'existingEnvironmentStatus',
};

const settingKeys = {
  envMgmtRoleArn: 'envMgmtRoleArn',
  isAppStreamEnabled: 'isAppStreamEnabled',
};

const pluginConstants = {
  extensionPoint: 'env-provisioning',
};

const failureStatuses = [
  'CREATE_FAILED',
  'ROLLBACK_FAILED',
  'DELETE_FAILED',
  'UPDATE_ROLLBACK_FAILED',
  'ROLLBACK_COMPLETE',
  'UPDATE_ROLLBACK_COMPLETE',
];
const successStatuses = ['CREATE_COMPLETE', 'DELETE_COMPLETE', 'UPDATE_COMPLETE'];

/**
 * Workflow step that terminates the launch dependencies of a product created while lauching the product
 * Dependency check is performed based on the output of the product CFT
 */
class TerminateLaunchDependency extends StepBase {
  inputKeys() {
    return {
      [inPayloadKeys.requestContext]: 'object',
      [inPayloadKeys.envId]: 'string',
      [inPayloadKeys.externalId]: 'string',
      [inPayloadKeys.provisionedProductId]: 'string',
      [inPayloadKeys.existingEnvironmentStatus]: 'string',
    };
  }

  async start() {
    const [requestContext, envId, externalId] = await Promise.all([
      this.payloadOrConfig.object(inPayloadKeys.requestContext),
      this.payloadOrConfig.string(inPayloadKeys.envId),
      this.payloadOrConfig.string(inPayloadKeys.externalId),
    ]);
    const [albService, environmentScService, lockService, environmentScCidrService] = await this.mustFindServices([
      'albService',
      'environmentScService',
      'lockService',
      'environmentScCidrService',
    ]);
    const environment = await environmentScService.mustFind(requestContext, { id: envId });
    const projectId = environment.projectId;

    // Setting project id to use while polling for status
    this.state.setKey('PROJECT_ID', projectId);

    // creating resolvedvars object with the necessary Metadata
    const resolvedVars = {
      projectId,
      externalId,
    };

    // convert output array to object. Return {} if no outputs found
    const environmentOutputs = await this.cfnOutputsArrayToObject(_.get(environment, 'outputs', []));
    const connectionType = _.get(environmentOutputs, 'MetaConnection1Type', '');
    // Clean up listener rule and Route53 record before deleting ALB and Workspace
    if (connectionType.toLowerCase() === 'rstudiov2') {
      const [environmentDnsService] = await this.mustFindServices(['environmentDnsService']);
      const albExists = await albService.checkAlbExists(requestContext, projectId);
      const deploymentItem = await albService.getAlbDetails(requestContext, projectId);
      const deploymentValue = JSON.parse(deploymentItem.value);
<<<<<<< HEAD
      const dnsName = deploymentValue.albDnsName;

      if (albExists) {
        try {
          const isAppStreamEnabled = this.checkIfAppStreamEnabled();
          if (isAppStreamEnabled) {
            const memberAccount = await environmentScService.getMemberAccount(requestContext, environment);
            const albHostedZoneId = await albService.getAlbHostedZoneID(
              requestContext,
              resolvedVars,
              deploymentValue.albArn,
            );
            await environmentDnsService.deletePrivateRecordForDNS(
              requestContext,
              'rstudio',
              envId,
              albHostedZoneId,
              dnsName,
              memberAccount.route53HostedZone,
            );
          } else {
            await environmentDnsService.deleteRecord('rstudio', envId, dnsName);
          }

=======

      if (albExists) {
        try {
          const dnsName = deploymentValue.albDnsName;
          await environmentDnsService.deleteRecord('rstudio', envId, dnsName);
>>>>>>> 599b19a1
          this.print({
            msg: 'Route53 record deleted successfully',
          });
        } catch (error) {
          // Don't fail the termination if record deletion failed
          this.print({
            msg: `Record deletion failed with error - ${error.message}`,
          });
        }
        // Revoke EC2 security group rule with ALB security group ID
        try {
          const albSecurityGroup = deploymentValue.albSecurityGroup;
          const instanceSecurityGroup = _.get(environmentOutputs, 'InstanceSecurityGroupId', '');
          const updateRule = {
            fromPort: 443,
            toPort: 443,
            protocol: 'tcp',
            groupId: albSecurityGroup,
          };
          await environmentScCidrService.revokeIngressRuleWithSecurityGroup(
            requestContext,
            envId,
            updateRule,
            instanceSecurityGroup,
          );
        } catch (error) {
          // Don't fail the termination if revoke fails
          this.print({
            msg: `Security group rule revoke failed with error - ${error.message}`,
          });
        }
      }
      const ruleArn = _.get(environmentOutputs, 'ListenerRuleARN', null);
      // Skipping rule deletion for the cases where the product provisioing failed before creating rule
      // Termination should not be affected in such scenarios
      if (!_.isEmpty(ruleArn)) {
        try {
<<<<<<< HEAD
=======
          // creating resolvedvars object with the necessary Metadata
          const resolvedVars = {
            projectId,
            externalId,
          };
>>>>>>> 599b19a1
          await lockService.tryWriteLockAndRun({ id: `alb-rule-${deploymentItem.id}` }, async () => {
            const listenerArn = deploymentValue.listenerArn;
            await albService.deleteListenerRule(requestContext, resolvedVars, ruleArn, listenerArn);
          });
          this.print({
            msg: 'Listener rule deleted successfully',
          });
        } catch (error) {
          // Don't fail the termination if rule deletion failed
          this.print({
            msg: `Rule deletion failed with error - ${error.message}`,
          });
        }
      }
    }
    // Get Template outputs to check NeedsALB flag. Not reading template outputs from DB
    // Because failed products will not have outputs stored
    const templateOutputs = await this.getTemplateOutputs(requestContext, environment.envTypeId);
    const needsAlb = _.get(templateOutputs.NeedsALB, 'Value', false);
    if (!needsAlb) return null;

    const awsAccountId = await albService.findAwsAccountId(requestContext, projectId);
    // Locking the ALB termination to avoid race conditions on parallel provisioning.
    // expiresIn is set to 10 minutes. attemptsCount is set to 1200 to retry after 1 seconds for 20 minutes
    const lock = await lockService.tryWriteLock(
      { id: `alb-update-${awsAccountId}`, expiresIn: 1200 },
      { attemptsCount: 1200 },
    );
    if (_.isUndefined(lock)) throw new Error('Could not obtain a lock');
    this.print({
      msg: `obtained lock - ${lock}`,
    });
    this.state.setKey('ALB_LOCK', lock);

    // eslint-disable-next-line no-return-await
    return await this.checkAndTerminateAlb(requestContext, projectId, externalId);
<<<<<<< HEAD
  }

  checkIfAppStreamEnabled() {
    return this.settings.getBoolean(settingKeys.isAppStreamEnabled);
=======
>>>>>>> 599b19a1
  }

  /**
   * Method to check and terminate ALB if the environment is the last ALB dependent environment
   *
   * @param requestContext
   * @param projectId
   * @param externalId
   * @returns {Promise<>}
   */
  async checkAndTerminateAlb(requestContext, projectId, externalId) {
    const [albService, environmentScService, envTypeService] = await this.mustFindServices([
      'albService',
      'environmentScService',
      'envTypeService',
    ]);
    const count = await albService.albDependentWorkspacesCount(requestContext, projectId);
    const albExists = await albService.checkAlbExists(requestContext, projectId);
<<<<<<< HEAD
    const pendingEnvWithSSLCert = await this.checkPendingEnvWithSSLCert(
=======
    const accountHasPendingEnvWithSSLCert = await this.checkAccountHasPendingEnvWithSSLCert(
>>>>>>> 599b19a1
      environmentScService,
      envTypeService,
      requestContext,
    );
<<<<<<< HEAD
    if (count === 0 && albExists && !pendingEnvWithSSLCert) {
=======

    // If there is a PENDING instance that requires ALB, do not terminate ALB
    if (count === 0 && albExists && !accountHasPendingEnvWithSSLCert) {
>>>>>>> 599b19a1
      this.print({
        msg: 'Last ALB Dependent workspace is being terminated. Terminating ALB',
      });
      const albDetails = await albService.getAlbDetails(requestContext, projectId);
      const albRecord = JSON.parse(albDetails.value);
      // Added additional check if lock exists before staring termination
      const [albLock] = await Promise.all([this.state.optionalString('ALB_LOCK')]);
      if (albLock) {
        // eslint-disable-next-line no-return-await
        return await this.terminateStack(requestContext, projectId, externalId, albRecord);
      }
      throw new Error(`Error terminating environment. Reason: ALB lock does not exist or expired`);
    }
    return null;
  }

<<<<<<< HEAD
  async checkPendingEnvWithSSLCert(environmentScService, envTypeService, requestContext) {
=======
  async checkAccountHasPendingEnvWithSSLCert(environmentScService, envTypeService, requestContext) {
>>>>>>> 599b19a1
    const envs = await environmentScService.list(requestContext);
    const pendingEnvTypeIds = envs
      .filter(env => {
        return env.status === environmentStatusEnum.PENDING;
      })
      .map(env => {
        return env.envTypeId;
      });
    const envTypeOfPendingEnvs = await Promise.all(
      pendingEnvTypeIds.map(envTypeId => {
        return envTypeService.mustFind(requestContext, { id: envTypeId });
      }),
    );
<<<<<<< HEAD
    const response = envTypeOfPendingEnvs.some(envType => {
=======
    return envTypeOfPendingEnvs.some(envType => {
>>>>>>> 599b19a1
      if (envType.params) {
        return (
          envType.params.find(param => {
            return param.ParameterKey === 'ACMSSLCertARN';
          }) !== undefined
        );
      }
      return false;
    });
<<<<<<< HEAD
    return response;
=======
>>>>>>> 599b19a1
  }

  /**
   * Method to terminate a cfn stack
   *
   * @param requestContext
   * @param projectId
   * @param externalId
   * @param albDetails
   * @returns {Promise<>}
   */
  async terminateStack(requestContext, projectId, externalId, albDetails) {
    const stackName = albDetails.albStackName;
    const cfn = await this.getCloudFormationService(requestContext, projectId, externalId);
    const params = {
      StackName: stackName,
    };
    await cfn.deleteStack(params).promise();
    this.state.setKey('STACK_ID', stackName);
    return (
      this.wait(5) // check every 5 seconds
        // keep doing it for 1*1200 seconds = 20 minutes
        // IMPORTANT: if you change the maxAttempts below or the wait check period of 5 seconds above
        // then make sure to adjust the error message in "reportTimeout" accordingly
        .maxAttempts(1200)
        .until('shouldResumeWorkflow')
        .thenCall('onSuccessfulCompletion')
        .otherwiseCall('reportTimeout')
      // if anything fails, the "onFail" is called
    );
  }

  /**
   * Method to get the cloud formation service client for the target aws account
   *
   * @param requestContext
   * @param projectId
   * @param externalId
   * @return {Promise<>}
   */
  async getCloudFormationService(requestContext, projectId, externalId) {
    const [aws] = await this.mustFindServices(['aws']);
    const roleArn = await this.getTargetAccountRoleArn(requestContext, projectId);
    this.print({
      msg: `Creating AWS Cloudformation Client by assuming role = ${roleArn}`,
      roleArn,
    });
    // get service catalog client sdk with the service catalog admin role credentials
    const cfnClient = await aws.getClientSdkForRole({
      roleArn,
      clientName: 'CloudFormation',
      options: { apiVersion: '2015-12-10' },
      externalId,
    });
    return cfnClient;
  }

  /**
   * Method to get appstream security group ID for the target aws account
   *
   * @param requestContext
   * @param resolvedVars
   * @returns {Promise<string>}
   */
  async getAppStreamSecurityGroupId(requestContext, resolvedVars) {
    const [albService] = await this.mustFindServices(['albService']);
    const { appStreamSecurityGroupId } = await albService.findAwsAccountDetails(requestContext, resolvedVars.projectId);
    return appStreamSecurityGroupId;
  }

  /**
   * Method to get role arn for the target aws account
   *
   * @param requestContext
   * @param projectId
   * @returns {Promise<string>}
   */
  async getTargetAccountRoleArn(requestContext, projectId) {
    const [albService] = await this.mustFindServices(['albService']);
    const { roleArn } = await albService.findAwsAccountDetails(requestContext, projectId);
    return roleArn;
  }

  /**
   * Method to get CFT template output. The method gets CFT URL, read the CFT from S3
   * and parses the tmplate using js-yaml library
   *
   * @param requestContext
   * @param envTypeId
   * @returns {Promise<{Key: string:{Value: string, Description: string}}[]>}
   */
  async getTemplateOutputs(requestContext, envTypeId) {
    const { artifactInfo } = await this.describeArtifact(requestContext, envTypeId);
    const templateUrl = artifactInfo.TemplateUrl;
    const { bucketName, key } = await this.parseS3DetailsfromUrl(templateUrl);
    const templateBody = await this.getS3Object(bucketName, key);
    const templateBodyParsed = yaml.load(templateBody, { schema: jsYamlCustomSchema, json: true });
    const templateOutputs = _.get(templateBodyParsed, 'Outputs', {});
    return templateOutputs;
  }

  /**
   * Method to describe product artifact. The method gets service catalog client
   * and describes the product. returns the template URL
   *
   * @param requestContext
   * @param envTypeId
   * @returns {Promise<{artifactInfo: {}}[]>}
   */
  async describeArtifact(requestContext, envTypeId) {
    const [envTypeService, aws] = await this.mustFindServices(['envTypeService', 'aws']);
    const envType = await envTypeService.mustFind(requestContext, { id: envTypeId });
    const envMgmtRoleArn = this.settings.get(settingKeys.envMgmtRoleArn);
    const serviceCatalogClient = await getServiceCatalogClient(aws, envMgmtRoleArn);
    const params = {
      ProductId: envType.product.productId,
      ProvisioningArtifactId: envType.provisioningArtifact.id,
    };
    const { Info: artifactInfo } = await serviceCatalogClient.describeProvisioningArtifact(params).promise();
    return { artifactInfo };
  }

  /**
   * Method to read S3 object using S3 API
   *
   * @param bucketName
   * @param key
   * @returns {Promise<string>}
   */
  async getS3Object(bucketName, key) {
    try {
      const [aws] = await this.mustFindServices(['aws']);
      const s3Client = new aws.sdk.S3();
      const params = {
        Bucket: bucketName,
        Key: key,
      };
      const data = await s3Client.getObject(params).promise();
      return data.Body.toString('utf-8');
    } catch (e) {
      throw new Error(
        `Error encountered while trying to read product template from S3: ${e}. Bucket: ${bucketName}, key: ${key}`,
      );
    }
  }

  /**
   * Method to parse the S3 url for bucket name and key. Took parsing logic from the AWS Java SDK
   * https://github.com/aws/aws-sdk-java/blob/master/aws-java-sdk-s3/src/main/java/com/amazonaws/services/s3/AmazonS3URI.java
   *
   * @param templateUrl
   * @returns {Promise<{bucketName:string, key:string}>}
   */
  async parseS3DetailsfromUrl(templateUrl) {
    const ENDPOINT_PATTERN = /^(.+\.)?s3[.-]([a-z0-9-]+)\./;
    const uri = url.parse(templateUrl);
    const matches = uri.host.match(ENDPOINT_PATTERN);
    if (!matches) {
      throw new Error(`Invalid S3 URI: ${uri}`);
    }
    const prefix = matches[1];
    // remove last . from prefix
    const bucketName = prefix.substring(0, prefix.length - 1);
    const key = uri.pathname.substring(1);
    return { bucketName, key };
  }

  /**
   * Method to converts Cfn outputs array to object
   *
   * @param outputs
   * @returns {Promise<{}>}
   */
  async cfnOutputsArrayToObject(outputs) {
    const outputsObject = {};
    _.forEach(outputs, output => {
      _.set(outputsObject, output.OutputKey, output.OutputValue);
    });
    return outputsObject;
  }

  /**
   * Method to parse the stack deployment error
   *
   * @param requestContext
   * @param projectId
   * @param externalId
   * @param stackId
   * @returns {Promise<string>}
   */
  async getDeploymentError(requestContext, projectId, externalId, stackId) {
    const cfn = await this.getCloudFormationService(requestContext, projectId, externalId);
    const events = await cfn.describeStackEvents({ StackName: stackId }).promise();
    const failReasons = events.StackEvents.filter(e => failureStatuses.includes(e.ResourceStatus)).map(
      e => e.ResourceStatusReason || '',
    );
    return failReasons.join(' ');
  }

  /**
   * A method to decide when to resume the workflow.
   * This method checks for the status of the ALB being terminated and returns true when the
   * stack has completed successfully. If the stack encountered any errors, the method throws an
   * error.
   *
   * @returns {Promise<boolean>}
   */
  async shouldResumeWorkflow() {
    const [requestContext, externalId, projectId, stackId] = await Promise.all([
      this.payloadOrConfig.object(inPayloadKeys.requestContext),
      this.payloadOrConfig.string(inPayloadKeys.externalId),
      this.state.string('PROJECT_ID'),
      this.state.string('STACK_ID'),
    ]);
    const cfn = await this.getCloudFormationService(requestContext, projectId, externalId);
    const stackInfo = (await cfn.describeStacks({ StackName: stackId }).promise()).Stacks[0];

    if (_.includes(failureStatuses, stackInfo.StackStatus)) {
      // If termination failed then throw error, any unhandled workflow errors
      // are handled in "onFail" method
      const error = await this.getDeploymentError(requestContext, projectId, externalId, stackId);
      throw new Error(`ALB Stack termination failed with message: ${error}`);
    }

    if (_.includes(successStatuses, stackInfo.StackStatus)) {
      // If the termination completed successfully then return true to resume workflow}
      return true;
    }
    // Return false to continue waiting for the product termination to complete
    return false;
  }

  /**
   * Method to perform tasks after the alb termination is completed successfully.
   * @returns {Promise<*>}
   */
  async onSuccessfulCompletion() {
    const [requestContext, projectId, albLock] = await Promise.all([
      this.payloadOrConfig.object(inPayloadKeys.requestContext),
      this.state.string('PROJECT_ID'),
      this.state.string('ALB_LOCK'),
    ]);
    const [albService] = await this.mustFindServices(['albService']);
    const awsAccountId = await albService.findAwsAccountId(requestContext, projectId);
    const albDetails = {
      id: awsAccountId,
      albStackName: null,
      albArn: null,
      listenerArn: null,
      albDnsName: null,
      albSecurityGroup: null,
      albDependentWorkspacesCount: 0,
    };
    if (albLock) {
      await albService.saveAlbDetails(awsAccountId, albDetails);
    } else {
      throw new Error(`Error terminating environment. Reason: ALB lock does not exist or expired`);
    }
    this.print({
      msg: `ALB deleted and dependency details updated successfully`,
    });
  }

  async reportTimeout() {
    const [envId, envName, albLock] = await Promise.all([
      this.payloadOrConfig.string(inPayloadKeys.envId),
      this.payloadOrConfig.string(inPayloadKeys.envName),
      this.state.optionalString('ALB_LOCK'),
    ]);
    // Release ALB lock if exists
    if (albLock) {
      const [lockService] = await this.mustFindServices(['lockService']);
      await lockService.releaseWriteLock({ writeToken: albLock });
      this.print({
        msg: `ALB lock released successfully`,
      });
    }
    throw new Error(
      `Error terminating environment "${envName}" with id "${envId}". The workflow timed-out because the ALB CFT did not terminate within the timeout period of 20 minutes.`,
    );
  }

  async onPass() {
    // this method is automatically invoked by the workflow engine when the step is completed
    const [albLock] = await Promise.all([this.state.optionalString('ALB_LOCK')]);
    const [lockService] = await this.mustFindServices(['lockService']);
    // Release ALB lock if exists
    if (albLock) {
      await lockService.releaseWriteLock({ writeToken: albLock });
      this.print({
        msg: `ALB lock released successfully`,
      });
    }
  }

  /**
   * Method to perform tasks upon some error. The method calls "onEnvTerminationFailure" method on plugins registered for the extension point "env-provisioning"
   * The method updates
   * @returns {Promise<*>}
   */
  async onFail(error) {
    this.printError(error);
    // Add custom Error message
    error.message = `ALB Termination has failed with the folowing error. \
        Please contact your administrator. Retry the termination to terminate the workspace. Reason:${error.message}`;
    const [requestContext, envId, projectId, albLock, stackId] = await Promise.all([
      this.payloadOrConfig.object(inPayloadKeys.requestContext),
      this.payloadOrConfig.string(inPayloadKeys.envId),
      this.state.string('PROJECT_ID'),
      this.state.optionalString('ALB_LOCK'),
      this.state.optionalString('STACK_ID'),
    ]);
    let record;
    // Updating ALB details to null only if a termination has been triggered
    if (stackId) {
      const [albService] = await this.mustFindServices(['albService']);
      const awsAccountId = await albService.findAwsAccountId(requestContext, projectId);
      const albDetails = {
        id: awsAccountId,
        albStackName: null,
        albArn: null,
        listenerArn: null,
        albDnsName: null,
        albSecurityGroup: null,
        albDependentWorkspacesCount: 0,
      };
      if (albLock) {
        await albService.saveAlbDetails(awsAccountId, albDetails);
      } else {
        throw new Error(`Error terminating environment. Reason: ALB lock does not exist or expired`);
      }
      this.print({
        msg: `Dependency Details Updated Successfully`,
      });
    }
    // Release ALB lock if exists
    const [pluginRegistryService, lockService] = await this.mustFindServices(['pluginRegistryService', 'lockService']);
    if (albLock) {
      await lockService.releaseWriteLock({ writeToken: albLock });
    }
    this.print({
      msg: `ALB lock released successfully`,
    });
    // Give all plugins a chance to react (such as updating database etc) to environment creation having failed
    await pluginRegistryService.visitPlugins(pluginConstants.extensionPoint, 'onEnvTerminationFailure', {
      payload: {
        requestContext,
        container: this.container,
        status: environmentStatusEnum.TERMINATING_FAILED,
        error,
        envId,
        record,
      },
    });
  }
}

module.exports = TerminateLaunchDependency;<|MERGE_RESOLUTION|>--- conflicted
+++ resolved
@@ -73,6 +73,7 @@
       this.payloadOrConfig.object(inPayloadKeys.requestContext),
       this.payloadOrConfig.string(inPayloadKeys.envId),
       this.payloadOrConfig.string(inPayloadKeys.externalId),
+
     ]);
     const [albService, environmentScService, lockService, environmentScCidrService] = await this.mustFindServices([
       'albService',
@@ -101,7 +102,6 @@
       const albExists = await albService.checkAlbExists(requestContext, projectId);
       const deploymentItem = await albService.getAlbDetails(requestContext, projectId);
       const deploymentValue = JSON.parse(deploymentItem.value);
-<<<<<<< HEAD
       const dnsName = deploymentValue.albDnsName;
 
       if (albExists) {
@@ -126,13 +126,6 @@
             await environmentDnsService.deleteRecord('rstudio', envId, dnsName);
           }
 
-=======
-
-      if (albExists) {
-        try {
-          const dnsName = deploymentValue.albDnsName;
-          await environmentDnsService.deleteRecord('rstudio', envId, dnsName);
->>>>>>> 599b19a1
           this.print({
             msg: 'Route53 record deleted successfully',
           });
@@ -170,18 +163,12 @@
       // Termination should not be affected in such scenarios
       if (!_.isEmpty(ruleArn)) {
         try {
-<<<<<<< HEAD
-=======
-          // creating resolvedvars object with the necessary Metadata
-          const resolvedVars = {
-            projectId,
-            externalId,
-          };
->>>>>>> 599b19a1
           await lockService.tryWriteLockAndRun({ id: `alb-rule-${deploymentItem.id}` }, async () => {
             const listenerArn = deploymentValue.listenerArn;
             await albService.deleteListenerRule(requestContext, resolvedVars, ruleArn, listenerArn);
           });
+
+
           this.print({
             msg: 'Listener rule deleted successfully',
           });
@@ -214,13 +201,14 @@
 
     // eslint-disable-next-line no-return-await
     return await this.checkAndTerminateAlb(requestContext, projectId, externalId);
-<<<<<<< HEAD
-  }
+  }
+
+
+
+
 
   checkIfAppStreamEnabled() {
     return this.settings.getBoolean(settingKeys.isAppStreamEnabled);
-=======
->>>>>>> 599b19a1
   }
 
   /**
@@ -239,22 +227,13 @@
     ]);
     const count = await albService.albDependentWorkspacesCount(requestContext, projectId);
     const albExists = await albService.checkAlbExists(requestContext, projectId);
-<<<<<<< HEAD
     const pendingEnvWithSSLCert = await this.checkPendingEnvWithSSLCert(
-=======
-    const accountHasPendingEnvWithSSLCert = await this.checkAccountHasPendingEnvWithSSLCert(
->>>>>>> 599b19a1
       environmentScService,
       envTypeService,
       requestContext,
     );
-<<<<<<< HEAD
     if (count === 0 && albExists && !pendingEnvWithSSLCert) {
-=======
-
-    // If there is a PENDING instance that requires ALB, do not terminate ALB
-    if (count === 0 && albExists && !accountHasPendingEnvWithSSLCert) {
->>>>>>> 599b19a1
+
       this.print({
         msg: 'Last ALB Dependent workspace is being terminated. Terminating ALB',
       });
@@ -271,11 +250,7 @@
     return null;
   }
 
-<<<<<<< HEAD
   async checkPendingEnvWithSSLCert(environmentScService, envTypeService, requestContext) {
-=======
-  async checkAccountHasPendingEnvWithSSLCert(environmentScService, envTypeService, requestContext) {
->>>>>>> 599b19a1
     const envs = await environmentScService.list(requestContext);
     const pendingEnvTypeIds = envs
       .filter(env => {
@@ -289,11 +264,7 @@
         return envTypeService.mustFind(requestContext, { id: envTypeId });
       }),
     );
-<<<<<<< HEAD
     const response = envTypeOfPendingEnvs.some(envType => {
-=======
-    return envTypeOfPendingEnvs.some(envType => {
->>>>>>> 599b19a1
       if (envType.params) {
         return (
           envType.params.find(param => {
@@ -303,10 +274,7 @@
       }
       return false;
     });
-<<<<<<< HEAD
     return response;
-=======
->>>>>>> 599b19a1
   }
 
   /**
