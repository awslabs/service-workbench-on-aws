/*
 *  Copyright Amazon.com, Inc. or its affiliates. All Rights Reserved.
 *
 *  Licensed under the Apache License, Version 2.0 (the "License").
 *  You may not use this file except in compliance with the License.
 *  A copy of the License is located at
 *
 *  http://aws.amazon.com/apache2.0
 *
 *  or in the "license" file accompanying this file. This file is distributed
 *  on an "AS IS" BASIS, WITHOUT WARRANTIES OR CONDITIONS OF ANY KIND, either
 *  express or implied. See the License for the specific language governing
 *  permissions and limitations under the License.
 */

const _ = require('lodash');
const url = require('url');
const yaml = require('js-yaml');

const StepBase = require('@aws-ee/base-workflow-core/lib/workflow/helpers/step-base');
const {
  getServiceCatalogClient,
} = require('@aws-ee/environment-type-mgmt-services/lib/environment-type/helpers/env-type-service-catalog-helper');
const environmentStatusEnum = require('../../helpers/environment-status-enum');
const jsYamlCustomSchema = require('../../helpers/js-yaml-custom-schema');

const inPayloadKeys = {
  requestContext: 'requestContext',
  envId: 'envId',
  envName: 'envName',
  xAccEnvMgmtRoleArn: 'xAccEnvMgmtRoleArn',
  externalId: 'externalId',
  provisionedProductId: 'provisionedProductId',
  existingEnvironmentStatus: 'existingEnvironmentStatus',
};

const settingKeys = {
  envMgmtRoleArn: 'envMgmtRoleArn',
};

const pluginConstants = {
  extensionPoint: 'env-provisioning',
};

const failureStatuses = [
  'CREATE_FAILED',
  'ROLLBACK_FAILED',
  'DELETE_FAILED',
  'UPDATE_ROLLBACK_FAILED',
  'ROLLBACK_COMPLETE',
  'UPDATE_ROLLBACK_COMPLETE',
];
const successStatuses = ['CREATE_COMPLETE', 'DELETE_COMPLETE', 'UPDATE_COMPLETE'];

/**
 * Workflow step that terminates the launch dependencies of a product created while lauching the product
 * Dependency check is performed based on the output of the product CFT
 */
class TerminateLaunchDependency extends StepBase {
  inputKeys() {
    return {
      [inPayloadKeys.requestContext]: 'object',
      [inPayloadKeys.envId]: 'string',
      [inPayloadKeys.externalId]: 'string',
      [inPayloadKeys.provisionedProductId]: 'string',
      [inPayloadKeys.existingEnvironmentStatus]: 'string',
    };
  }

  async start() {
    const [requestContext, envId, externalId, existingEnvironmentStatus] = await Promise.all([
      this.payloadOrConfig.object(inPayloadKeys.requestContext),
      this.payloadOrConfig.string(inPayloadKeys.envId),
      this.payloadOrConfig.string(inPayloadKeys.externalId),
      this.payloadOrConfig.string(inPayloadKeys.existingEnvironmentStatus),
    ]);
    const [albService, environmentScService, lockService] = await this.mustFindServices([
      'albService',
      'environmentScService',
      'lockService',
    ]);
    const environment = await environmentScService.mustFind(requestContext, { id: envId });
    const projectId = environment.projectId;
    const awsAccountId = await albService.findAwsAccountId(requestContext, projectId);
    // Locking the ALB termination to avoid race condiitons on parallel provisioning.
    // expiresIn is set to 10 minutes. attemptsCount is set to 1200 to retry after 1 seconds for 20 minutes
    const lock = await lockService.tryWriteLock(
      { id: `alb-update-${awsAccountId}`, expiresIn: 1200 },
      { attemptsCount: 1200 },
    );
    this.print({
      msg: `obtained lock - ${lock}`,
    });
    if (_.isUndefined(lock)) throw new Error('Could not obtain a lock');
    this.state.setKey('ALB_LOCK', lock);
    // Setting project id to use while polling for status
    this.state.setKey('PROJECT_ID', projectId);
    // convert output array to object. Return {} if no outputs found
    const environmentOutputs = await this.cfnOutputsArrayToObject(_.get(environment, 'outputs', []));
    const connectionType = _.get(environmentOutputs, 'MetaConnection1Type', '');
    // Clean up listener rule and Route53 record before deleting ALB and Workspace
    if (connectionType.toLowerCase() === 'rstudiov2') {
      const [environmentDnsService] = await this.mustFindServices(['environmentDnsService']);
      const albExists = await albService.checkAlbExists(requestContext, projectId);
      if (albExists) {
        try {
          const deploymentItem = await albService.getAlbDetails(requestContext, projectId);
          const dnsName = JSON.parse(deploymentItem.value).albDnsName;
          await environmentDnsService.deleteRecord('rstudio', envId, dnsName);
          this.print({
            msg: 'Route53 record deleted successfully',
          });
        } catch (error) {
          // Don't fail the termination if record deletion failed
          this.print({
            msg: `Record deletion failed with error - ${error.message}`,
          });
        }
      }
      const ruleArn = _.get(environmentOutputs, 'ListenerRuleARN', null);
      // Skipping rule deletion for the cases where the product provisioing failed before creating rule
      // Termination should not be affected in such scenarios
      if (ruleArn) {
        try {
          // creating resolvedvars object with the necessary Metadata
          const resolvedVars = {
            projectId,
            externalId,
          };
          await albService.deleteListenerRule(requestContext, resolvedVars, ruleArn);
          this.print({
            msg: 'Listener rule deleted successfully',
          });
        } catch (error) {
          // Don't fail the termination if rule deletion failed
          this.print({
            msg: `Rule deletion failed with error - ${error.message}`,
          });
        }
      }
    }
    // Get Template outputs to check NeedsALB flag. Not reading template outputs from DB
    // Because failed products will not have outputs stored
    const templateOutputs = await this.getTemplateOutputs(requestContext, environment.envTypeId);
    const needsAlb = _.get(templateOutputs.NeedsALB, 'Value', false);
    if (needsAlb) {
      // Dont decrease count for failed products
      if (!_.includes(['FAILED', 'TERMINATING_FAILED'], existingEnvironmentStatus)) {
        await albService.decreaseAlbDependentWorkspaceCount(requestContext, projectId);
      }
      // eslint-disable-next-line no-return-await
      return await this.checkAndTerminateAlb(requestContext, projectId, externalId);
    }
    this.print({
      msg: `Needs ALB Flag does not exists, skipping ALB termination`,
    });

    return null;
  }

  /**
   * Method to check and terminate ALB if the environment is the last ALB dependent environment
   *
   * @param requestContext
   * @param projectId
   * @param externalId
   * @returns {Promise<>}
   */
  async checkAndTerminateAlb(requestContext, projectId, externalId) {
    const [albService] = await this.mustFindServices(['albService']);
    const count = await albService.albDependentWorkspacesCount(requestContext, projectId);
    const albExists = await albService.checkAlbExists(requestContext, projectId);
    if (count <= 0 && albExists) {
      this.print({
        msg: 'Last ALB Dependent workspace is being terminated. Terminating ALB',
      });
      const albDetails = await albService.getAlbDetails(requestContext, projectId);
      const albRecord = JSON.parse(albDetails.value);
<<<<<<< HEAD
      // Added additional check if lock exists before staring termination
      const [albLock] = await Promise.all([this.state.optionalString('ALB_LOCK')]);
      if (albLock) {
        // eslint-disable-next-line no-return-await
        return await this.terminateStack(requestContext, projectId, externalId, albRecord.albStackName);
      }
      throw new Error(`Error terminating environment. Reason: ALB lock does not exist or expired`);
=======
      // eslint-disable-next-line no-return-await
      return await this.terminateStack(requestContext, projectId, externalId, albRecord.albStackName);
>>>>>>> d1a58fec
    }
    return null;
  }

  /**
   * Method to terminate a cfn stack
   *
   * @param requestContext
   * @param projectId
   * @param externalId
   * @param stackName
   * @returns {Promise<>}
   */
  async terminateStack(requestContext, projectId, externalId, stackName) {
    const cfn = await this.getCloudFormationService(requestContext, projectId, externalId);
    const params = {
      StackName: stackName,
    };
    await cfn.deleteStack(params).promise();
    this.state.setKey('STACK_ID', stackName);
    return (
      this.wait(5) // check every 5 seconds
        // keep doing it for 1*1200 seconds = 20 minutes
        // IMPORTANT: if you change the maxAttempts below or the wait check period of 5 seconds above
        // then make sure to adjust the error message in "reportTimeout" accordingly
        .maxAttempts(1200)
        .until('shouldResumeWorkflow')
        .thenCall('onSuccessfulCompletion')
        .otherwiseCall('reportTimeout')
      // if anything fails, the "onFail" is called
    );
  }

  /**
   * Method to get the cloud formation service client for the target aws account
   *
   * @param requestContext
   * @param projectId
   * @param externalId
   * @return {Promise<>}
   */
  async getCloudFormationService(requestContext, projectId, externalId) {
    const [aws] = await this.mustFindServices(['aws']);
    const roleArn = await this.getTargetAccountRoleArn(requestContext, projectId);
    this.print({
      msg: `Creating AWS Cloudformation Client by assuming role = ${roleArn}`,
      roleArn,
    });
    // get service catalog client sdk with the service catalog admin role credentials
    const cfnClient = await aws.getClientSdkForRole({
      roleArn,
      clientName: 'CloudFormation',
      options: { apiVersion: '2015-12-10' },
      externalId,
    });
    return cfnClient;
  }

  /**
   * Method to get role arn for the target aws account
   *
   * @param requestContext
   * @param projectId
   * @returns {Promise<string>}
   */
  async getTargetAccountRoleArn(requestContext, projectId) {
    const [albService] = await this.mustFindServices(['albService']);
    const { roleArn } = await albService.findAwsAccountDetails(requestContext, projectId);
    return roleArn;
  }

  /**
   * Method to get CFT template output. The method gets CFT URL, read the CFT from S3
   * and parses the tmplate using js-yaml library
   *
   * @param requestContext
   * @param envTypeId
   * @returns {Promise<{Key: string:{Value: string, Description: string}}[]>}
   */
  async getTemplateOutputs(requestContext, envTypeId) {
    const { artifactInfo } = await this.describeArtifact(requestContext, envTypeId);
    const templateUrl = artifactInfo.TemplateUrl;
    const { bucketName, key } = await this.parseS3DetailsfromUrl(templateUrl);
    const templateBody = await this.getS3Object(bucketName, key);
    const templateBodyParsed = yaml.load(templateBody, { schema: jsYamlCustomSchema, json: true });
    const templateOutputs = _.get(templateBodyParsed, 'Outputs', {});
    return templateOutputs;
  }

  /**
   * Method to describe product artifact. The method gets service catalog client
   * and describes the product. returns the template URL
   *
   * @param requestContext
   * @param envTypeId
   * @returns {Promise<{artifactInfo: {}}[]>}
   */
  async describeArtifact(requestContext, envTypeId) {
    const [envTypeService, aws] = await this.mustFindServices(['envTypeService', 'aws']);
    const envType = await envTypeService.mustFind(requestContext, { id: envTypeId });
    const envMgmtRoleArn = this.settings.get(settingKeys.envMgmtRoleArn);
    const serviceCatalogClient = await getServiceCatalogClient(aws, envMgmtRoleArn);
    const params = {
      ProductId: envType.product.productId,
      ProvisioningArtifactId: envType.provisioningArtifact.id,
    };
    const { Info: artifactInfo } = await serviceCatalogClient.describeProvisioningArtifact(params).promise();
    return { artifactInfo };
  }

  /**
   * Method to read S3 object using S3 API
   *
   * @param bucketName
   * @param key
   * @returns {Promise<string>}
   */
  async getS3Object(bucketName, key) {
    const [aws] = await this.mustFindServices(['aws']);
    const s3Client = new aws.sdk.S3();
    const params = {
      Bucket: bucketName,
      Key: key,
    };
    const data = await s3Client.getObject(params).promise();
    return data.Body.toString('utf-8');
  }

  /**
   * Method to parse the S3 url for bucket name and key. Took parsing logic from the AWS Java SDK
   * https://github.com/aws/aws-sdk-java/blob/master/aws-java-sdk-s3/src/main/java/com/amazonaws/services/s3/AmazonS3URI.java
   *
   * @param templateUrl
   * @returns {Promise<{bucketName:string, key:string}>}
   */
  async parseS3DetailsfromUrl(templateUrl) {
    const ENDPOINT_PATTERN = /^(.+\.)?s3[.-]([a-z0-9-]+)\./;
    const uri = url.parse(templateUrl);
    const matches = uri.host.match(ENDPOINT_PATTERN);
    if (!matches) {
      throw new Error(`Invalid S3 URI: ${uri}`);
    }
    const prefix = matches[1];
    // remove last . from prefix
    const bucketName = prefix.substring(0, prefix.length - 1);
    const key = uri.pathname.substring(1);
    return { bucketName, key };
  }

  /**
   * Method to converts Cfn outputs array to object
   *
   * @param outputs
   * @returns {Promise<{}>}
   */
  async cfnOutputsArrayToObject(outputs) {
    const outputsObject = {};
    _.forEach(outputs, output => {
      _.set(outputsObject, output.OutputKey, output.OutputValue);
    });
    return outputsObject;
  }

  /**
   * A method to decide when to resume the workflow.
   * This method checks for the status of the ALB being terminated and returns true when the
   * stack has completed successfully. If the stack encountered any errors, the method throws an
   * error.
   *
   * @returns {Promise<boolean>}
   */
  async shouldResumeWorkflow() {
    const [requestContext, externalId, projectId, stackId] = await Promise.all([
      this.payloadOrConfig.object(inPayloadKeys.requestContext),
      this.payloadOrConfig.string(inPayloadKeys.externalId),
      this.state.string('PROJECT_ID'),
      this.state.string('STACK_ID'),
    ]);
    const cfn = await this.getCloudFormationService(requestContext, projectId, externalId);
    const stackInfo = (await cfn.describeStacks({ StackName: stackId }).promise()).Stacks[0];

    if (_.includes(failureStatuses, stackInfo.StackStatus)) {
      // If termination failed then throw error, any unhandled workflow errors
      // are handled in "onFail" method
      throw new Error(`ALB Stack termination failed with message: ${stackInfo.StackStatusReason}`);
    }

    if (_.includes(successStatuses, stackInfo.StackStatus)) {
      // If the termination completed successfully then return true to resume workflow}
      return true;
    }
    // Return false to continue waiting for the product termination to complete
    return false;
  }

  /**
   * Method to perform tasks after the alb termination is completed successfully.
   * @returns {Promise<*>}
   */
  async onSuccessfulCompletion() {
<<<<<<< HEAD
    const [requestContext, projectId, albLock] = await Promise.all([
      this.payloadOrConfig.object(inPayloadKeys.requestContext),
      this.state.string('PROJECT_ID'),
      this.state.string('ALB_LOCK'),
    ]);
=======
    const [requestContext, projectId] = await Promise.all([
      this.payloadOrConfig.object(inPayloadKeys.requestContext),
      this.state.string('PROJECT_ID'),
    ]);
    // Update ALB record in DB
>>>>>>> d1a58fec
    const [albService] = await this.mustFindServices(['albService']);
    const awsAccountId = await albService.findAwsAccountId(requestContext, projectId);
    const albDetails = {
      id: awsAccountId,
      albStackName: null,
      albArn: null,
      listenerArn: null,
      albDnsName: null,
      albDependentWorkspacesCount: 0,
    };
<<<<<<< HEAD
    if (albLock) {
      await albService.saveAlbDetails(awsAccountId, albDetails);
    } else {
      throw new Error(`Error terminating environment. Reason: ALB lock does not exist or expired`);
    }
=======
    await albService.saveAlbDetails(awsAccountId, albDetails);
>>>>>>> d1a58fec
    this.print({
      msg: `ALB deleted and dependency details updated successfully`,
    });
  }

  async reportTimeout() {
    const [envId, envName, albLock] = await Promise.all([
      this.payloadOrConfig.string(inPayloadKeys.envId),
      this.payloadOrConfig.string(inPayloadKeys.envName),
      this.state.optionalString('ALB_LOCK'),
    ]);
    // Release ALB lock if exists
    if (albLock) {
      const [lockService] = await this.mustFindServices(['lockService']);
      await lockService.releaseWriteLock({ writeToken: albLock });
      this.print({
        msg: `ALB lock released successfully`,
      });
    }
    throw new Error(
      `Error terminating environment "${envName}" with id "${envId}". The workflow timed-out because the ALB CFT did not terminate within the timeout period of 20 minutes.`,
    );
  }

  async onPass() {
    // this method is automatically invoked by the workflow engine when the step is completed
    const [albLock] = await Promise.all([this.state.optionalString('ALB_LOCK')]);
    const [lockService] = await this.mustFindServices(['lockService']);
    // Release ALB lock if exists
    if (albLock) {
      await lockService.releaseWriteLock({ writeToken: albLock });
      this.print({
        msg: `ALB lock released successfully`,
      });
    }
  }

  /**
   * Method to perform tasks upon some error. The method calls "onEnvTerminationFailure" method on plugins registered for the extension point "env-provisioning"
   * The method updates
   * @returns {Promise<*>}
   */
  async onFail(error) {
    this.printError(error);
    // Add custom Error message
    error.message = `ALB Termination has failed with the folowing error. \
<<<<<<< HEAD
        Please contact your administrator to terminate ALB stack from AWS console. Retry the termination to terminate the workspace. Reason:${error.message}`;
    const [requestContext, envId, projectId, albLock, stackId] = await Promise.all([
=======
        Please contact your administrator. Retry the termination to terminate the workspace. Reason:${error.message}`;
    const [requestContext, envId, projectId, albLock] = await Promise.all([
>>>>>>> d1a58fec
      this.payloadOrConfig.object(inPayloadKeys.requestContext),
      this.payloadOrConfig.string(inPayloadKeys.envId),
      this.state.string('PROJECT_ID'),
      this.state.optionalString('ALB_LOCK'),
      this.state.optionalString('STACK_ID'),
    ]);
    let record;
<<<<<<< HEAD
    // Updating ALB details to null only if a termination has been triggered
    if (stackId) {
      const [albService] = await this.mustFindServices(['albService']);
      const awsAccountId = await albService.findAwsAccountId(requestContext, projectId);
      const albDetails = {
        id: awsAccountId,
        albStackName: null,
        albArn: null,
        listenerArn: null,
        albDnsName: null,
        albDependentWorkspacesCount: 0,
      };
      if (albLock) {
        await albService.saveAlbDetails(awsAccountId, albDetails);
      } else {
        throw new Error(`Error terminating environment. Reason: ALB lock does not exist or expired`);
      }
      this.print({
        msg: `Dependency Details Updated Successfully`,
      });
    }
=======

    // Update ALB record in DB
    const [albService] = await this.mustFindServices(['albService']);
    const awsAccountId = await albService.findAwsAccountId(requestContext, projectId);
    const albDetails = {
      id: awsAccountId,
      albStackName: null,
      albArn: null,
      listenerArn: null,
      albDnsName: null,
      albDependentWorkspacesCount: 0,
    };
    await albService.saveAlbDetails(awsAccountId, albDetails);
    this.print({
      msg: `Dependency Details Updated Successfully`,
    });
>>>>>>> d1a58fec
    // Release ALB lock if exists
    const [pluginRegistryService, lockService] = await this.mustFindServices(['pluginRegistryService', 'lockService']);
    if (albLock) {
      await lockService.releaseWriteLock({ writeToken: albLock });
    }
    this.print({
      msg: `ALB lock released successfully`,
    });
    // Give all plugins a chance to react (such as updating database etc) to environment creation having failed
    await pluginRegistryService.visitPlugins(pluginConstants.extensionPoint, 'onEnvTerminationFailure', {
      payload: {
        requestContext,
        container: this.container,
        status: environmentStatusEnum.TERMINATING_FAILED,
        error,
        envId,
        record,
      },
    });
  }
}

module.exports = TerminateLaunchDependency;<|MERGE_RESOLUTION|>--- conflicted
+++ resolved
@@ -176,7 +176,6 @@
       });
       const albDetails = await albService.getAlbDetails(requestContext, projectId);
       const albRecord = JSON.parse(albDetails.value);
-<<<<<<< HEAD
       // Added additional check if lock exists before staring termination
       const [albLock] = await Promise.all([this.state.optionalString('ALB_LOCK')]);
       if (albLock) {
@@ -184,10 +183,6 @@
         return await this.terminateStack(requestContext, projectId, externalId, albRecord.albStackName);
       }
       throw new Error(`Error terminating environment. Reason: ALB lock does not exist or expired`);
-=======
-      // eslint-disable-next-line no-return-await
-      return await this.terminateStack(requestContext, projectId, externalId, albRecord.albStackName);
->>>>>>> d1a58fec
     }
     return null;
   }
@@ -388,19 +383,11 @@
    * @returns {Promise<*>}
    */
   async onSuccessfulCompletion() {
-<<<<<<< HEAD
     const [requestContext, projectId, albLock] = await Promise.all([
       this.payloadOrConfig.object(inPayloadKeys.requestContext),
       this.state.string('PROJECT_ID'),
       this.state.string('ALB_LOCK'),
     ]);
-=======
-    const [requestContext, projectId] = await Promise.all([
-      this.payloadOrConfig.object(inPayloadKeys.requestContext),
-      this.state.string('PROJECT_ID'),
-    ]);
-    // Update ALB record in DB
->>>>>>> d1a58fec
     const [albService] = await this.mustFindServices(['albService']);
     const awsAccountId = await albService.findAwsAccountId(requestContext, projectId);
     const albDetails = {
@@ -411,15 +398,11 @@
       albDnsName: null,
       albDependentWorkspacesCount: 0,
     };
-<<<<<<< HEAD
     if (albLock) {
       await albService.saveAlbDetails(awsAccountId, albDetails);
     } else {
       throw new Error(`Error terminating environment. Reason: ALB lock does not exist or expired`);
     }
-=======
-    await albService.saveAlbDetails(awsAccountId, albDetails);
->>>>>>> d1a58fec
     this.print({
       msg: `ALB deleted and dependency details updated successfully`,
     });
@@ -466,13 +449,8 @@
     this.printError(error);
     // Add custom Error message
     error.message = `ALB Termination has failed with the folowing error. \
-<<<<<<< HEAD
         Please contact your administrator to terminate ALB stack from AWS console. Retry the termination to terminate the workspace. Reason:${error.message}`;
     const [requestContext, envId, projectId, albLock, stackId] = await Promise.all([
-=======
-        Please contact your administrator. Retry the termination to terminate the workspace. Reason:${error.message}`;
-    const [requestContext, envId, projectId, albLock] = await Promise.all([
->>>>>>> d1a58fec
       this.payloadOrConfig.object(inPayloadKeys.requestContext),
       this.payloadOrConfig.string(inPayloadKeys.envId),
       this.state.string('PROJECT_ID'),
@@ -480,7 +458,6 @@
       this.state.optionalString('STACK_ID'),
     ]);
     let record;
-<<<<<<< HEAD
     // Updating ALB details to null only if a termination has been triggered
     if (stackId) {
       const [albService] = await this.mustFindServices(['albService']);
@@ -502,24 +479,6 @@
         msg: `Dependency Details Updated Successfully`,
       });
     }
-=======
-
-    // Update ALB record in DB
-    const [albService] = await this.mustFindServices(['albService']);
-    const awsAccountId = await albService.findAwsAccountId(requestContext, projectId);
-    const albDetails = {
-      id: awsAccountId,
-      albStackName: null,
-      albArn: null,
-      listenerArn: null,
-      albDnsName: null,
-      albDependentWorkspacesCount: 0,
-    };
-    await albService.saveAlbDetails(awsAccountId, albDetails);
-    this.print({
-      msg: `Dependency Details Updated Successfully`,
-    });
->>>>>>> d1a58fec
     // Release ALB lock if exists
     const [pluginRegistryService, lockService] = await this.mustFindServices(['pluginRegistryService', 'lockService']);
     if (albLock) {
