/*
 *  Copyright Amazon.com, Inc. or its affiliates. All Rights Reserved.
 *
 *  Licensed under the Apache License, Version 2.0 (the "License").
 *  You may not use this file except in compliance with the License.
 *  A copy of the License is located at
 *
 *  http://aws.amazon.com/apache2.0
 *
 *  or in the "license" file accompanying this file. This file is distributed
 *  on an "AS IS" BASIS, WITHOUT WARRANTIES OR CONDITIONS OF ANY KIND, either
 *  express or implied. See the License for the specific language governing
 *  permissions and limitations under the License.
 */

const _ = require('lodash');
const url = require('url');
const yaml = require('js-yaml');

const StepBase = require('@aws-ee/base-workflow-core/lib/workflow/helpers/step-base');
const {
  getServiceCatalogClient,
} = require('@aws-ee/environment-type-mgmt-services/lib/environment-type/helpers/env-type-service-catalog-helper');
const environmentStatusEnum = require('../../helpers/environment-status-enum');
const jsYamlCustomSchema = require('../../helpers/js-yaml-custom-schema');

const inPayloadKeys = {
  requestContext: 'requestContext',
  envId: 'envId',
  envName: 'envName',
  xAccEnvMgmtRoleArn: 'xAccEnvMgmtRoleArn',
  externalId: 'externalId',
  provisionedProductId: 'provisionedProductId',
  existingEnvironmentStatus: 'existingEnvironmentStatus',
};

const settingKeys = {
  envMgmtRoleArn: 'envMgmtRoleArn',
};

const pluginConstants = {
  extensionPoint: 'env-provisioning',
};

const failureStatuses = [
  'CREATE_FAILED',
  'ROLLBACK_FAILED',
  'DELETE_FAILED',
  'UPDATE_ROLLBACK_FAILED',
  'ROLLBACK_COMPLETE',
  'UPDATE_ROLLBACK_COMPLETE',
];
const successStatuses = ['CREATE_COMPLETE', 'DELETE_COMPLETE', 'UPDATE_COMPLETE'];

/**
 * Workflow step that terminates the launch dependencies of a product created while lauching the product
 * Dependency check is performed based on the output of the product CFT
 */
class TerminateLaunchDependency extends StepBase {
  inputKeys() {
    return {
      [inPayloadKeys.requestContext]: 'object',
      [inPayloadKeys.envId]: 'string',
      [inPayloadKeys.externalId]: 'string',
      [inPayloadKeys.provisionedProductId]: 'string',
      [inPayloadKeys.existingEnvironmentStatus]: 'string',
    };
  }

  async start() {
    const [requestContext, envId, externalId, existingEnvironmentStatus] = await Promise.all([
      this.payloadOrConfig.object(inPayloadKeys.requestContext),
      this.payloadOrConfig.string(inPayloadKeys.envId),
      this.payloadOrConfig.string(inPayloadKeys.externalId),
      this.payloadOrConfig.string(inPayloadKeys.existingEnvironmentStatus),
    ]);
    const [albService, environmentScService, lockService] = await this.mustFindServices([
      'albService',
      'environmentScService',
      'lockService',
    ]);
    const environment = await environmentScService.mustFind(requestContext, { id: envId });
    const projectId = environment.projectId;
    const awsAccountId = await albService.findAwsAccountId(requestContext, projectId);
    // Locking the ALB termination to avoid race condiitons on parallel provisioning.
    // expiresIn is set to 10 minutes. attemptsCount is set to 1200 to retry after 1 seconds for 20 minutes
    const lock = await lockService.tryWriteLock(
      { id: `alb-update-${awsAccountId}`, expiresIn: 1200 },
      { attemptsCount: 1200 },
    );
    this.print({
      msg: `obtained lock - ${lock}`,
    });
    if (_.isUndefined(lock)) throw new Error('Could not obtain a lock');
    this.state.setKey('ALB_LOCK', lock);
    // Setting project id to use while polling for status
    this.state.setKey('PROJECT_ID', projectId);
    // convert output array to object. Return {} if no outputs found
    const environmentOutputs = await this.cfnOutputsArrayToObject(_.get(environment, 'outputs', []));
    const connectionType = _.get(environmentOutputs, 'MetaConnection1Type', '');
    // Clean up listener rule and Route53 record before deleting ALB and Workspace
    if (connectionType.toLowerCase() === 'rstudiov2') {
      const [environmentDnsService] = await this.mustFindServices(['environmentDnsService']);
      const albExists = await albService.checkAlbExists(requestContext, projectId);
      if (albExists) {
        try {
          const deploymentItem = await albService.getAlbDetails(requestContext, projectId);
          const dnsName = JSON.parse(deploymentItem.value).albDnsName;
          await environmentDnsService.deleteRecord('rstudio', envId, dnsName);
          this.print({
            msg: 'Route53 record deleted successfully',
          });
        } catch (error) {
          // Don't fail the termination if record deletion failed
          this.print({
            msg: `Record deletion failed with error - ${error.message}`,
          });
        }
      }
      const ruleArn = _.get(environmentOutputs, 'ListenerRuleARN', null);
      // Skipping rule deletion for the cases where the product provisioing failed before creating rule
      // Termination should not be affected in such scenarios
      if (ruleArn) {
        try {
          // creating resolvedvars object with the necessary Metadata
          const resolvedVars = {
            projectId,
            externalId,
          };
          await albService.deleteListenerRule(requestContext, resolvedVars, ruleArn);
          this.print({
            msg: 'Listener rule deleted successfully',
          });
        } catch (error) {
          // Don't fail the termination if rule deletion failed
          this.print({
            msg: `Rule deletion failed with error - ${error.message}`,
          });
        }
      }
    }
    // Get Template outputs to check NeedsALB flag. Not reading template outputs from DB
    // Because failed products will not have outputs stored
    const templateOutputs = await this.getTemplateOutputs(requestContext, environment.envTypeId);
    const needsAlb = _.get(templateOutputs.NeedsALB, 'Value', false);
    if (needsAlb) {
      // Dont decrease count for failed products
      if (!_.includes(['FAILED', 'TERMINATING_FAILED'], existingEnvironmentStatus)) {
        await albService.decreaseAlbDependentWorkspaceCount(requestContext, projectId);
      }
      // eslint-disable-next-line no-return-await
      return await this.checkAndTerminateAlb(requestContext, projectId, externalId);
    }
    this.print({
      msg: `Needs ALB Flag does not exists, skipping ALB termination`,
    });

    return null;
  }

  /**
   * Method to check and terminate ALB if the environment is the last ALB dependent environment
   *
   * @param requestContext
   * @param projectId
   * @param externalId
   * @returns {Promise<>}
   */
  async checkAndTerminateAlb(requestContext, projectId, externalId) {
    const [albService] = await this.mustFindServices(['albService']);
    const count = await albService.albDependentWorkspacesCount(requestContext, projectId);
    const albExists = await albService.checkAlbExists(requestContext, projectId);
    if (count <= 0 && albExists) {
      this.print({
        msg: 'Last ALB Dependent workspace is being terminated. Terminating ALB',
      });
      const albDetails = await albService.getAlbDetails(requestContext, projectId);
      const albRecord = JSON.parse(albDetails.value);
      // Added additional check if lock exists before staring termination
      const [albLock] = await Promise.all([this.state.optionalString('ALB_LOCK')]);
      if (albLock) {
        // eslint-disable-next-line no-return-await
        return await this.terminateStack(requestContext, projectId, externalId, albRecord.albStackName);
      }
      throw new Error(`Error terminating environment. Reason: ALB lock does not exist or expired`);
    }
    return null;
  }

  /**
   * Method to terminate a cfn stack
   *
   * @param requestContext
   * @param projectId
   * @param externalId
   * @param stackName
   * @returns {Promise<>}
   */
  async terminateStack(requestContext, projectId, externalId, stackName) {
    const cfn = await this.getCloudFormationService(requestContext, projectId, externalId);
    const params = {
      StackName: stackName,
    };
    await cfn.deleteStack(params).promise();
    this.state.setKey('STACK_ID', stackName);
    return (
      this.wait(5) // check every 5 seconds
        // keep doing it for 1*1200 seconds = 20 minutes
        // IMPORTANT: if you change the maxAttempts below or the wait check period of 5 seconds above
        // then make sure to adjust the error message in "reportTimeout" accordingly
        .maxAttempts(1200)
        .until('shouldResumeWorkflow')
        .thenCall('onSuccessfulCompletion')
        .otherwiseCall('reportTimeout')
      // if anything fails, the "onFail" is called
    );
  }

  /**
   * Method to get the cloud formation service client for the target aws account
   *
   * @param requestContext
   * @param projectId
   * @param externalId
   * @return {Promise<>}
   */
  async getCloudFormationService(requestContext, projectId, externalId) {
    const [aws] = await this.mustFindServices(['aws']);
    const roleArn = await this.getTargetAccountRoleArn(requestContext, projectId);
    this.print({
      msg: `Creating AWS Cloudformation Client by assuming role = ${roleArn}`,
      roleArn,
    });
    // get service catalog client sdk with the service catalog admin role credentials
    const cfnClient = await aws.getClientSdkForRole({
      roleArn,
      clientName: 'CloudFormation',
      options: { apiVersion: '2015-12-10' },
      externalId,
    });
    return cfnClient;
  }

  /**
   * Method to get role arn for the target aws account
   *
   * @param requestContext
   * @param projectId
   * @returns {Promise<string>}
   */
  async getTargetAccountRoleArn(requestContext, projectId) {
    const [albService] = await this.mustFindServices(['albService']);
    const { roleArn } = await albService.findAwsAccountDetails(requestContext, projectId);
    return roleArn;
  }

  /**
   * Method to get CFT template output. The method gets CFT URL, read the CFT from S3
   * and parses the tmplate using js-yaml library
   *
   * @param requestContext
   * @param envTypeId
   * @returns {Promise<{Key: string:{Value: string, Description: string}}[]>}
   */
  async getTemplateOutputs(requestContext, envTypeId) {
    const { artifactInfo } = await this.describeArtifact(requestContext, envTypeId);
    const templateUrl = artifactInfo.TemplateUrl;
    const { bucketName, key } = await this.parseS3DetailsfromUrl(templateUrl);
    const templateBody = await this.getS3Object(bucketName, key);
    const templateBodyParsed = yaml.load(templateBody, { schema: jsYamlCustomSchema, json: true });
    const templateOutputs = _.get(templateBodyParsed, 'Outputs', {});
    return templateOutputs;
  }

  /**
   * Method to describe product artifact. The method gets service catalog client
   * and describes the product. returns the template URL
   *
   * @param requestContext
   * @param envTypeId
   * @returns {Promise<{artifactInfo: {}}[]>}
   */
  async describeArtifact(requestContext, envTypeId) {
    const [envTypeService, aws] = await this.mustFindServices(['envTypeService', 'aws']);
    const envType = await envTypeService.mustFind(requestContext, { id: envTypeId });
    const envMgmtRoleArn = this.settings.get(settingKeys.envMgmtRoleArn);
    const serviceCatalogClient = await getServiceCatalogClient(aws, envMgmtRoleArn);
    const params = {
      ProductId: envType.product.productId,
      ProvisioningArtifactId: envType.provisioningArtifact.id,
    };
    const { Info: artifactInfo } = await serviceCatalogClient.describeProvisioningArtifact(params).promise();
    return { artifactInfo };
  }

  /**
   * Method to read S3 object using S3 API
   *
   * @param bucketName
   * @param key
   * @returns {Promise<string>}
   */
  async getS3Object(bucketName, key) {
    const [aws] = await this.mustFindServices(['aws']);
    const s3Client = new aws.sdk.S3();
    const params = {
      Bucket: bucketName,
      Key: key,
    };
    const data = await s3Client.getObject(params).promise();
    return data.Body.toString('utf-8');
  }

  /**
   * Method to parse the S3 url for bucket name and key. Took parsing logic from the AWS Java SDK
   * https://github.com/aws/aws-sdk-java/blob/master/aws-java-sdk-s3/src/main/java/com/amazonaws/services/s3/AmazonS3URI.java
   *
   * @param templateUrl
   * @returns {Promise<{bucketName:string, key:string}>}
   */
  async parseS3DetailsfromUrl(templateUrl) {
    const ENDPOINT_PATTERN = /^(.+\.)?s3[.-]([a-z0-9-]+)\./;
    const uri = url.parse(templateUrl);
    const matches = uri.host.match(ENDPOINT_PATTERN);
    if (!matches) {
      throw new Error(`Invalid S3 URI: ${uri}`);
    }
    const prefix = matches[1];
    // remove last . from prefix
    const bucketName = prefix.substring(0, prefix.length - 1);
    const key = uri.pathname.substring(1);
    return { bucketName, key };
  }

  /**
   * Method to converts Cfn outputs array to object
   *
   * @param outputs
   * @returns {Promise<{}>}
   */
  async cfnOutputsArrayToObject(outputs) {
    const outputsObject = {};
    _.forEach(outputs, output => {
      _.set(outputsObject, output.OutputKey, output.OutputValue);
    });
    return outputsObject;
  }

  /**
   * Method to parse the stack deployment error
   *
   * @param requestContext
   * @param projectId
   * @param externalId
   * @param stackId
   * @returns {Promise<string>}
   */
  async getDeploymentError(requestContext, projectId, externalId, stackId) {
    const cfn = await this.getCloudFormationService(requestContext, projectId, externalId);
    const events = await cfn.describeStackEvents({ StackName: stackId }).promise();
    const failReasons = events.StackEvents.filter(e => failureStatuses.includes(e.ResourceStatus)).map(
      e => e.ResourceStatusReason || '',
    );
    return failReasons.join(' ');
  }

  /**
   * A method to decide when to resume the workflow.
   * This method checks for the status of the ALB being terminated and returns true when the
   * stack has completed successfully. If the stack encountered any errors, the method throws an
   * error.
   *
   * @returns {Promise<boolean>}
   */
  async shouldResumeWorkflow() {
    const [requestContext, externalId, projectId, stackId] = await Promise.all([
      this.payloadOrConfig.object(inPayloadKeys.requestContext),
      this.payloadOrConfig.string(inPayloadKeys.externalId),
      this.state.string('PROJECT_ID'),
      this.state.string('STACK_ID'),
    ]);
    const cfn = await this.getCloudFormationService(requestContext, projectId, externalId);
    const stackInfo = (await cfn.describeStacks({ StackName: stackId }).promise()).Stacks[0];

    if (_.includes(failureStatuses, stackInfo.StackStatus)) {
      // If termination failed then throw error, any unhandled workflow errors
      // are handled in "onFail" method
      const error = await this.getDeploymentError(requestContext, projectId, externalId, stackId);
      throw new Error(`ALB Stack termination failed with message: ${error}`);
    }

    if (_.includes(successStatuses, stackInfo.StackStatus)) {
      // If the termination completed successfully then return true to resume workflow}
      return true;
    }
    // Return false to continue waiting for the product termination to complete
    return false;
  }

  /**
   * Method to perform tasks after the alb termination is completed successfully.
   * @returns {Promise<*>}
   */
  async onSuccessfulCompletion() {
    const [requestContext, projectId, albLock] = await Promise.all([
      this.payloadOrConfig.object(inPayloadKeys.requestContext),
      this.state.string('PROJECT_ID'),
      this.state.string('ALB_LOCK'),
    ]);
    const [albService] = await this.mustFindServices(['albService']);
    const awsAccountId = await albService.findAwsAccountId(requestContext, projectId);
    const albDetails = {
      id: awsAccountId,
      albStackName: null,
      albArn: null,
      listenerArn: null,
      albDnsName: null,
      albDependentWorkspacesCount: 0,
    };
    if (albLock) {
      await albService.saveAlbDetails(awsAccountId, albDetails);
    } else {
      throw new Error(`Error terminating environment. Reason: ALB lock does not exist or expired`);
    }
    this.print({
      msg: `ALB deleted and dependency details updated successfully`,
    });
  }

  async reportTimeout() {
    const [envId, envName, albLock] = await Promise.all([
      this.payloadOrConfig.string(inPayloadKeys.envId),
      this.payloadOrConfig.string(inPayloadKeys.envName),
      this.state.optionalString('ALB_LOCK'),
    ]);
    // Release ALB lock if exists
    if (albLock) {
      const [lockService] = await this.mustFindServices(['lockService']);
      await lockService.releaseWriteLock({ writeToken: albLock });
      this.print({
        msg: `ALB lock released successfully`,
      });
    }
    throw new Error(
      `Error terminating environment "${envName}" with id "${envId}". The workflow timed-out because the ALB CFT did not terminate within the timeout period of 20 minutes.`,
    );
  }

  async onPass() {
    // this method is automatically invoked by the workflow engine when the step is completed
    const [albLock] = await Promise.all([this.state.optionalString('ALB_LOCK')]);
    const [lockService] = await this.mustFindServices(['lockService']);
    // Release ALB lock if exists
    if (albLock) {
      await lockService.releaseWriteLock({ writeToken: albLock });
      this.print({
        msg: `ALB lock released successfully`,
      });
    }
  }

  /**
   * Method to perform tasks upon some error. The method calls "onEnvTerminationFailure" method on plugins registered for the extension point "env-provisioning"
   * The method updates
   * @returns {Promise<*>}
   */
  async onFail(error) {
    this.printError(error);
    // Add custom Error message
    error.message = `ALB Termination has failed with the folowing error. \
<<<<<<< HEAD
        Please contact your administrator. Retry the termination to terminate the workspace. Reason:${error.message}`;
    const [requestContext, envId, projectId, albLock, stackId] = await Promise.all([
=======
        Please contact your administrator. Retry the termination to terminate the workspace. Reason: ${error.message}`;
    const [requestContext, envId, projectId, albLock] = await Promise.all([
>>>>>>> 88ce4330
      this.payloadOrConfig.object(inPayloadKeys.requestContext),
      this.payloadOrConfig.string(inPayloadKeys.envId),
      this.state.string('PROJECT_ID'),
      this.state.optionalString('ALB_LOCK'),
      this.state.optionalString('STACK_ID'),
    ]);
    let record;
    // Updating ALB details to null only if a termination has been triggered
    if (stackId) {
      const [albService] = await this.mustFindServices(['albService']);
      const awsAccountId = await albService.findAwsAccountId(requestContext, projectId);
      const albDetails = {
        id: awsAccountId,
        albStackName: null,
        albArn: null,
        listenerArn: null,
        albDnsName: null,
        albDependentWorkspacesCount: 0,
      };
      if (albLock) {
        await albService.saveAlbDetails(awsAccountId, albDetails);
      } else {
        throw new Error(`Error terminating environment. Reason: ALB lock does not exist or expired`);
      }
      this.print({
        msg: `Dependency Details Updated Successfully`,
      });
    }
    // Release ALB lock if exists
    const [pluginRegistryService, lockService] = await this.mustFindServices(['pluginRegistryService', 'lockService']);
    if (albLock) {
      await lockService.releaseWriteLock({ writeToken: albLock });
    }
    this.print({
      msg: `ALB lock released successfully`,
    });
    // Give all plugins a chance to react (such as updating database etc) to environment creation having failed
    await pluginRegistryService.visitPlugins(pluginConstants.extensionPoint, 'onEnvTerminationFailure', {
      payload: {
        requestContext,
        container: this.container,
        status: environmentStatusEnum.TERMINATING_FAILED,
        error,
        envId,
        record,
      },
    });
  }
}

module.exports = TerminateLaunchDependency;<|MERGE_RESOLUTION|>--- conflicted
+++ resolved
@@ -468,13 +468,8 @@
     this.printError(error);
     // Add custom Error message
     error.message = `ALB Termination has failed with the folowing error. \
-<<<<<<< HEAD
         Please contact your administrator. Retry the termination to terminate the workspace. Reason:${error.message}`;
     const [requestContext, envId, projectId, albLock, stackId] = await Promise.all([
-=======
-        Please contact your administrator. Retry the termination to terminate the workspace. Reason: ${error.message}`;
-    const [requestContext, envId, projectId, albLock] = await Promise.all([
->>>>>>> 88ce4330
       this.payloadOrConfig.object(inPayloadKeys.requestContext),
       this.payloadOrConfig.string(inPayloadKeys.envId),
       this.state.string('PROJECT_ID'),
