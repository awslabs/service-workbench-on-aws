--- conflicted
+++ resolved
@@ -88,17 +88,10 @@
     const projectId = resolvedVars.projectId;
     const awsAccountId = await albService.findAwsAccountId(requestContext, projectId);
     // Locking the ALB provisioing to avoid race condiitons on parallel provisioning.
-<<<<<<< HEAD
-    // expiresIn is set to 10 minutes. attemptsCount is set to 600 to retry after 1 seconds for 10 minutes
-    const lock = await lockService.tryWriteLock(
-      { id: `alb-update-${awsAccountId}`, expiresIn: 600 },
-      { attemptsCount: 600 },
-=======
     // expiresIn is set to 10 minutes. attemptsCount is set to 1200 to retry after 1 seconds for 20 minutes
     const lock = await lockService.tryWriteLock(
       { id: `alb-update-${awsAccountId}`, expiresIn: 1200 },
       { attemptsCount: 1200 },
->>>>>>> 64eb2134
     );
     this.print({
       msg: `obtained lock - ${lock}`,
@@ -428,12 +421,8 @@
     if (_.includes(failureStatuses, stackInfo.StackStatus)) {
       // If provisioning failed then throw error, any unhandled workflow errors
       // are handled in "onFail" method
-<<<<<<< HEAD
       const error = await this.getDeploymentError(requestContext, resolvedVars, stackId);
       throw new Error(`ALB Stack operation failed with message: ${error}`);
-=======
-      throw new Error(`ALB Stack operation failed with message: ${stackInfo.StackStatusReason} `);
->>>>>>> 64eb2134
     }
 
     if (_.includes(successStatuses, stackInfo.StackStatus)) {
@@ -492,18 +481,6 @@
     ]);
     const [albService, lockService] = await this.mustFindServices(['albService', 'lockService']);
     // Increase ALB dependent workspace count when there is a flag needs ALB
-<<<<<<< HEAD
-    if (needsAlb) {
-      await albService.increaseAlbDependentWorkspaceCount(requestContext, resolvedVars.projectId);
-    }
-    // Release ALB lock if exists
-    if (albLock) {
-      await lockService.releaseWriteLock({ writeToken: albLock });
-      this.print({
-        msg: `ALB lock released successfully`,
-      });
-    }
-=======
     if (albLock) {
       if (needsAlb) {
         await albService.increaseAlbDependentWorkspaceCount(requestContext, resolvedVars.projectId);
@@ -516,7 +493,6 @@
     this.print({
       msg: `ALB lock released successfully`,
     });
->>>>>>> 64eb2134
   }
 
   /**
