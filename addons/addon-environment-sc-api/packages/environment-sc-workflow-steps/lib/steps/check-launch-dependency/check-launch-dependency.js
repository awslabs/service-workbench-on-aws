/*
 *  Copyright Amazon.com, Inc. or its affiliates. All Rights Reserved.
 *
 *  Licensed under the Apache License, Version 2.0 (the "License").
 *  You may not use this file except in compliance with the License.
 *  A copy of the License is located at
 *
 *  http://aws.amazon.com/apache2.0
 *
 *  or in the "license" file accompanying this file. This file is distributed
 *  on an "AS IS" BASIS, WITHOUT WARRANTIES OR CONDITIONS OF ANY KIND, either
 *  express or implied. See the License for the specific language governing
 *  permissions and limitations under the License.
 */

const _ = require('lodash');
const url = require('url');
const yaml = require('js-yaml');

const StepBase = require('@aws-ee/base-workflow-core/lib/workflow/helpers/step-base');
const {
  getServiceCatalogClient,
} = require('@aws-ee/environment-type-mgmt-services/lib/environment-type/helpers/env-type-service-catalog-helper');
const environmentStatusEnum = require('../../helpers/environment-status-enum');
const jsYamlCustomSchema = require('../../helpers/js-yaml-custom-schema');

const inPayloadKeys = {
  requestContext: 'requestContext',
  envTypeId: 'envTypeId',
  envTypeConfigId: 'envTypeConfigId',
  resolvedVars: 'resolvedVars',
  portfolioId: 'portfolioId',
  productId: 'productId',
};

const outPayloadKeys = {
  needsAlb: 'needsAlb',
};

const settingKeys = {
  envMgmtRoleArn: 'envMgmtRoleArn',
  isAppStreamEnabled: 'isAppStreamEnabled',
};

const pluginConstants = {
  extensionPoint: 'env-provisioning',
};

const MAX_COUNT_ALB_DEPENDENT_WORKSPACES = 100;

const failureStatuses = [
  'CREATE_FAILED',
  'ROLLBACK_FAILED',
  'DELETE_FAILED',
  'UPDATE_ROLLBACK_FAILED',
  'ROLLBACK_COMPLETE',
  'UPDATE_ROLLBACK_COMPLETE',
];
const successStatuses = ['CREATE_COMPLETE', 'DELETE_COMPLETE', 'UPDATE_COMPLETE'];

/**
 * Workflow step that checks for dependencies of a product before lauching the products and solves the dependency
 * Dependency check is performed based on the output of the product CFT
 */
class CheckLaunchDependency extends StepBase {
  inputKeys() {
    return {
      [inPayloadKeys.requestContext]: 'object',
      [inPayloadKeys.resolvedVars]: 'object',
      [inPayloadKeys.portfolioId]: 'string',
      [inPayloadKeys.productId]: 'string',
      [inPayloadKeys.envTypeId]: 'string',
      [inPayloadKeys.envTypeConfigId]: 'string',
    };
  }

  async start() {
    const [requestContext, resolvedVars, envTypeId, envTypeConfigId] = await Promise.all([
      this.payloadOrConfig.object(inPayloadKeys.requestContext),
      this.payloadOrConfig.object(inPayloadKeys.resolvedVars),
      this.payloadOrConfig.string(inPayloadKeys.envTypeId),
      this.payloadOrConfig.string(inPayloadKeys.envTypeConfigId),
    ]);
    const [albService, lockService, envTypeConfigService] = await this.mustFindServices([
      'albService',
      'lockService',
      'envTypeConfigService',
    ]);
    const projectId = resolvedVars.projectId;
    const envTypeConfig = await envTypeConfigService.mustFind(requestContext, envTypeId, { id: envTypeConfigId });

    // Create dynamic namespace follows the existing pattern of namespace
    resolvedVars.namespace = `analysis-${Date.now()}`;
    const resolvedInputParams = await this.resolveVarExpressions(envTypeConfig.params, resolvedVars);
    const templateOutputs = await this.getTemplateOutputs(requestContext, envTypeId);
<<<<<<< HEAD

    const metaConnection1Type = _.get(templateOutputs.MetaConnection1Type, 'Value');
    if (!_.isUndefined(metaConnection1Type) && metaConnection1Type.toLowerCase() === 'rstudio')
      throw new Error('Deprecated version of RStudio detected. Please use RStudioV2.');

=======
>>>>>>> 599b19a1
    const needsAlb = _.get(templateOutputs.NeedsALB, 'Value', false);
    if (!needsAlb) return null;

    // Locking the ALB provisioning to avoid race conditions on parallel provisioning.
    // expiresIn is set to 10 minutes. attemptsCount is set to 1200 to retry after 1 seconds for 20 minutes
    const awsAccountId = await albService.findAwsAccountId(requestContext, projectId);
    const lock = await lockService.tryWriteLock(
      { id: `alb-update-${awsAccountId}`, expiresIn: 1200 },
      { attemptsCount: 1200 },
    );
    this.print({
      msg: `obtained lock - ${lock}`,
    });
    if (_.isUndefined(lock)) throw new Error('Could not obtain a lock');
    this.state.setKey('ALB_LOCK', lock);

    const maxAlbWorkspacesCount = _.get(
      templateOutputs.MaxCountALBDependentWorkspaces,
      'Value',
      MAX_COUNT_ALB_DEPENDENT_WORKSPACES,
    );

    // Sets needsAlb to payload so it can be used to decrease alb workspace count on product failure
    await this.payload.setKey(outPayloadKeys.needsAlb, needsAlb);
    // eslint-disable-next-line no-return-await
    return await this.provisionAlb(requestContext, resolvedVars, projectId, resolvedInputParams, maxAlbWorkspacesCount);
  }

  /**
   * Method to provision ALB. The method checks if the max count of workspaces possible exist and
   * checks if there is an ALB aready exists for the AWS account and provisions if not exists.
   *
   * @param requestContext
   * @param resolvedVars
   * @param projectId
   * @param resolvedInputParams
   * @param maxAlbWorkspacesCount
   * @returns {Promise<>}
   */
  async provisionAlb(requestContext, resolvedVars, projectId, resolvedInputParams, maxAlbWorkspacesCount) {
    // Added additional check if lock exists before staring deployment
    const [albLock] = await Promise.all([this.state.optionalString('ALB_LOCK')]);
    if (!albLock) {
      throw new Error(`Error provisioning environment. Reason: ALB lock does not exist or expired`);
    }

    const [albService] = await this.mustFindServices(['albService']);
    const count = await albService.albDependentWorkspacesCount(requestContext, projectId);
    const albExists = await albService.checkAlbExists(requestContext, projectId);
    if (count >= maxAlbWorkspacesCount) {
      throw new Error(`Error provisioning environment. Reason: Maximum workspaces using ALB has reached`);
    }
    if (albExists) {
      this.print({
        msg: `ALB Already exists for the Account. Skipping ALB Creation`,
      });
    } else {
      this.print({
        msg: `Workspace needs ALB. Provisioning an ALB.`,
      });
      const stackInput = await albService.getStackCreationInput(
        requestContext,
        resolvedVars,
        resolvedInputParams,
        projectId,
      );
      // Create Stack
      // eslint-disable-next-line no-return-await
      return await this.deployStack(requestContext, resolvedVars, stackInput);
    }

    return null;
  }

  /**
   * Method to deploy ALB stack. The method gets cfn client and calls createStack API
   *
   * @param requestContext
   * @param resolvedVars
   * @param stackInput
   * @returns {Promise<>}
   */
  async deployStack(requestContext, resolvedVars, stackInput) {
    const cfn = await this.getCloudFormationService(requestContext, resolvedVars);
    const response = await cfn.createStack(stackInput).promise();
    // Update workflow state and poll for stack creation completion
    this.state.setKey('STACK_ID', response.StackId);
    return (
      this.wait(5) // check every 5 seconds
        // keep doing it for 1*1200 seconds = 20 minutes
        // IMPORTANT: if you change the maxAttempts below or the wait check period of 5 seconds above
        // then make sure to adjust the error message in "reportTimeout" accordingly
        .maxAttempts(1200)
        .until('shouldResumeWorkflow')
        .thenCall('onSuccessfulCompletion')
        .otherwiseCall('reportTimeout')
      // if anything fails, the "onFail" is called
    );
  }

  /**
   * Method to handle completion of ALB provisioning stack.
   * Method runs after the stack completion and stores the details in DB
   *
   * @param stackOutputs
   * @returns {Promise<>}
   */
  async handleStackCompletion(stackOutputs) {
    const [requestContext, resolvedVars, stackId, albLock] = await Promise.all([
      this.payloadOrConfig.object(inPayloadKeys.requestContext),
      this.payloadOrConfig.object(inPayloadKeys.resolvedVars),
      this.state.string('STACK_ID'),
      this.state.string('ALB_LOCK'),
    ]);
    const projectId = resolvedVars.projectId;
    // Update ALB details to DB
    const [albService] = await this.mustFindServices(['albService']);
    const awsAccountId = await albService.findAwsAccountId(requestContext, projectId);
    const albDetails = {
      id: awsAccountId,
      albStackName: stackId,
      albArn: _.get(stackOutputs, 'LoadBalancerArn', null),
      listenerArn: _.get(stackOutputs, 'ListenerArn', null),
      albDnsName: _.get(stackOutputs, 'ALBDNSName', null),
      albSecurityGroup: _.get(stackOutputs, 'ALBSecurityGroupId', null),
      albHostedZoneId: _.get(stackOutputs, 'ALBHostedZoneId', null),
      albDependentWorkspacesCount: 0,
    };
    if (!albLock) {
      throw new Error(`Error provisioning environment. Reason: ALB lock does not exist or expired`);
    }
    await albService.saveAlbDetails(awsAccountId, albDetails);

    this.print({
      msg: `Dependency Details Updated Successfully`,
    });
  }

  /**
   * Method to get CFT template output. The method gets CFT URL, read the CFT from S3
   * and parses the tmplate using js-yaml library
   *
   * @param requestContext
   * @param envTypeId
   * @returns {Promise<{Key: string:{Value: string, Description: string}}[]>}
   */
  async getTemplateOutputs(requestContext, envTypeId) {
    const { artifactInfo } = await this.describeArtifact(requestContext, envTypeId);
    const templateUrl = artifactInfo.TemplateUrl;
    const { bucketName, key } = await this.parseS3DetailsfromUrl(templateUrl);
    const templateBody = await this.getS3Object(bucketName, key);
    const templateBodyParsed = yaml.load(templateBody, { schema: jsYamlCustomSchema, json: true });
    const templateOutputs = _.get(templateBodyParsed, 'Outputs', {});
    return templateOutputs;
  }

  /**
   * Method to describe product artifact. The method gets service catalog client
   * and describes the product. returns the template URL
   *
   * @param requestContext
   * @param envTypeId
   * @returns {Promise<{artifactInfo: {}}[]>}
   */
  async describeArtifact(requestContext, envTypeId) {
    const [envTypeService, aws] = await this.mustFindServices(['envTypeService', 'aws']);
    const envType = await envTypeService.mustFind(requestContext, { id: envTypeId });
    const envMgmtRoleArn = this.settings.get(settingKeys.envMgmtRoleArn);
    const serviceCatalogClient = await getServiceCatalogClient(aws, envMgmtRoleArn);
    const params = {
      ProductId: envType.product.productId,
      ProvisioningArtifactId: envType.provisioningArtifact.id,
    };
    const { Info: artifactInfo } = await serviceCatalogClient.describeProvisioningArtifact(params).promise();
    return { artifactInfo };
  }

  /**
   * Method to read S3 object using S3 API
   *
   * @param bucketName
   * @param key
   * @returns {Promise<string>}
   */
  async getS3Object(bucketName, key) {
    try {
      const [aws] = await this.mustFindServices(['aws']);
      const s3Client = new aws.sdk.S3();
      const params = {
        Bucket: bucketName,
        Key: key,
      };
      const data = await s3Client.getObject(params).promise();
      return data.Body.toString('utf-8');
    } catch (e) {
      throw new Error(
        `Error encountered while trying to read product template from S3: ${e}. Bucket: ${bucketName}, key: ${key}`,
      );
    }
  }

  /**
   * Method to parse the S3 url for bucket name and key. Took parsing logic from the AWS Java SDK
   * https://github.com/aws/aws-sdk-java/blob/master/aws-java-sdk-s3/src/main/java/com/amazonaws/services/s3/AmazonS3URI.java
   *
   * @param templateUrl
   * @returns {Promise<{bucketName:string, key:string}>}
   */
  async parseS3DetailsfromUrl(templateUrl) {
    const ENDPOINT_PATTERN = /^(.+\.)?s3[.-]([a-z0-9-]+)\./;
    const uri = url.parse(templateUrl);
    const matches = uri.host.match(ENDPOINT_PATTERN);
    if (!matches) {
      throw new Error(`Invalid S3 URL: ${templateUrl}`);
    }
    const prefix = matches[1];
    // remove last . from prefix
    const bucketName = prefix.substring(0, prefix.length - 1);
    const key = uri.pathname.substring(1);
    return { bucketName, key };
  }

  /**
   * Method to get the cloud formation service client for the target aws account
   *
   * @param requestContext
   * @param resolvedVars
   * @return {Promise<>}
   */
  async getCloudFormationService(requestContext, resolvedVars) {
    const [aws] = await this.mustFindServices(['aws']);
    const roleArn = await this.getTargetAccountRoleArn(requestContext, resolvedVars);
    const externalId = resolvedVars.externalId;
    this.print({
      msg: `Creating AWS Cloudformation Client by assuming role = ${roleArn}`,
      roleArn,
    });
    // get service catalog client sdk with the service catalog admin role credentials
    const cfnClient = await aws.getClientSdkForRole({
      roleArn,
      clientName: 'CloudFormation',
      options: { apiVersion: '2015-12-10' },
      externalId,
    });
    return cfnClient;
  }

  /**
   * Method to get appstream security group ID for the target aws account
   *
   * @param requestContext
   * @param resolvedVars
   * @returns {Promise<string>}
   */
  async getAppStreamSecurityGroupId(requestContext, resolvedVars) {
    const [albService] = await this.mustFindServices(['albService']);
    const { appStreamSecurityGroupId } = await albService.findAwsAccountDetails(requestContext, resolvedVars.projectId);
    return appStreamSecurityGroupId;
  }

  /**
   * Method to get role arn for the target aws account
   *
   * @param requestContext
   * @param resolvedVars
   * @returns {Promise<string>}
   */
  async getTargetAccountRoleArn(requestContext, resolvedVars) {
    const [albService] = await this.mustFindServices(['albService']);
    const { roleArn } = await albService.findAwsAccountDetails(requestContext, resolvedVars.projectId);
    return roleArn;
  }

  /**
   * Method to parse the output and key from the stack info
   *
   * @param stackInfo
   * @returns {Promise<{OutputKey: string:, OutputValue: string}[]>}
   */
  getStackOutputs(stackInfo) {
    const details = {};
    stackInfo.Outputs.forEach(option => {
      _.set(details, option.OutputKey, option.OutputValue);
    });
    return details;
  }

  /**
   * Method to parse the stack deployment error
   *
   * @param requestContext
   * @param resolvedVars
   * @param stackId
   * @returns {Promise<string>}
   */
  async getDeploymentError(requestContext, resolvedVars, stackId) {
    const cfn = await this.getCloudFormationService(requestContext, resolvedVars);
    const events = await cfn.describeStackEvents({ StackName: stackId }).promise();
    const failReasons = events.StackEvents.filter(e => failureStatuses.includes(e.ResourceStatus)).map(
      e => e.ResourceStatusReason || '',
    );
    return failReasons.join(' ');
  }

  /**
   * Method to resolve any variable expressions in the given key value pairs. The expressions may be in keys and/or values.
   *
   * @param keyValuePairs
   * @param resolvedVars
   * @returns {Promise<{Value: string, Key: string}[]>}
   */
  async resolveVarExpressions(keyValuePairs, resolvedVars) {
    const resolved = _.map(keyValuePairs, p => {
      const compiledKey = _.template(p.key);
      const resolvedKey = compiledKey(resolvedVars);

      const compiledValue = _.template(p.value);
      const resolvedValue = compiledValue(resolvedVars);
      return {
        Key: resolvedKey,
        Value: resolvedValue,
      };
    });
    return resolved;
  }

  /**
   * A method to decide when to resume the workflow.
   * This method checks for the status of the ALB being provisioned and returns true when the
   * stack has completed successfully. If the stack encountered any errors, the method throws an
   * error.
   *
   * @returns {Promise<boolean>}
   */
  async shouldResumeWorkflow() {
    const [requestContext, stackId, resolvedVars] = await Promise.all([
      this.payloadOrConfig.object(inPayloadKeys.requestContext),
      this.state.string('STACK_ID'),
      this.payloadOrConfig.object(inPayloadKeys.resolvedVars),
    ]);
    const cfn = await this.getCloudFormationService(requestContext, resolvedVars);
    const stackInfo = (await cfn.describeStacks({ StackName: stackId }).promise()).Stacks[0];

    if (_.includes(failureStatuses, stackInfo.StackStatus)) {
      // If provisioning failed then throw error, any unhandled workflow errors
      // are handled in "onFail" method
      const error = await this.getDeploymentError(requestContext, resolvedVars, stackId);
      throw new Error(`ALB Stack operation failed with message: ${error}`);
    }

    if (_.includes(successStatuses, stackInfo.StackStatus)) {
      // If the provisioning completed successfully then return true to resume workflow}
      return true;
    }
    // Return false to continue waiting for the product provisioning to complete
    return false;
  }

  /**
   * Method to perform tasks after the alb provisioning is completed successfully.
   * @returns {Promise<*>}
   */
  async onSuccessfulCompletion() {
    const [requestContext, resolvedVars, stackId] = await Promise.all([
      this.payloadOrConfig.object(inPayloadKeys.requestContext),
      this.payloadOrConfig.object(inPayloadKeys.resolvedVars),
      this.state.string('STACK_ID'),
    ]);

    const cfn = await this.getCloudFormationService(requestContext, resolvedVars);
    const stackInfo = (await cfn.describeStacks({ StackName: stackId }).promise()).Stacks[0];
    const stackOutputs = this.getStackOutputs(stackInfo);
    // eslint-disable-next-line no-return-await
    return await this.handleStackCompletion(stackOutputs);
  }

  async reportTimeout() {
    const [stackName, resolvedVars, albLock] = await Promise.all([
      this.state.string('STACK_ID'),
      this.payloadOrConfig.object(inPayloadKeys.resolvedVars),
      this.state.optionalString('ALB_LOCK'),
    ]);
    const envName = resolvedVars.name;
    // Release ALB lock if exists
    if (albLock) {
      const [lockService] = await this.mustFindServices(['lockService']);
      await lockService.releaseWriteLock({ writeToken: albLock });
      this.print({
        msg: `ALB lock released successfully`,
      });
    }
    throw new Error(
      `Error provisioning environment "${envName}".The workflow timed - out because the ALB provisioing stack "${stackName}" did not complete within the timeout period of 20 minutes.`,
    );
  }

  async onPass() {
    // this method is automatically invoked by the workflow engine when the step is completed
    const [albLock] = await Promise.all([this.state.optionalString('ALB_LOCK')]);
    const [lockService] = await this.mustFindServices(['lockService']);
    // Release ALB lock if exists
    if (albLock) {
      await lockService.releaseWriteLock({ writeToken: albLock });
      this.print({
        msg: `ALB lock released successfully`,
      });
    }
  }

  /**
   * Method to perform tasks upon some error. The method calls "onEnvProvisioningFailure" method on plugins registered for the extension point "env-provisioning"
   * @returns {Promise<*>}
   */
  async onFail(error) {
    this.printError(error);
    const [requestContext, resolvedVars, albLock] = await Promise.all([
      this.payloadOrConfig.object(inPayloadKeys.requestContext),
      this.payloadOrConfig.object(inPayloadKeys.resolvedVars),
      this.state.optionalString('ALB_LOCK'),
    ]);

    const [pluginRegistryService, lockService] = await this.mustFindServices(['pluginRegistryService', 'lockService']);
    // Release ALB lock if exists
    if (albLock) {
      await lockService.releaseWriteLock({ writeToken: albLock });
      this.print({
        msg: `ALB lock released successfully`,
      });
    }
    // Give all plugins a chance to react (such as updating database etc) to environment creation having failed
    await pluginRegistryService.visitPlugins(pluginConstants.extensionPoint, 'onEnvProvisioningFailure', {
      payload: {
        requestContext,
        container: this.container,
        resolvedVars,
        status: environmentStatusEnum.FAILED,
        error,
      },
    });
  }
}

module.exports = CheckLaunchDependency;<|MERGE_RESOLUTION|>--- conflicted
+++ resolved
@@ -93,14 +93,11 @@
     resolvedVars.namespace = `analysis-${Date.now()}`;
     const resolvedInputParams = await this.resolveVarExpressions(envTypeConfig.params, resolvedVars);
     const templateOutputs = await this.getTemplateOutputs(requestContext, envTypeId);
-<<<<<<< HEAD
 
     const metaConnection1Type = _.get(templateOutputs.MetaConnection1Type, 'Value');
     if (!_.isUndefined(metaConnection1Type) && metaConnection1Type.toLowerCase() === 'rstudio')
       throw new Error('Deprecated version of RStudio detected. Please use RStudioV2.');
 
-=======
->>>>>>> 599b19a1
     const needsAlb = _.get(templateOutputs.NeedsALB, 'Value', false);
     if (!needsAlb) return null;
 
@@ -116,6 +113,7 @@
     });
     if (_.isUndefined(lock)) throw new Error('Could not obtain a lock');
     this.state.setKey('ALB_LOCK', lock);
+
 
     const maxAlbWorkspacesCount = _.get(
       templateOutputs.MaxCountALBDependentWorkspaces,
