/*
 *  Copyright Amazon.com, Inc. or its affiliates. All Rights Reserved.
 *
 *  Licensed under the Apache License, Version 2.0 (the "License").
 *  You may not use this file except in compliance with the License.
 *  A copy of the License is located at
 *
 *  http://aws.amazon.com/apache2.0
 *
 *  or in the "license" file accompanying this file. This file is distributed
 *  on an "AS IS" BASIS, WITHOUT WARRANTIES OR CONDITIONS OF ANY KIND, either
 *  express or implied. See the License for the specific language governing
 *  permissions and limitations under the License.
 */

const _ = require('lodash');
const url = require('url');
const yaml = require('js-yaml');

const StepBase = require('@aws-ee/base-workflow-core/lib/workflow/helpers/step-base');
const {
  getServiceCatalogClient,
} = require('@aws-ee/environment-type-mgmt-services/lib/environment-type/helpers/env-type-service-catalog-helper');
const environmentStatusEnum = require('../../helpers/environment-status-enum');
const jsYamlCustomSchema = require('../../helpers/js-yaml-custom-schema');

const inPayloadKeys = {
  requestContext: 'requestContext',
  envTypeId: 'envTypeId',
  envTypeConfigId: 'envTypeConfigId',
  resolvedVars: 'resolvedVars',
  portfolioId: 'portfolioId',
  productId: 'productId',
};

const outPayloadKeys = {
  needsAlb: 'needsAlb',
};

const settingKeys = {
  envMgmtRoleArn: 'envMgmtRoleArn',
};

const pluginConstants = {
  extensionPoint: 'env-provisioning',
};

const MAX_COUNT_ALB_DEPENDENT_WORKSPACES = 100;

const failureStatuses = [
  'CREATE_FAILED',
  'ROLLBACK_FAILED',
  'DELETE_FAILED',
  'UPDATE_ROLLBACK_FAILED',
  'ROLLBACK_COMPLETE',
  'UPDATE_ROLLBACK_COMPLETE',
];
const successStatuses = ['CREATE_COMPLETE', 'DELETE_COMPLETE', 'UPDATE_COMPLETE'];

/**
 * Workflow step that checks for dependencies of a product before lauching the products and solves the dependency
 * Dependency check is performed based on the output of the product CFT
 */
class CheckLaunchDependency extends StepBase {
  inputKeys() {
    return {
      [inPayloadKeys.requestContext]: 'object',
      [inPayloadKeys.resolvedVars]: 'object',
      [inPayloadKeys.portfolioId]: 'string',
      [inPayloadKeys.productId]: 'string',
      [inPayloadKeys.envTypeId]: 'string',
      [inPayloadKeys.envTypeConfigId]: 'string',
    };
  }

  async start() {
    const [requestContext, resolvedVars, envTypeId, envTypeConfigId] = await Promise.all([
      this.payloadOrConfig.object(inPayloadKeys.requestContext),
      this.payloadOrConfig.object(inPayloadKeys.resolvedVars),
      this.payloadOrConfig.string(inPayloadKeys.envTypeId),
      this.payloadOrConfig.string(inPayloadKeys.envTypeConfigId),
    ]);
    const [albService, lockService, envTypeConfigService] = await this.mustFindServices([
      'albService',
      'lockService',
      'envTypeConfigService',
    ]);
    const projectId = resolvedVars.projectId;
    const awsAccountId = await albService.findAwsAccountId(requestContext, projectId);
    // Locking the ALB provisioing to avoid race condiitons on parallel provisioning.
    // expiresIn is set to 10 minutes. attemptsCount is set to 1200 to retry after 1 seconds for 20 minutes
    const lock = await lockService.tryWriteLock(
      { id: `alb-update-${awsAccountId}`, expiresIn: 1200 },
      { attemptsCount: 1200 },
    );
    this.print({
      msg: `obtained lock - ${lock}`,
    });
    if (_.isUndefined(lock)) throw new Error('Could not obtain a lock');
    this.state.setKey('ALB_LOCK', lock);

    const envTypeConfig = await envTypeConfigService.mustFind(requestContext, envTypeId, { id: envTypeConfigId });

    // Create dynamic namespace follows the existing pattern of namespace
    resolvedVars.namespace = `analysis-${Date.now()}`;
    const resolvedInputParams = await this.resolveVarExpressions(envTypeConfig.params, resolvedVars);
    const templateOutputs = await this.getTemplateOutputs(requestContext, envTypeId);
    const needsAlb = _.get(templateOutputs.NeedsALB, 'Value', false);
    const maxAlbWorkspacesCount = _.get(
      templateOutputs.MaxCountALBDependentWorkspaces,
      'Value',
      MAX_COUNT_ALB_DEPENDENT_WORKSPACES,
    );
    if (needsAlb) {
      // Sets needsAlb to payload so it can be used to decrease alb workspace count on product failure
      await this.payload.setKey(outPayloadKeys.needsAlb, needsAlb);
      // eslint-disable-next-line no-return-await
      return await this.provisionAlb(
        requestContext,
        resolvedVars,
        projectId,
        resolvedInputParams,
        maxAlbWorkspacesCount,
      );
    }
    return null;
  }

  /**
   * Method to provision ALB. The method checks if the max count of ALB possible exists and
   * checks if there is an ALB aready exists for the AWS account and provisions if not exists.
   *
   * @param requestContext
   * @param resolvedVars
   * @param projectId
   * @param resolvedInputParams
   * @param maxAlbWorkspacesCount
   * @returns {Promise<>}
   */
  async provisionAlb(requestContext, resolvedVars, projectId, resolvedInputParams, maxAlbWorkspacesCount) {
    const [albService] = await this.mustFindServices(['albService']);
    const count = await albService.albDependentWorkspacesCount(requestContext, projectId);
    const albExists = await albService.checkAlbExists(requestContext, projectId);
    if (count >= maxAlbWorkspacesCount) {
      throw new Error(`Error provisioning environment. Reason: Maximum workspaces using ALB has reached`);
    }
    if (albExists) {
      this.print({
        msg: `ALB Already exists for the Account. Skipping ALB Creation`,
      });
    } else {
      this.print({
        msg: `Workspace needs ALB. Provisioning an ALB.`,
      });
      const stackInput = await albService.getStackCreationInput(
        requestContext,
        resolvedVars,
        resolvedInputParams,
        projectId,
      );
      // Create Stack
      // Added additional check if lock exists before staring deployment
      const [albLock] = await Promise.all([this.state.optionalString('ALB_LOCK')]);
      if (albLock) {
        // eslint-disable-next-line no-return-await
        return await this.deployStack(requestContext, resolvedVars, stackInput);
      }
      throw new Error(`Error provisioning environment. Reason: ALB lock does not exist or expired`);
    }
    return null;
  }

  /**
   * Method to deploy ALB stack. The method gets cfn client and calls createStack API
   *
   * @param requestContext
   * @param resolvedVars
   * @param stackInput
   * @returns {Promise<>}
   */
  async deployStack(requestContext, resolvedVars, stackInput) {
    const cfn = await this.getCloudFormationService(requestContext, resolvedVars);
    const response = await cfn.createStack(stackInput).promise();
    // Update workflow state and poll for stack creation completion
    this.state.setKey('STACK_ID', response.StackId);
    return (
      this.wait(5) // check every 5 seconds
        // keep doing it for 1*1200 seconds = 20 minutes
        // IMPORTANT: if you change the maxAttempts below or the wait check period of 5 seconds above
        // then make sure to adjust the error message in "reportTimeout" accordingly
        .maxAttempts(1200)
        .until('shouldResumeWorkflow')
        .thenCall('onSuccessfulCompletion')
        .otherwiseCall('reportTimeout')
      // if anything fails, the "onFail" is called
    );
  }

  /**
   * Method to handle completion of ALB provisioning stack.
   * Method runs after the stack completion and stores the details in DB
   *
   * @param stackOutputs
   * @returns {Promise<>}
   */
  async handleStackCompletion(stackOutputs) {
    const [requestContext, resolvedVars, stackId, albLock] = await Promise.all([
      this.payloadOrConfig.object(inPayloadKeys.requestContext),
      this.payloadOrConfig.object(inPayloadKeys.resolvedVars),
      this.state.string('STACK_ID'),
      this.state.string('ALB_LOCK'),
    ]);
    const projectId = resolvedVars.projectId;
    // Update ALB details to DB
    const [albService] = await this.mustFindServices(['albService']);
    const awsAccountId = await albService.findAwsAccountId(requestContext, projectId);
    const albDetails = {
      id: awsAccountId,
      albStackName: stackId,
      albArn: _.get(stackOutputs, 'LoadBalancerArn', null),
      listenerArn: _.get(stackOutputs, 'ListenerArn', null),
      albDnsName: _.get(stackOutputs, 'ALBDNSName', null),
      albDependentWorkspacesCount: 0,
    };
    if (albLock) {
      await albService.saveAlbDetails(awsAccountId, albDetails);
    } else {
      throw new Error(`Error provisioning environment. Reason: ALB lock does not exist or expired`);
    }
    this.print({
      msg: `Dependency Details Updated Successfully`,
    });
  }

  /**
   * Method to get CFT template output. The method gets CFT URL, read the CFT from S3
   * and parses the tmplate using js-yaml library
   *
   * @param requestContext
   * @param envTypeId
   * @returns {Promise<{Key: string:{Value: string, Description: string}}[]>}
   */
  async getTemplateOutputs(requestContext, envTypeId) {
    const { artifactInfo } = await this.describeArtifact(requestContext, envTypeId);
    const templateUrl = artifactInfo.TemplateUrl;
    const { bucketName, key } = await this.parseS3DetailsfromUrl(templateUrl);
    const templateBody = await this.getS3Object(bucketName, key);
    const templateBodyParsed = yaml.load(templateBody, { schema: jsYamlCustomSchema, json: true });
    const templateOutputs = _.get(templateBodyParsed, 'Outputs', {});
    return templateOutputs;
  }

  /**
   * Method to describe product artifact. The method gets service catalog client
   * and describes the product. returns the template URL
   *
   * @param requestContext
   * @param envTypeId
   * @returns {Promise<{artifactInfo: {}}[]>}
   */
  async describeArtifact(requestContext, envTypeId) {
    const [envTypeService, aws] = await this.mustFindServices(['envTypeService', 'aws']);
    const envType = await envTypeService.mustFind(requestContext, { id: envTypeId });
    const envMgmtRoleArn = this.settings.get(settingKeys.envMgmtRoleArn);
    const serviceCatalogClient = await getServiceCatalogClient(aws, envMgmtRoleArn);
    const params = {
      ProductId: envType.product.productId,
      ProvisioningArtifactId: envType.provisioningArtifact.id,
    };
    const { Info: artifactInfo } = await serviceCatalogClient.describeProvisioningArtifact(params).promise();
    return { artifactInfo };
  }

  /**
   * Method to read S3 object using S3 API
   *
   * @param bucketName
   * @param key
   * @returns {Promise<string>}
   */
  async getS3Object(bucketName, key) {
    const [aws] = await this.mustFindServices(['aws']);
    const s3Client = new aws.sdk.S3();
    const params = {
      Bucket: bucketName,
      Key: key,
    };
    const data = await s3Client.getObject(params).promise();
    return data.Body.toString('utf-8');
  }

  /**
   * Method to parse the S3 url for bucket name and key. Took parsing logic from the AWS Java SDK
   * https://github.com/aws/aws-sdk-java/blob/master/aws-java-sdk-s3/src/main/java/com/amazonaws/services/s3/AmazonS3URI.java
   *
   * @param templateUrl
   * @returns {Promise<{bucketName:string, key:string}>}
   */
  async parseS3DetailsfromUrl(templateUrl) {
    const ENDPOINT_PATTERN = /^(.+\.)?s3[.-]([a-z0-9-]+)\./;
    const uri = url.parse(templateUrl);
    const matches = uri.host.match(ENDPOINT_PATTERN);
    if (!matches) {
      throw new Error(`Invalid S3 URI: ${uri}`);
    }
    const prefix = matches[1];
    // remove last . from prefix
    const bucketName = prefix.substring(0, prefix.length - 1);
    const key = uri.pathname.substring(1);
    return { bucketName, key };
  }

  /**
   * Method to get the cloud formation service client for the target aws account
   *
   * @param requestContext
   * @param resolvedVars
   * @return {Promise<>}
   */
  async getCloudFormationService(requestContext, resolvedVars) {
    const [aws] = await this.mustFindServices(['aws']);
    const roleArn = await this.getTargetAccountRoleArn(requestContext, resolvedVars);
    const externalId = resolvedVars.externalId;
    this.print({
      msg: `Creating AWS Cloudformation Client by assuming role = ${roleArn}`,
      roleArn,
    });
    // get service catalog client sdk with the service catalog admin role credentials
    const cfnClient = await aws.getClientSdkForRole({
      roleArn,
      clientName: 'CloudFormation',
      options: { apiVersion: '2015-12-10' },
      externalId,
    });
    return cfnClient;
  }

  /**
   * Method to get role arn for the target aws account
   *
   * @param requestContext
   * @param resolvedVars
   * @returns {Promise<string>}
   */
  async getTargetAccountRoleArn(requestContext, resolvedVars) {
    const [albService] = await this.mustFindServices(['albService']);
    const { roleArn } = await albService.findAwsAccountDetails(requestContext, resolvedVars.projectId);
    return roleArn;
  }

  /**
   * Method to parse the output and key from the stack info
   *
   * @param stackInfo
   * @returns {Promise<{OutputKey: string:, OutputValue: string}[]>}
   */
  getStackOutputs(stackInfo) {
    const details = {};
    stackInfo.Outputs.forEach(option => {
      _.set(details, option.OutputKey, option.OutputValue);
    });
    return details;
  }

  /**
   * Method to parse the stack deployment error
   *
   * @param requestContext
   * @param resolvedVars
   * @param stackId
   * @returns {Promise<string>}
   */
  async getDeploymentError(requestContext, resolvedVars, stackId) {
    const cfn = await this.getCloudFormationService(requestContext, resolvedVars);
    const events = await cfn.describeStackEvents({ StackName: stackId }).promise();
    const failReasons = events.StackEvents.filter(e => failureStatuses.includes(e.ResourceStatus)).map(
      e => e.ResourceStatusReason || '',
    );
    return failReasons.join(' ');
  }

  /**
   * Method to resolve any variable expressions in the given key value pairs. The expressions may be in keys and/or values.
   *
   * @param keyValuePairs
   * @param resolvedVars
   * @returns {Promise<{Value: string, Key: string}[]>}
   */
  async resolveVarExpressions(keyValuePairs, resolvedVars) {
    const resolved = _.map(keyValuePairs, p => {
      const compiledKey = _.template(p.key);
      const resolvedKey = compiledKey(resolvedVars);

      const compiledValue = _.template(p.value);
      const resolvedValue = compiledValue(resolvedVars);
      return {
        Key: resolvedKey,
        Value: resolvedValue,
      };
    });
    return resolved;
  }

  /**
   * A method to decide when to resume the workflow.
   * This method checks for the status of the ALB being provisioned and returns true when the
   * stack has completed successfully. If the stack encountered any errors, the method throws an
   * error.
   *
   * @returns {Promise<boolean>}
   */
  async shouldResumeWorkflow() {
    const [requestContext, stackId, resolvedVars] = await Promise.all([
      this.payloadOrConfig.object(inPayloadKeys.requestContext),
      this.state.string('STACK_ID'),
      this.payloadOrConfig.object(inPayloadKeys.resolvedVars),
    ]);
    const cfn = await this.getCloudFormationService(requestContext, resolvedVars);
    const stackInfo = (await cfn.describeStacks({ StackName: stackId }).promise()).Stacks[0];

    if (_.includes(failureStatuses, stackInfo.StackStatus)) {
      // If provisioning failed then throw error, any unhandled workflow errors
      // are handled in "onFail" method
<<<<<<< HEAD
      throw new Error(`ALB Stack operation failed with message: ${stackInfo.StackStatusReason} `);
=======
      const error = await this.getDeploymentError(requestContext, resolvedVars, stackId);
      throw new Error(`ALB Stack operation failed with message: ${error}`);
>>>>>>> 88ce4330
    }

    if (_.includes(successStatuses, stackInfo.StackStatus)) {
      // If the provisioning completed successfully then return true to resume workflow}
      return true;
    }
    // Return false to continue waiting for the product provisioning to complete
    return false;
  }

  /**
   * Method to perform tasks after the alb provisioning is completed successfully.
   * @returns {Promise<*>}
   */
  async onSuccessfulCompletion() {
    const [requestContext, resolvedVars, stackId] = await Promise.all([
      this.payloadOrConfig.object(inPayloadKeys.requestContext),
      this.payloadOrConfig.object(inPayloadKeys.resolvedVars),
      this.state.string('STACK_ID'),
    ]);

    const cfn = await this.getCloudFormationService(requestContext, resolvedVars);
    const stackInfo = (await cfn.describeStacks({ StackName: stackId }).promise()).Stacks[0];
    const stackOutputs = this.getStackOutputs(stackInfo);
    // eslint-disable-next-line no-return-await
    return await this.handleStackCompletion(stackOutputs);
  }

  async reportTimeout() {
    const [stackName, resolvedVars, albLock] = await Promise.all([
      this.state.string('STACK_ID'),
      this.payloadOrConfig.object(inPayloadKeys.resolvedVars),
      this.state.optionalString('ALB_LOCK'),
    ]);
    const envName = resolvedVars.name;
    // Release ALB lock if exists
    if (albLock) {
      const [lockService] = await this.mustFindServices(['lockService']);
      await lockService.releaseWriteLock({ writeToken: albLock });
      this.print({
        msg: `ALB lock released successfully`,
      });
    }
    throw new Error(
      `Error provisioning environment "${envName}".The workflow timed - out because the ALB provisioing stack "${stackName}" did not complete within the timeout period of 15 days.`,
    );
  }

  async onPass() {
    // this method is automatically invoked by the workflow engine when the step is completed
    const [requestContext, resolvedVars, needsAlb, albLock] = await Promise.all([
      this.payloadOrConfig.object(inPayloadKeys.requestContext),
      this.payloadOrConfig.object(inPayloadKeys.resolvedVars),
      this.payloadOrConfig.optionalBoolean(outPayloadKeys.needsAlb, false),
      this.state.optionalString('ALB_LOCK'),
    ]);
    const [albService, lockService] = await this.mustFindServices(['albService', 'lockService']);
    // Increase ALB dependent workspace count when there is a flag needs ALB
    if (albLock) {
      if (needsAlb) {
        await albService.increaseAlbDependentWorkspaceCount(requestContext, resolvedVars.projectId);
      }
    } else {
      throw new Error(`Error provisioning environment. Reason: ALB lock does not exist or expired`);
    }
    // Release ALB lock if exists
    await lockService.releaseWriteLock({ writeToken: albLock });
    this.print({
      msg: `ALB lock released successfully`,
    });
  }

  /**
   * Method to perform tasks upon some error. The method calls "onEnvProvisioningFailure" method on plugins registered for the extension point "env-provisioning"
   * @returns {Promise<*>}
   */
  async onFail(error) {
    this.printError(error);
    const [requestContext, resolvedVars, albLock] = await Promise.all([
      this.payloadOrConfig.object(inPayloadKeys.requestContext),
      this.payloadOrConfig.object(inPayloadKeys.resolvedVars),
      this.state.optionalString('ALB_LOCK'),
    ]);

    const [pluginRegistryService, lockService] = await this.mustFindServices(['pluginRegistryService', 'lockService']);
    // Release ALB lock if exists
    if (albLock) {
      await lockService.releaseWriteLock({ writeToken: albLock });
      this.print({
        msg: `ALB lock released successfully`,
      });
    }
    // Give all plugins a chance to react (such as updating database etc) to environment creation having failed
    await pluginRegistryService.visitPlugins(pluginConstants.extensionPoint, 'onEnvProvisioningFailure', {
      payload: {
        requestContext,
        container: this.container,
        resolvedVars,
        status: environmentStatusEnum.FAILED,
        error,
      },
    });
  }
}

module.exports = CheckLaunchDependency;<|MERGE_RESOLUTION|>--- conflicted
+++ resolved
@@ -421,12 +421,8 @@
     if (_.includes(failureStatuses, stackInfo.StackStatus)) {
       // If provisioning failed then throw error, any unhandled workflow errors
       // are handled in "onFail" method
-<<<<<<< HEAD
-      throw new Error(`ALB Stack operation failed with message: ${stackInfo.StackStatusReason} `);
-=======
       const error = await this.getDeploymentError(requestContext, resolvedVars, stackId);
       throw new Error(`ALB Stack operation failed with message: ${error}`);
->>>>>>> 88ce4330
     }
 
     if (_.includes(successStatuses, stackInfo.StackStatus)) {
