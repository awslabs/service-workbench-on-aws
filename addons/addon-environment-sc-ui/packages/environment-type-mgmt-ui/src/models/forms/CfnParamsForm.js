/*
 *  Copyright Amazon.com, Inc. or its affiliates. All Rights Reserved.
 *
 *  Licensed under the Apache License, Version 2.0 (the "License").
 *  You may not use this file except in compliance with the License.
 *  A copy of the License is located at
 *
 *  http://aws.amazon.com/apache2.0
 *
 *  or in the "license" file accompanying this file. This file is distributed
 *  on an "AS IS" BASIS, WITHOUT WARRANTIES OR CONDITIONS OF ANY KIND, either
 *  express or implied. See the License for the specific language governing
 *  permissions and limitations under the License.
 */

import _ from 'lodash';
import { createForm } from '@aws-ee/base-ui/dist/helpers/form';

/**
 * Creates a MobX React Form with field for each cfn param. The fields are pre-populated with existing values.
 * @param cfnParams Array of AWS CloudFormation Input Parameters. See below example for the shape of this object
 *    [{
            "DefaultValue": "ml.t3.xlarge",
            "IsNoEcho": false,
            "ParameterConstraints": {
                "AllowedValues": []
            },
            "ParameterType": "String",
            "Description": "EC2 instance type to launch",
            "ParameterKey": "InstanceType"
        }]
 *
 * @param existingParamValues Array containing key/value pairs for existing values for the params. Has the shape [{key,value}]
 */
function getCfnParamsForm(cfnParams, existingParamValues) {
  const isAppStreamEnabled = process.env.REACT_APP_IS_APP_STREAM_ENABLED === 'true';
<<<<<<< HEAD
  const filteredCfnParams = cfnParams.filter(cfnParam => {
    const { ParameterKey } = cfnParam;
    // We don't need to provide `IsAppStreamEnabled` as a config option to user because we can pull this value from settings on the backend
    const keysToFilterOut = ['IsAppStreamEnabled'];
    if (isAppStreamEnabled) {
      keysToFilterOut.push('AccessFromCIDRBlock');
    } else {
      keysToFilterOut.push('EgressStoreIamPolicyDocument');
      keysToFilterOut.push('SolutionNamespace');
    }
    // Include keys that are not in keysToFilterOut array
    return !keysToFilterOut.includes(ParameterKey);
  });

=======
>>>>>>> 5b8a0a11
  const fields = {};
  filteredCfnParams.forEach(({ ParameterKey, Description, DefaultValue }) => {
    const existingValue = _.get(_.find(existingParamValues, { key: ParameterKey }), 'value') || DefaultValue;
    if (!isAppStreamEnabled || (isAppStreamEnabled && !(ParameterKey === 'AccessFromCIDRBlock'))) {
      fields[ParameterKey] = {
        label: ParameterKey,
        extra: { explain: Description },
        value: existingValue,
        rules: 'required',
      };
    }
  });
  return createForm(fields);
}

// eslint-disable-next-line import/prefer-default-export
export { getCfnParamsForm };<|MERGE_RESOLUTION|>--- conflicted
+++ resolved
@@ -34,7 +34,6 @@
  */
 function getCfnParamsForm(cfnParams, existingParamValues) {
   const isAppStreamEnabled = process.env.REACT_APP_IS_APP_STREAM_ENABLED === 'true';
-<<<<<<< HEAD
   const filteredCfnParams = cfnParams.filter(cfnParam => {
     const { ParameterKey } = cfnParam;
     // We don't need to provide `IsAppStreamEnabled` as a config option to user because we can pull this value from settings on the backend
@@ -49,8 +48,6 @@
     return !keysToFilterOut.includes(ParameterKey);
   });
 
-=======
->>>>>>> 5b8a0a11
   const fields = {};
   filteredCfnParams.forEach(({ ParameterKey, Description, DefaultValue }) => {
     const existingValue = _.get(_.find(existingParamValues, { key: ParameterKey }), 'value') || DefaultValue;
