/*
 *  Copyright Amazon.com, Inc. or its affiliates. All Rights Reserved.
 *
 *  Licensed under the Apache License, Version 2.0 (the "License").
 *  You may not use this file except in compliance with the License.
 *  A copy of the License is located at
 *
 *  http://aws.amazon.com/apache2.0
 *
 *  or in the "license" file accompanying this file. This file is distributed
 *  on an "AS IS" BASIS, WITHOUT WARRANTIES OR CONDITIONS OF ANY KIND, either
 *  express or implied. See the License for the specific language governing
 *  permissions and limitations under the License.
 */

/* eslint-disable global-require */

const _ = require('lodash');
const Service = require('@aws-ee/base-services-container/lib/service');

const { retry } = require('../helpers/utils');

const settingKeys = {
  awsRegion: 'awsRegion',
  awsProfile: 'awsProfile',
  useAwsProfile: 'useAwsProfile',
  localRoleArn: 'localRoleArn',
  localRoleAutoAdjustTrust: 'localRoleAutoAdjustTrust',
  envName: 'envName',
};

class AwsService extends Service {
  async init() {
    await super.init();

<<<<<<< HEAD
    const customUserAgent = this.settings.get('customUserAgent');
    // eslint-disable-next-line no-console
    console.log('customUserAgent in init', customUserAgent);

=======
>>>>>>> 1d573058
    this._sdk = require('aws-sdk');
    if (!process.env.IS_OFFLINE) {
      const AWSXRay = require('aws-xray-sdk');
      this._sdk = AWSXRay.captureAWS(require('aws-sdk'));
    }
<<<<<<< HEAD

    this._sdk.config.update({
      customUserAgent: this.settings.get('customUserAgent'),
    });
=======
>>>>>>> 1d573058

    // It's possible to get throttling errors during heavy load due to the rate limit of aws apis calls,
    // so slow down and try more often in an attempt to recover from these errors.
    // Make sure to use regional endpoints for STS. Global STS endpoints are deprecated.
    this._sdk.config.update({ stsRegionalEndpoints: 'regional', maxRetries: 6, retryDelayOptions: { base: 1000 } });
    if (process.env.IS_OFFLINE || process.env.IS_LOCAL) {
      await this.prepareForLocal(this._sdk);
    }
  }

  get sdk() {
    if (!this.initialized)
      throw new Error('You tried to use "AwsService.sdk()" but the service has not been initialized.');
    return this._sdk;
  }

  /**
   * Method assumes the specified role and constructs an instance of the
   * specified AWS client SDK with the temporary credentials obtained by
   * assuming the role.
   *
   * @param roleArn The ARN of the role to assume
   * @param roleSessionName Optional name of the role session (defaults to <envName>-<current epoch time>)
   * @param externalId Optional external id to use for assuming the role.
   * @param clientName Name of the client SDK to create (E.g., S3, SageMaker, ServiceCatalog etc)
   * @param options Optional options object to pass to the client SDK (E.g., { apiVersion: '2011-06-15' })
   * @returns {Promise<*>}
   */
  async getClientSdkForRole({ roleArn, roleSessionName, externalId, clientName, options = {} } = {}) {
    const opts = {
      ...options,
      credentials: await this.getCredentialsForRole({ roleArn, roleSessionName, externalId }),
    };
    return new this.sdk[clientName](opts);
  }

  /**
   * Method assumes the specified role and returns the temporary credentials obtained by
   * assuming the role.
   *
   * @param roleArn The ARN of the role to assume
   * @param roleSessionName Optional name of the role session (defaults to <envName>-<current epoch time>)
   * @param externalId Optional external id to use for assuming the role.
   * @returns {Promise<{accessKeyId, secretAccessKey, sessionToken}>}
   */
  async getCredentialsForRole({ roleArn, roleSessionName, externalId }) {
    const sts = new this.sdk.STS({ apiVersion: '2011-06-15' });
    const envName = this.settings.get(settingKeys.envName);
    const params = {
      RoleArn: roleArn,
      RoleSessionName: roleSessionName || `${envName}-${Date.now()}`,
    };
    if (externalId) {
      params.ExternalId = externalId;
    }
    const { Credentials: creds } = await sts.assumeRole(params).promise();

    const { AccessKeyId: accessKeyId, SecretAccessKey: secretAccessKey, SessionToken: sessionToken } = creds;
    return { accessKeyId, secretAccessKey, sessionToken };
  }

  async prepareForLocal(aws) {
    const sslEnabled = true;
    const maxRetries = 3;
    const useProfile = this.settings.optionalBoolean(settingKeys.useAwsProfile, true);

    let profile;
    let region;
    if (process.env.IS_OFFLINE) {
      // For `sls offline`, get profile from environmentOverrides settings
      if (useProfile) {
        profile = this.settings.get(settingKeys.awsProfile);
      }
      region = this.settings.get(settingKeys.awsRegion);
    } else if (process.env.IS_LOCAL) {
      // For `sls invoke local`, serverless should set AWS_PROFILE from provider -> awsProfile setting
      profile = process.env.AWS_PROFILE;
      region = process.env.AWS_REGION || 'us-east-1';
    }

    if (useProfile) {
      // see http://docs.aws.amazon.com/cli/latest/topic/config-vars.html#cli-aws-help-config-vars
      process.env.AWS_PROFILE = profile;
    }
    process.env.AWS_DEFAULT_REGION = region;
    process.env.AWS_REGION = region;

    aws.config.update({
      region,
      sslEnabled,
      maxRetries,
      logger: console,
    });

    if (useProfile) {
      const creds = new aws.SharedIniFileCredentials({ profile });
      process.env.AWS_ACCESS_KEY_ID = creds.accessKeyId;
      process.env.AWS_SECRET_ACCESS_KEY = creds.secretAccessKey;
      if (creds.sessionToken) process.env.AWS_SESSION_TOKEN = creds.sessionToken;
      aws.config.update({
        credentials: creds,
      });
    }

    await this.prepareWithLocalRoleCreds(aws);
  }

  async prepareWithLocalRoleCreds(aws) {
    // If localRoleArn setting is specified then assume that role and initialize AWS sdk with resulting credentials
    // This is useful when testing code locally and running it under specific permissions provided by some role
    // For example, running Lambda code locally under the same Lambda execution role that the function would run in
    // deployed environment
    const localRoleArn = this.settings.optional(settingKeys.localRoleArn, '');
    if (!localRoleArn) return;

    this.log.log(`Initializing AWS Credentials by assuming ${localRoleArn}`);

    const sts = new aws.STS({ apiVersion: '2011-06-15' });
    let creds;
    try {
      creds = await this.assumeLocalRole(aws, localRoleArn);
    } catch (e) {
      // Error assuming the specified role for local execution.
      // This is most likely due the role not having trust policy to allow us to assume it

      // Check if the flag for auto adjusting the trust policy is set
      const { Arn: callerArn } = await sts.getCallerIdentity().promise();
      const autoAdjustTrustPolicy = this.settings.optionalBoolean(settingKeys.localRoleAutoAdjustTrust, false);
      if (!autoAdjustTrustPolicy) {
        throw this.boom
          .internalError(
            `Error assuming role "${localRoleArn}". Make sure the role's trust policy allows "${callerArn}" to assume the role.
           To auto adjust the role's trust policy, set '${settingKeys.localRoleAutoAdjustTrust}' setting to true and try again.`,
            true,
          )
          .cause(e);
      }

      // Code reached here means, we need to adjust the trust policy of the role
      this.log.log(
        `${settingKeys.localRoleAutoAdjustTrust} is true so adjusting the role trust policy in role '${localRoleArn}'`,
      );
      const iam = new aws.IAM({ apiVersion: '2010-05-08' });
      const roleName = _.split(localRoleArn, '/')[1];
      const role = await iam
        .getRole({
          RoleName: roleName,
        })
        .promise();

      // Get existing trust policy
      // The "AssumeRolePolicyDocument" is URL encoded JSON string
      const trustPolicy = JSON.parse(decodeURIComponent(_.get(role, 'Role.AssumeRolePolicyDocument')));
      const statements = _.get(trustPolicy, 'Statement', []);
      const statementToAllowAssumeRole = _.find(statements, s => _.get(s, 'Action') === 'sts:AssumeRole');

      // Update trust policy to allow AssumeRole by the caller
      let allowedPrincipal = _.get(statementToAllowAssumeRole, 'Principal.AWS', []);
      if (_.isArray(allowedPrincipal)) {
        allowedPrincipal.push(callerArn);
      } else {
        allowedPrincipal = [allowedPrincipal, callerArn];
      }
      _.set(statementToAllowAssumeRole, 'Principal.AWS', _.uniq(allowedPrincipal));
      this.log.log({
        msg: `Updating '${roleName}' to allow to assumeRole by '${callerArn}'`,
        trustPolicy,
      });
      try {
        await iam.updateAssumeRolePolicy({ PolicyDocument: JSON.stringify(trustPolicy), RoleName: roleName }).promise();
      } catch (err) {
        throw this.boom.internalError(`Error updating assume role policy for role "${roleName}"`).cause(err);
      }

      // Try to assume the role again after adjusting trust policy
      // IAM policy changes propagation may take some time so wrap with "retry" to retry
      // with exponential backoff
      try {
        creds = await retry(() => this.assumeLocalRole(aws, localRoleArn), 5);
      } catch (err) {
        // many times due to IAM propagation delay the assume role call fails even after retries with backoff
        // in that case just ask the user to try again, as this is ONLY for local development
        throw this.boom
          .internalError(
            `Error assuming role "${localRoleArn}" even after adjusting the role's trust policy. This is most likely IAM propagation timing issue. Please try to run the lambda again.`,
          )
          .cause(err);
      }
    }

    const { AccessKeyId: accessKeyId, SecretAccessKey: secretAccessKey, SessionToken: sessionToken } = creds;
    process.env.AWS_ACCESS_KEY_ID = accessKeyId;
    process.env.AWS_SECRET_ACCESS_KEY = secretAccessKey;
    process.env.AWS_SESSION_TOKEN = sessionToken;
    aws.config.update({ credentials: { accessKeyId, secretAccessKey, sessionToken } });

    const { Arn: roleSessionArn } = await new aws.STS({ apiVersion: '2011-06-15' }).getCallerIdentity().promise();
    this.log.log(`Successfully switched to '${localRoleArn}': Role Session ARN = '${roleSessionArn}'`);
  }

  async assumeLocalRole(aws, localRoleArn) {
    const sts = new aws.STS({ apiVersion: '2011-06-15' });
    const envName = this.settings.get(settingKeys.envName);
    const { Credentials: creds } = await sts
      .assumeRole({
        RoleArn: localRoleArn,
        RoleSessionName: `${envName}-local-dev`,
      })
      .promise();
    return creds;
  }
}

module.exports = AwsService;<|MERGE_RESOLUTION|>--- conflicted
+++ resolved
@@ -33,25 +33,15 @@
   async init() {
     await super.init();
 
-<<<<<<< HEAD
-    const customUserAgent = this.settings.get('customUserAgent');
-    // eslint-disable-next-line no-console
-    console.log('customUserAgent in init', customUserAgent);
-
-=======
->>>>>>> 1d573058
     this._sdk = require('aws-sdk');
     if (!process.env.IS_OFFLINE) {
       const AWSXRay = require('aws-xray-sdk');
       this._sdk = AWSXRay.captureAWS(require('aws-sdk'));
     }
-<<<<<<< HEAD
 
     this._sdk.config.update({
       customUserAgent: this.settings.get('customUserAgent'),
     });
-=======
->>>>>>> 1d573058
 
     // It's possible to get throttling errors during heavy load due to the rate limit of aws apis calls,
     // so slow down and try more often in an attempt to recover from these errors.
