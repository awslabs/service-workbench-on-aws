<<<<<<< HEAD
const idRegex = '^[A-Za-z0-9-_ ]+$';
=======

const idRegex = '^[A-Za-z0-9-_]+$';
>>>>>>> 83c23975
const nameRegex = '^[A-Za-z0-9-_ ]+$';
const userNameRegex =
  '^([^.%+!$&*=^|~#%{}]+)[a-zA-Z0-9\\._%+!$&*=^|~#%{}/\\-]+([^.!]+)@([^-.!](([a-zA-Z0-9\\-]+\\.){1,}([a-zA-Z]{2,63})))';
const emailIdpRegex = '^[A-Za-z0-9-_.]+$|^[a-zA-Z0-9.!#$%&’*+/=?^_`{|}~-]+@[a-zA-Z0-9-]+(?:.[a-zA-Z0-9-]+)*$';
const nonHtmlRegex = '^([^<>{}]*)$';
module.exports = {
  idRegex,
  nameRegex,
  userNameRegex,
  emailIdpRegex,
  nonHtmlRegex,
};<|MERGE_RESOLUTION|>--- conflicted
+++ resolved
@@ -1,18 +1,13 @@
-<<<<<<< HEAD
-const idRegex = '^[A-Za-z0-9-_ ]+$';
-=======
-
 const idRegex = '^[A-Za-z0-9-_]+$';
->>>>>>> 83c23975
 const nameRegex = '^[A-Za-z0-9-_ ]+$';
 const userNameRegex =
-  '^([^.%+!$&*=^|~#%{}]+)[a-zA-Z0-9\\._%+!$&*=^|~#%{}/\\-]+([^.!]+)@([^-.!](([a-zA-Z0-9\\-]+\\.){1,}([a-zA-Z]{2,63})))';
+    '^([^.%+!$&*=^|~#%{}]+)[a-zA-Z0-9\\._%+!$&*=^|~#%{}/\\-]+([^.!]+)@([^-.!](([a-zA-Z0-9\\-]+\\.){1,}([a-zA-Z]{2,63})))';
 const emailIdpRegex = '^[A-Za-z0-9-_.]+$|^[a-zA-Z0-9.!#$%&’*+/=?^_`{|}~-]+@[a-zA-Z0-9-]+(?:.[a-zA-Z0-9-]+)*$';
 const nonHtmlRegex = '^([^<>{}]*)$';
 module.exports = {
-  idRegex,
-  nameRegex,
-  userNameRegex,
-  emailIdpRegex,
-  nonHtmlRegex,
+    idRegex,
+    nameRegex,
+    userNameRegex,
+    emailIdpRegex,
+    nonHtmlRegex,
 };