--- conflicted
+++ resolved
@@ -5,17 +5,11 @@
 ---
 
 Service Workbench uses _three_ types of accounts. You will see these account names throughout the documentation. 
-<<<<<<< HEAD
-- **Main**: The account from which Service Workbench is deployed. Will be billed for all AWS usage charges in this deployment.
-- **Master**: Holds the AWS Organization which creates Member accounts.
-- **Hosting**: User accounts created within Service Workbench for individuals.
-=======
 
 - **Organizational** : Holds the AWS Organization which creates hosting accounts.  Note that you may already have a method of obtaining AWS accounts supported by your organization.  If this is the case, you will not create an organizational account or use the Create Account functionality within Service Workbench when onboarding a hosting account.
 - **Main**: The account from which Service Workbench is deployed. Will be billed for all AWS usage charges in this deployment.
 - **Master**: Holds the AWS Organization which creates member accounts.
 - **Member**: Accounts that are established associated to the Service Workbench main account through the onboarding process to host the compute resources (Amazon SageMaker notebook instances, Amazon EC2 Windows and Linux instances, Amazon EMR clusters) associated to Service Workbench workspaces.
->>>>>>> e3c6c225
 
 Read the following files in the source code documentation to learn more about the different types of AWS accounts within Service Workbench: 
 
