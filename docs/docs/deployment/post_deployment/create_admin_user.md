---
id: create_admin_user
title: Create an administrator user
sidebar_label: Create an administrator user
---

import useBaseUrl from '@docusaurus/useBaseUrl';

Once you create an [Account](/deployment/post_deployment/link_aws_account) and an [Index and Project](/deployment/post_deployment/create_index_project), you must create an administrator user in the ‘**Users**’ tab. See **Figure 7**.

<img src={useBaseUrl('img/deployment/post_deployment/create_user_00.jpg')} />

_**Figure: Create an administrator**_ 


_**Note**: A root user account will already be created, however, you must not routinely use the root user account._ 

<<<<<<< HEAD
For testing purposes, you can create a local user by clicking  ‘**Add Local User**’. Assign the user the administrator’s role, and associate the user with the **Project** you created, and set the status to ‘**Active**’. See **Figure 8**.

<img src={useBaseUrl('img/deployment/post_deployment/create_user_01.jpg')} />

_**Figure 8: Add Local User**_

**In prod environments we highly recommend using an IDP. For more details, click [here](../../user_guide/sidebar/admin/auth/introduction.md)**
=======
For testing purposes, you can create a local user by choosing  **Add Local User**. Assign the user the administrator’s role, and associate the user with the **Project** you created, and set the status to **Active**. 

<img src={useBaseUrl('img/deployment/post_deployment/create_user_01.jpg')} />

_**Figure: Add local user**_

In production environments we highly recommend using an IDP. For more details, refer to the *Service Workbench Configuration Guide*.
>>>>>>> e3c6c225
<|MERGE_RESOLUTION|>--- conflicted
+++ resolved
@@ -15,20 +15,10 @@
 
 _**Note**: A root user account will already be created, however, you must not routinely use the root user account._ 
 
-<<<<<<< HEAD
-For testing purposes, you can create a local user by clicking  ‘**Add Local User**’. Assign the user the administrator’s role, and associate the user with the **Project** you created, and set the status to ‘**Active**’. See **Figure 8**.
-
-<img src={useBaseUrl('img/deployment/post_deployment/create_user_01.jpg')} />
-
-_**Figure 8: Add Local User**_
-
-**In prod environments we highly recommend using an IDP. For more details, click [here](../../user_guide/sidebar/admin/auth/introduction.md)**
-=======
 For testing purposes, you can create a local user by choosing  **Add Local User**. Assign the user the administrator’s role, and associate the user with the **Project** you created, and set the status to **Active**. 
 
 <img src={useBaseUrl('img/deployment/post_deployment/create_user_01.jpg')} />
 
 _**Figure: Add local user**_
 
-In production environments we highly recommend using an IDP. For more details, refer to the *Service Workbench Configuration Guide*.
->>>>>>> e3c6c225
+In production environments we highly recommend using an IDP. For more details, refer to the *Service Workbench Configuration Guide*.