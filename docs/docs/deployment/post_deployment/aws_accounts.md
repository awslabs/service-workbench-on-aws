--- conflicted
+++ resolved
@@ -90,27 +90,10 @@
 
 _**Figure: Specify account details**_
 
-<<<<<<< HEAD
-1. In the Service Workbench console, navigate to '**Accounts → AWS Accounts**' and click **Create AWS Account**.
-    *  In **Role ARN**, fill in the **Master Role ARN** copied from the ‘Configure Master Account’ step described above.
-    * The email address that you specify here must be unique within the Organization.
-    * The **External ID** by default is the string **workbench**.  See  [IAM](/deployment/reference/aws_services#IAM) for information on how to configure this to another value.
-2. After a minute, the following information displays in the **AWS Accounts** tab:
-    *  *‘Trying to create accountID: xxx’*
-    * A workflow in progress in **Workflows → Provision Account** (see [Workflows](http://swb-documentation.s3-website-us-east-1.amazonaws.com/user_guide/sidebar/admin/workflows/introduction) 
-
-     _**Note**: If instead you see an error message such as, ‘Stop Internal State Account ID not found’, check that there is an AWS Organization in the console of your **Master** account, if deploying Service Workbench in the **Master** account.  If you are deploying in a **Member** account, check and ensure that you  followed the steps described in [Prepare the Master Account](/deployment/reference/prepare_master_account)._
-    * Optionally, in the AWS console, you can inspect the following resources deployed by this script:
-        * In AWS CloudFormation, a stack **prep-master** will be running.  It creates the **Master** role and its output is the **Master Role ARN**.
-        * In the AWS Organization, in the **Master** account (see [IAM](/deployment/reference/aws_services#Organizations), the new account will display. 
-        * In IAM, the new **Master** role will be created
-3. Once the account is created it will be listed in **AWS Accounts**, see **Figure 2**.
-=======
 + The **Onboard AWS Account** screen is displayed, where you can select either of the following options:
 
      - **I have admin access** : You have administrator-level access to the hosting account that is being onboarded.  Selecting this and then proceeding launches the CloudFormation template within the hosting account.  Note that you need to be logged into the AWS account console for the hosting account when selecting this option and proceeding.
      - **I do not have admin access** : The CloudFormation template is generated and you can then share the template to be run by the party that does have administrator access in the AWS account that you are onboarding.
->>>>>>> e3c6c225
  
 <img src={useBaseUrl('img/deployment/post_deployment/onboardacc.png')} />
 
