---
id: aws_accounts
title: Create or add accounts
sidebar_label: Create or add accounts
---

import useBaseUrl from '@docusaurus/useBaseUrl';

After logging in as **root** user for the first time, go to the '**Accounts**' page in the [SideBar](/user_guide/introduction). Service Workbench uses AWS accounts on this page for launching research workspaces. You can add existing AWS accounts or create new ones on the '**Accounts**' tab.  Accounts are responsible for the charges incurred by the resources that are deployed within the Service Workbench.

* **Create AWS Account**: Creates a new AWS account using AWS Organizations.

* **Add AWS Account**: Imports an existing AWS account, which will be responsible for its own billing.

Every user is linked to an **Account** through a **Project** and an **Index**, so at least one account must be created or added before creating the first user.

_**Important:** If you do not need to create new AWS accounts from within Service Workbench, then skip to the next section, 'Add AWS Account' section below._


## Create or add compute hosting accounts

After logging in as the root user for the first time, go to the **Accounts** page. 

<img src={useBaseUrl('img/deployment/post_deployment/navbar.png')} />

**Figure: Service Workbench navigation bar**

Service Workbench uses AWS accounts on this page for launching research workspaces. You can add existing AWS accounts or create new ones on the **Accounts** tab.

+ **Create AWS Account**: Creates a new AWS account using AWS Organizations.  Note that [Preparing the organizational account](/deployment/reference/prepare_master_account) steps outlined above are a pre-requisite should you require this capability.

+ **Add AWS Account**: Associates an existing AWS account for purposes of hosting compute resources.  This account can be responsible for its own billing.

Every user is linked to an account through a project and an index, so at least one account must be created or added before associating the first user to a project.

**Note**: If you do not need to create new AWS accounts from within Service Workbench, then skip to Add AWS Account section.

## Create AWS Account

### Prerequisites


Before creating an AWS account from Service Workbench, configure an existing AWS account to be the organizational account for Service Workbench (steps outlined in [Preparing the organizational account](/deployment/reference/prepare_master_account) above). When Service Workbench creates new AWS accounts, billing for those accounts is applicable to the organizational account.

### Creating a new Account
This creates a new hosting AWS account in the organization, whose billing goes to the organizational account. 
 
<img src={useBaseUrl('img/deployment/post_deployment/newacc1.png')} />

_**Figure: Create a new hosting account**_

To create an account:

1. In the Service Workbench console, choose **AWS Accounts** and then choose **Create AWS Account**.

     + In **Role ARN**, enter the **Master Role ARN** copied from the [Preparing the organizational account](/deployment/reference/prepare_master_account) steps.
     + The email address that you specify here must be unique within the organization.
     + The External ID is workbench by default. See [IAM](/deployment/reference/aws_services#Organizations) for information on how to configure this to another value.
2. During processing, the following information displays in the **AWS Accounts** tab:
     + ‘Trying to create accountID: xxx’
     + A workflow in progress in **Workflows > Provision Account** (see [Workflows](http://swb-documentation.s3-website-us-east-1.amazonaws.com/user_guide/sidebar/admin/workflows/introduction)

     **Note**: If instead you see an error message such as, `Stop Internal State Account ID not found`, check that there is an AWS Organization in the console of your organizational account, if deploying Service Workbench in the organizational account. If you are deploying in a member account, check and ensure that you followed the steps described in [Preparing the organizational account](/deployment/reference/prepare_master_account).

     + Optionally, in the console, you can inspect the following resources deployed by this script.
         - In AWS CloudFormation, a stack prep-master is running. It creates the master role and its output is the master role ARN.
         - In AWS Organizations, in the organizational account (see IAM), the new account displays. 
         - In IAM, the new master role is created.
3.	Once the account is created, it is listed in AWS Accounts.



## Add AWS Account

Adding an existing AWS account enables Service Workbench to launch research workspaces. The existing account alignment (standalone or associated to an an organization) determines the billing responsibility.

1.	On the **Accounts** Page, choose **AWS Accounts**, and then choose **Add AWS Account**.

     <img src={useBaseUrl('img/deployment/post_deployment/addacc1.png')} /> 
 
     _**Figure: Add an existing account**_

2.	Create and run the AWS CloudFormation template.

### If AppStream is not enabled

+ Enter the **Account Name**, **Account ID** (12-digit AWS account ID for the account you wish to add), and **Description**.

<img src={useBaseUrl('img/deployment/post_deployment/addacc2.png')} />

_**Figure: Specify account details**_

+ The **Onboard AWS Account** screen is displayed, where you can select either of the following options:

     - **I have admin access** : You have administrator-level access to the hosting account that is being onboarded.  Selecting this and then proceeding launches the CloudFormation template within the hosting account.  Note that you need to be logged into the AWS account console for the hosting account when selecting this option and proceeding.
     - **I do not have admin access** : The CloudFormation template is generated and you can then share the template to be run by the party that does have administrator access in the AWS account that you are onboarding.
 
<img src={useBaseUrl('img/deployment/post_deployment/onboardacc.png')} />


_**Figure: Onboard AWS account**_

### If AppStream is enabled


If you have chosen to enable AppStream for your installation, there are additional values required when onboarding a hosting account.

<img src={useBaseUrl('img/deployment/post_deployment/appstream1.png')} />


_**Figure: Add account when AppStream is enabled**_

+ **AppStream Fleet Desired Instance**: The maximum number of concurrently running AppStream sessions allowed.  If you set this to 5, that would mean that five workspaces can be viewed concurrently.
+ **AppStreamDisconnectTimeoutSeconds**: With a minimum of 60 seconds, this is the amount between a researcher disconnection from a session (Manual Stop, Auto Stop, or Terminate) and the release of the AppStream instance that is supporting that session.
+ **AppStreamIdleDisconnectTimeoutSeconds**: The amount of time that an AppStream session idle time (meaning no activity within the session) before the AppStream instance disconnects.
 
<img src={useBaseUrl('img/deployment/post_deployment/appstream2.png')} />

_**Figure: Add account when AppStream is enabled (contd..)**_


+ **AppStreamMaxUserDurationSeconds**:  The maximum amount of time for an AppStream session.
+ **AppStreamImageName**: The exact image name produced when you follow the instructions to build your AppStream image.
+ **AppStreamInstanceType**: The instance type for your AppStream fleet.  Note that these instance types are unique to AppStream.  A complete list and specifications for valid instance types is available at https://aws.amazon.com/appstream2/pricing/ 
+ **AppStreamFleetType**: `ALWAYS_ON` ensures that the desired number of instances remain available at all times.  `ON_DEMAND` only runs the instances when required.  It is a cost versus convenience choice.

**Note**:  If you needed to change these values later, you can do so through the AWS Console of the hosting account without negative impact to Service Workbench.


Once these options are specified, choosing **Onboard Account** displays the **Onboard AWS Account** screen.  The same choice of admin vs. no admin access applies, but there are several important pre-requisites to complete before proceeding.


## Prepare your account for AppStream

AWS AppStream service limits may block resource creation in a new AWS account, or an account that has not yet hosted AppStream resources.  The following actions will best prepare the hosting account.


1. **Required**: Go to AppStream 2.0 services (AWS Console), and choose Get Started. This will take you to a screen asking if you want to try out some templates. At this screen choose Next. This will only need to be done once for the account (it activates a role required for AppStream to be initiated).
2. **Recommended**: Launch at least one EC2 instance (size of instance and duration of run prior to termination do not matter), as this establishes the base compute service limits.
3. **Optional**: Open a support ticket within the hosting account to AWS AppStream service, noting your intention to create a fleet.  This should only be necessary if you are creating a large fleet, but if the account is very new or has never had resources created prior to being onboarded as a hosting account, this is recommended.

Once prerequisites are complete and the CloudFormation stack has been created, go to AppStream on the AWS console of the hosting account. Go to **Fleet** and then choose the newly created fleet. Choose **Action**>**Start** to start the fleet.  This step must be completed for any researcher workspace to be successfully launched within the hosting account.

After proceeding from the Onboard AWS Account Screen, you will be returned to the Account listing page with a status.

+ **Up to Date** : The account has successfully onboarded and the version of the main and hosting account code is in sync.
+ **Needs Update** : This status means that the main account code is more up to date than the hosting account code.  There is an update button available and it is advised that you use this to bring the hosting account to the latest version.
+ **Needs Onboarding** : The account has been onboarded via the Service Workbench UI but the cloudformation template has not been generated
+ **Errored** : The onboarding of the hosting account failed. Check the cloudformation stack in the hosting account.
+ **Pending** : The account onboarding process is ongoing.  If a hosting account remains in pending status beyond 30 minute, it is likely that there is an issue onboarding the account. Check the CloudFormation stack in the hosting account.



## Setting up an AppStream Image

### Overview


This section describes the procedure of setting up an AppStream image with the following applications installed: Firefox, Notepad, PuttyGen, and Putty. AppStream should be built in the member account. To do this:

+ Launch an AppStream Image Builder instance.
+ Log in to the AppStream Image builder instance and run a script to build an image with Firefox, PuttyGen, Putty, and Notepad.

### Pre-requisites

1.	Navigate to AWS AppStream in your main account using the AWS Management Console.
2.	Choose **Get Started** and then choose **Next**. This activates AppStream in your main account, following which you could proceed with the commands in `SETUP.md` file.

### Launching an AppStream Image Builder instance

1. Navigate to the `scripts/app-stream` directory.
2. Enter the following commands:
     ```
     npm install
     npm run start-image-builder 
     -- <AWS Profile> <region> <Base image name> <instance size>

     # Example: npm run start-image-builder -- default us-east-1 
     AppStream-WinServer2019-06-01-2021 stream.standard.medium

     # If preferred you can choose the default base image name and instance size by running this command: 

     npm run start-image-builder -- default us-east-1 default default 
     ```

     **Note**: Set up your AWS profile beforehand so that you have permission to launch an AppStream Image Builder instance in your AWS Account. 

3. Once the Image Builder is launched and ready, choose the URL provided in the terminal console. This opens the AppStream page on the AWS Management Console.


### Building AppStream image

<img src={useBaseUrl('img/deployment/post_deployment/buildappstream.png')} />

_**Figure: Create an AppStream image**_

1. On the AppStream page in the console, choose the AppStream image that was built in the previous step and choose **Connect**.
2. This opens a new tab in your browser. When prompted, log in as administrator. This opens the Windows Desktop that you can interact with to create your AppStream image.
3. On the Windows Desktop, choose **Start** and enter `Windows Powershell`.
4. Right-click the application and choose **Run as administrator**.
5. Enter the following commands:
     ```
     \cd ~\Documents

     # Pull the Image Builder script from Github
     Invoke-WebRequest -Uri https://raw.githubusercontent.com/awslabs/service-workbench-on-aws/mainline/scripts/app-stream/buildImage.ps1 -OutFile buildImage.ps1

     # Execute Image builder script
     .\buildImage.ps1
     ```
6.	At this point, the Image builder builds your image and the `Failed to reserve a session` message is displayed. 
<<<<<<< HEAD
7.	Log in to AppStream on the console and wait till the AppStream image is built.

## Creating RStudio ALB workspace 

### Accessing RStudio workspace

You can access the RStudio workspace type by using the template and AMI provided in AWS partner's [repository](https://github.com/RLOpenCatalyst/Service_Workbench_Templates). RStudio legacy and RStudio ALB both use custom domain names. You can define custom domain name in `/main/config/settings/<stage.yml>`.  

**Important**: The legacy RStudio workspace type will be deprecated soon in a future release.

### Application load balancing for RStudio ALB workspace

When you create RStudio Application Load Balancer (ALB) workspace, an ALB is created that can host upto 100 workspaces per hosting account. Per workspace, you can have upto 4 CIDR blocks (IP ranges) for port 443 only. This is updated in the hosting accounts. If there are no ALBs for that hosting account and you have created the very first workspace, then ALB will be created for the first time and it will be common for every workspace that you create subsequently. Once you terminate all the workspaces and you terminate the last workspace for that hosting account, the ALB is deleted. An ALB is created for minimum one active workspace.

<img src={useBaseUrl('img/deployment/post_deployment/ALB-1.png')} />

Each workspace type corresponds to one listener rule and there can be 100 such rules. In each rule, users can specify the IP ranges that user wants to allowlist. You can specify only upto 4 IP ranges per listener rule. For more information about ALB, refer to [Application Load Balancer](https://docs.aws.amazon.com/elasticloadbalancing/latest/application/introduction.html).

### Limitations

1. With RStudio ALB implementation, you can create only upto 100 workspaces per hosting account.
2. Per workspace, you can specify only upto 4 CIDR blocks for port 443.
=======
7.	Log in to AppStream on the console and wait till the AppStream image is built.
>>>>>>> db8fcccb
<|MERGE_RESOLUTION|>--- conflicted
+++ resolved
@@ -209,7 +209,6 @@
      .\buildImage.ps1
      ```
 6.	At this point, the Image builder builds your image and the `Failed to reserve a session` message is displayed. 
-<<<<<<< HEAD
 7.	Log in to AppStream on the console and wait till the AppStream image is built.
 
 ## Creating RStudio ALB workspace 
@@ -231,7 +230,4 @@
 ### Limitations
 
 1. With RStudio ALB implementation, you can create only upto 100 workspaces per hosting account.
-2. Per workspace, you can specify only upto 4 CIDR blocks for port 443.
-=======
-7.	Log in to AppStream on the console and wait till the AppStream image is built.
->>>>>>> db8fcccb
+2. Per workspace, you can specify only upto 4 CIDR blocks for port 443.