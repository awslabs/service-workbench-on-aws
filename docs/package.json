--- conflicted
+++ resolved
@@ -19,16 +19,13 @@
   "resolutions": {
     "immer": "^8.0.1",
     "is-svg": "4.2.2",
+
     "trim": "^0.0.3",
     "browserslist": "^4.16.5",
     "ws": "^7.4.6",
     "normalize-url": "^4.5.1",
-<<<<<<< HEAD
-    "glob-parent": "^5.1.2"
-=======
     "glob-parent": "^5.1.2",
     "path-parse": "^1.0.7"
->>>>>>> 46249a22
   },
   "browserslist": {
     "production": [
