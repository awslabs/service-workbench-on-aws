module.exports = {
  serviceWorkbenchSidebar: {
    "Service Workbench Installation Guide": [
      "installation_guide/overview",
      "installation_guide/architecture",
      "installation_guide/components",
<<<<<<< HEAD
      {
        "Pre-installation requirements": [
          "installation_guide/installation/pre-installation/overview",
          "installation_guide/installation/pre-installation/tool-req",
          "installation_guide/installation/pre-installation/software-req",
          "installation_guide/installation/pre-installation/instance-req",
          "installation_guide/installation/pre-installation/conf-settings",
          "installation_guide/installation/pre-installation/documentation",
        ],
      },
      {
        "Installing Service Workbench": [
          "installation_guide/installation/ami-install",
          "installation_guide/installation/ec2install",
          "installation_guide/installation/cloud9install",
        ],
      },
      {
        "Upgrading Service Workbench": [
          "installation_guide/upgrading/commandline",
          "installation_guide/upgrading/solutions",
        ],
      },
      "installation_guide/postupgrade",
      "installation_guide/uninstall",
      "installation_guide/troubleshooting",
    ],
    "Service Workbench Configuration Guide": [
      "configuration_guide/overview",
      "configuration_guide/workflow",
      {
        "Configuring Service Workbench using IdP": [
          "configuration_guide/activedirectory",
          "configuration_guide/adfs",
          "configuration_guide/auth0",
        ],
      },
    ],
    "Deployment Guide": [
      "deployment/deployment_stages",
=======
>>>>>>> b8956e6d
      {
        "Pre-installation requirements": [
          "installation_guide/installation/pre-installation/overview",
          "installation_guide/installation/pre-installation/tool-req",
          "installation_guide/installation/pre-installation/software-req",
          "installation_guide/installation/pre-installation/instance-req",
          "installation_guide/installation/pre-installation/conf-settings",
          "installation_guide/installation/pre-installation/documentation",
        ],
      },
      {
        "Installing Service Workbench": [
          "installation_guide/installation/ami-install",
          "installation_guide/installation/ec2install",
          "installation_guide/installation/cloud9install",
        ],
      },
      {
        "Upgrading Service Workbench": [
          "installation_guide/upgrading/commandline",
          "installation_guide/upgrading/solutions",
        ],
      },
      "installation_guide/postupgrade",
      "installation_guide/uninstall",
      "installation_guide/troubleshooting",
    ],
    "Service Workbench Configuration Guide": [
      "configuration_guide/overview",
      "configuration_guide/workflow",
      {
        "Configuring Service Workbench using IdP": [
          "configuration_guide/activedirectory",
          "configuration_guide/adfs",
          "configuration_guide/auth0",
        ],
      },
    ],
    "Service Workbench Post Deployment Guide": [


      {
        "Post Deployment": [
          "deployment/post_deployment/index",
          "deployment/post_deployment/account_structure",
          // "deployment/post_deployment/cost_explorer",
          "deployment/post_deployment/aws_accounts",
          "deployment/post_deployment/create_index_project",
          "deployment/post_deployment/create_admin_user",
          "deployment/post_deployment/import_service_catalog_products",
          "deployment/post_deployment/logs",
        ],
      },
      "deployment/redeployment",
      {
        Reference: [
          "deployment/reference/iam_role",
          "deployment/reference/aws_services",
          "deployment/reference/prepare_master_account"
        ],
      },
    ],
    "Service Workbench User Guide": [
      "user_guide/account_structure",
      "user_guide/introduction",
      {
        Sidebar: [
          {
            "Researcher View": [
              "user_guide/sidebar/common/dashboard/introduction",
              {
                Studies: [
                  "user_guide/sidebar/common/studies/introduction",
                  "user_guide/sidebar/common/studies/creating_a_study",
                  "user_guide/sidebar/common/studies/data_sources",
                  "user_guide/sidebar/common/studies/studies_page",
                  "user_guide/sidebar/common/studies/sharing_a_study",
                ],
                Workspaces: [
                  "user_guide/sidebar/common/workspaces/introduction",
                  "user_guide/sidebar/common/workspaces/create_workspace_study",
                  "user_guide/sidebar/common/workspaces/accessing_a_workspace",
                  "user_guide/sidebar/common/workspaces/terminating_a_workspace",
                ],
              },
            ],
            "Administrator View": [
              "user_guide/sidebar/common/dashboard/introduction",
              {
                Auth: ["user_guide/sidebar/admin/auth/introduction"],
                "Users & Roles": [
                  "user_guide/sidebar/admin/users/introduction",
                  "user_guide/sidebar/admin/users/user_roles",
                  "user_guide/sidebar/admin/users/add_federated_user",
                ],
                Accounts: [
                  {
                    Projects: [
                      "user_guide/sidebar/admin/accounts/projects/introduction",
                      "user_guide/sidebar/admin/accounts/projects/create_project",
                      "user_guide/sidebar/admin/accounts/projects/add_user_to_project",
                    ],
                    Indexes: [
                      "user_guide/sidebar/admin/accounts/indexes/introduction",
                      "user_guide/sidebar/admin/accounts/indexes/create_new_index",
                    ],
                    "AWS Accounts": [
                      "user_guide/sidebar/admin/accounts/aws_accounts/introduction",
                      "user_guide/sidebar/admin/accounts/aws_accounts/create_member_account",
                      "user_guide/sidebar/admin/accounts/aws_accounts/invite_member_account",
                      "user_guide/sidebar/admin/accounts/aws_accounts/set_account_budget",
                      {
                        "Roles and Permissions": [
                          "user_guide/sidebar/admin/accounts/aws_accounts/master_role",
                          "user_guide/sidebar/admin/accounts/aws_accounts/cross_account_execution_role",
                        ],
                      },
                    ],
                  },
                ],
                Workflows: ["user_guide/sidebar/admin/workflows/introduction"],
                Studies: [
                  "user_guide/sidebar/common/studies/introduction",
                  "user_guide/sidebar/common/studies/creating_a_study",
                  "user_guide/sidebar/common/studies/studies_page",
                  "user_guide/sidebar/common/studies/sharing_a_study",
                  "user_guide/sidebar/common/studies/data_sources",
                ],
                Workspaces: [
                  "user_guide/sidebar/common/workspaces/introduction",
                  "user_guide/sidebar/common/workspaces/create_workspace_study",
                  "user_guide/sidebar/common/workspaces/terminating_a_workspace",
                ],
              },
            ],
          },
        ],
      },
    ],
    "Best Practices": [
      "best_practices/introduction",
      "best_practices/multiple_deployment_environments",
      "best_practices/amazon_inspector",
      "best_practices/aws_cloudtrail",
      "best_practices/aws_shield",
      "best_practices/cicd",
      "best_practices/rotating_jwt_token",
    ],
    "Development Guide": [
      "development/introduction"
    ],
  },
};<|MERGE_RESOLUTION|>--- conflicted
+++ resolved
@@ -4,7 +4,6 @@
       "installation_guide/overview",
       "installation_guide/architecture",
       "installation_guide/components",
-<<<<<<< HEAD
       {
         "Pre-installation requirements": [
           "installation_guide/installation/pre-installation/overview",
@@ -43,10 +42,7 @@
         ],
       },
     ],
-    "Deployment Guide": [
-      "deployment/deployment_stages",
-=======
->>>>>>> b8956e6d
+
       {
         "Pre-installation requirements": [
           "installation_guide/installation/pre-installation/overview",
@@ -100,6 +96,7 @@
           "deployment/post_deployment/logs",
         ],
       },
+
       "deployment/redeployment",
       {
         Reference: [
