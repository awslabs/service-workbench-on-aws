module.exports = {
  serviceWorkbenchSidebar: {
    "Service Workbench Installation Guide": [
      "installation_guide/overview",
      "installation_guide/architecture",
      "installation_guide/components",
<<<<<<< HEAD
      {
        "Pre-installation requirements": [
          "installation_guide/installation/pre-installation/overview",
          "installation_guide/installation/pre-installation/tool-req",
          "installation_guide/installation/pre-installation/software-req",
          "installation_guide/installation/pre-installation/instance-req",
          "installation_guide/installation/pre-installation/conf-settings",
          "installation_guide/installation/pre-installation/documentation",
        ],
      },
      {
        "Installing Service Workbench": [
          "installation_guide/installation/ami-install",
          "installation_guide/installation/ec2install",
          "installation_guide/installation/cloud9install",
        ],
      },
      {
        "Upgrading Service Workbench": [
          "installation_guide/upgrading/commandline",
          "installation_guide/upgrading/solutions",
        ],
      },
      "installation_guide/postupgrade",
      "installation_guide/uninstall",
      "installation_guide/troubleshooting",
    ],
    "Service Workbench Configuration Guide": [
      "configuration_guide/overview",
      "configuration_guide/workflow",
      {
        "Configuring Service Workbench using IdP": [
          "configuration_guide/activedirectory",
          "configuration_guide/adfs",
          "configuration_guide/auth0",
        ],
      },
    ],
    "Deployment Guide": [
      "deployment/deployment_stages",
=======
>>>>>>> f8311002
      {
        "Pre-installation requirements": [
          "installation_guide/installation/pre-installation/overview",
          "installation_guide/installation/pre-installation/tool-req",
          "installation_guide/installation/pre-installation/software-req",
          "installation_guide/installation/pre-installation/instance-req",
          "installation_guide/installation/pre-installation/conf-settings",
          "installation_guide/installation/pre-installation/documentation",
        ],
      },
      {
        "Installing Service Workbench": [
          "installation_guide/installation/ami-install",
          "installation_guide/installation/ec2install",
          "installation_guide/installation/cloud9install",
        ],
      },
      {
        "Upgrading Service Workbench": [
          "installation_guide/upgrading/commandline",
          "installation_guide/upgrading/solutions",
        ],
      },
      "installation_guide/postupgrade",
      "installation_guide/uninstall",
      "installation_guide/troubleshooting",
    ],
    "Service Workbench Configuration Guide": [
      "configuration_guide/overview",
      "configuration_guide/workflow",
      {
        "Configuring Service Workbench using IdP": [
          "configuration_guide/activedirectory",
          "configuration_guide/adfs",
          "configuration_guide/auth0",
        ],
      },
    ],
    "Service Workbench Post Deployment Guide": [


      {
        "Post Deployment": [
          "deployment/post_deployment/index",
          "deployment/post_deployment/account_structure",
          // "deployment/post_deployment/cost_explorer",
          "deployment/post_deployment/aws_accounts",
          "deployment/post_deployment/create_index_project",
          "deployment/post_deployment/create_admin_user",
          "deployment/post_deployment/import_service_catalog_products",
          "deployment/post_deployment/logs",
        ],
      },
      "deployment/redeployment",
      {
        Reference: [
          "deployment/reference/iam_role",
          "deployment/reference/aws_services",
          "deployment/reference/prepare_master_account"
        ],
      },
    ],
    "Service Workbench User Guide": [
      "user_guide/account_structure",
      "user_guide/introduction",
      {
        Sidebar: [
          {
            "Researcher View": [
              "user_guide/sidebar/common/dashboard/introduction",
              {
                Studies: [
                  "user_guide/sidebar/common/studies/introduction",
                  "user_guide/sidebar/common/studies/creating_a_study",
                  "user_guide/sidebar/common/studies/data_sources",
                  "user_guide/sidebar/common/studies/studies_page",
                  "user_guide/sidebar/common/studies/sharing_a_study",
                ],
                Workspaces: [
                  "user_guide/sidebar/common/workspaces/introduction",
                  "user_guide/sidebar/common/workspaces/create_workspace_study",
                  "user_guide/sidebar/common/workspaces/accessing_a_workspace",
                  "user_guide/sidebar/common/workspaces/terminating_a_workspace",
                ],
              },
            ],
            "Administrator View": [
              "user_guide/sidebar/common/dashboard/introduction",
              {
                Auth: ["user_guide/sidebar/admin/auth/introduction"],
                "Users & Roles": [
                  "user_guide/sidebar/admin/users/introduction",
                  "user_guide/sidebar/admin/users/user_roles",
                  "user_guide/sidebar/admin/users/add_federated_user",
                ],
                Accounts: [
                  {
                    Projects: [
                      "user_guide/sidebar/admin/accounts/projects/introduction",
                      "user_guide/sidebar/admin/accounts/projects/create_project",
                      "user_guide/sidebar/admin/accounts/projects/add_user_to_project",
                    ],
                    Indexes: [
                      "user_guide/sidebar/admin/accounts/indexes/introduction",
                      "user_guide/sidebar/admin/accounts/indexes/create_new_index",
                    ],
                    "AWS Accounts": [
                      "user_guide/sidebar/admin/accounts/aws_accounts/introduction",
                      "user_guide/sidebar/admin/accounts/aws_accounts/create_member_account",
                      "user_guide/sidebar/admin/accounts/aws_accounts/invite_member_account",
                      "user_guide/sidebar/admin/accounts/aws_accounts/set_account_budget",
                      {
                        "Roles and Permissions": [
                          "user_guide/sidebar/admin/accounts/aws_accounts/master_role",
                          "user_guide/sidebar/admin/accounts/aws_accounts/cross_account_execution_role",
                        ],
                      },
                    ],
                  },
                ],
                Workflows: ["user_guide/sidebar/admin/workflows/introduction"],
                Studies: [
                  "user_guide/sidebar/common/studies/introduction",
                  "user_guide/sidebar/common/studies/creating_a_study",
                  "user_guide/sidebar/common/studies/studies_page",
                  "user_guide/sidebar/common/studies/sharing_a_study",
                  "user_guide/sidebar/common/studies/data_sources",
                ],
                Workspaces: [
                  "user_guide/sidebar/common/workspaces/introduction",
                  "user_guide/sidebar/common/workspaces/create_workspace_study",
                  "user_guide/sidebar/common/workspaces/terminating_a_workspace",
                ],
              },
            ],
          },
        ],
      },
    ],
    "Best Practices": [
      "best_practices/introduction",
      "best_practices/multiple_deployment_environments",
      "best_practices/amazon_inspector",
      "best_practices/aws_cloudtrail",
      "best_practices/aws_shield",
      "best_practices/cicd",
      "best_practices/rotating_jwt_token",
    ],
    "Development Guide": [
      "development/introduction"
    ],
  },
};<|MERGE_RESOLUTION|>--- conflicted
+++ resolved
@@ -4,49 +4,6 @@
       "installation_guide/overview",
       "installation_guide/architecture",
       "installation_guide/components",
-<<<<<<< HEAD
-      {
-        "Pre-installation requirements": [
-          "installation_guide/installation/pre-installation/overview",
-          "installation_guide/installation/pre-installation/tool-req",
-          "installation_guide/installation/pre-installation/software-req",
-          "installation_guide/installation/pre-installation/instance-req",
-          "installation_guide/installation/pre-installation/conf-settings",
-          "installation_guide/installation/pre-installation/documentation",
-        ],
-      },
-      {
-        "Installing Service Workbench": [
-          "installation_guide/installation/ami-install",
-          "installation_guide/installation/ec2install",
-          "installation_guide/installation/cloud9install",
-        ],
-      },
-      {
-        "Upgrading Service Workbench": [
-          "installation_guide/upgrading/commandline",
-          "installation_guide/upgrading/solutions",
-        ],
-      },
-      "installation_guide/postupgrade",
-      "installation_guide/uninstall",
-      "installation_guide/troubleshooting",
-    ],
-    "Service Workbench Configuration Guide": [
-      "configuration_guide/overview",
-      "configuration_guide/workflow",
-      {
-        "Configuring Service Workbench using IdP": [
-          "configuration_guide/activedirectory",
-          "configuration_guide/adfs",
-          "configuration_guide/auth0",
-        ],
-      },
-    ],
-    "Deployment Guide": [
-      "deployment/deployment_stages",
-=======
->>>>>>> f8311002
       {
         "Pre-installation requirements": [
           "installation_guide/installation/pre-installation/overview",
