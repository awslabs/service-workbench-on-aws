module.exports = {
  serviceWorkbenchSidebar: {
    "Service Workbench Installation Guide": [
      "installation_guide/overview",
      "installation_guide/architecture",
      "installation_guide/components",
<<<<<<< HEAD
=======
      {
        "Pre-installation requirements": [
          "installation_guide/installation/pre-installation/overview",
          "installation_guide/installation/pre-installation/tool-req",
          "installation_guide/installation/pre-installation/software-req",
          "installation_guide/installation/pre-installation/instance-req",
          "installation_guide/installation/pre-installation/conf-settings",
          "installation_guide/installation/pre-installation/documentation",
        ],
      },
      {
        "Installing Service Workbench": [
          "installation_guide/installation/ami-install",
          "installation_guide/installation/ec2install",
          "installation_guide/installation/cloud9install",
        ],
      },
      {
        "Upgrading Service Workbench": [
          "installation_guide/upgrading/commandline",
          "installation_guide/upgrading/solutions",
        ],
      },
      "installation_guide/postupgrade",
      "installation_guide/uninstall",
      "installation_guide/troubleshooting",
    ],
    "Service Workbench Configuration Guide": [
      "configuration_guide/overview",
      "configuration_guide/workflow",
      {
        "Configuring Service Workbench using IdP": [
          "configuration_guide/activedirectory",
          "configuration_guide/adfs",
          "configuration_guide/auth0",
        ],
      },
    ],
    "Deployment Guide": [
      "deployment/deployment_stages",
>>>>>>> e3c6c225
      {
        "Pre-installation requirements": [
          "installation_guide/installation/pre-installation/overview",
          "installation_guide/installation/pre-installation/tool-req",
          "installation_guide/installation/pre-installation/software-req",
          "installation_guide/installation/pre-installation/instance-req",
          "installation_guide/installation/pre-installation/conf-settings",
          "installation_guide/installation/pre-installation/documentation",
        ],
      },
      {
        "Installing Service Workbench": [
          "installation_guide/installation/ami-install",
          "installation_guide/installation/ec2install",
          "installation_guide/installation/cloud9install",
        ],
      },
      {
        "Upgrading Service Workbench": [
          "installation_guide/upgrading/commandline",
          "installation_guide/upgrading/solutions",
        ],
      },
      "installation_guide/postupgrade",
      "installation_guide/uninstall",
      "installation_guide/troubleshooting",
    ],
    "Service Workbench Configuration Guide": [
      "configuration_guide/overview",
      "configuration_guide/workflow",
      {
        "Configuring Service Workbench using IdP": [
          "configuration_guide/activedirectory",
          "configuration_guide/adfs",
          "configuration_guide/auth0",
        ],
      },
    ],
    "Service Workbench Post Deployment Guide": [
<<<<<<< HEAD


=======
>>>>>>> e3c6c225
      {
        "Post Deployment": [
          "deployment/post_deployment/index",
          "deployment/post_deployment/account_structure",
          // "deployment/post_deployment/cost_explorer",
          "deployment/post_deployment/aws_accounts",
          "deployment/post_deployment/create_index_project",
          "deployment/post_deployment/create_admin_user",
          "deployment/post_deployment/import_service_catalog_products",
          "deployment/post_deployment/logs",
        ],
      },
<<<<<<< HEAD
=======

>>>>>>> e3c6c225
      "deployment/redeployment",
      {
        Reference: [
          "deployment/reference/iam_role",
          "deployment/reference/aws_services",
          "deployment/reference/prepare_master_account"
        ],
      },
    ],
    "Service Workbench User Guide": [
      "user_guide/account_structure",
      "user_guide/introduction",
      {
        Sidebar: [
          {
            "Researcher View": [
              "user_guide/sidebar/common/dashboard/introduction",
              {
                Studies: [
                  "user_guide/sidebar/common/studies/introduction",
                  "user_guide/sidebar/common/studies/creating_a_study",
                  "user_guide/sidebar/common/studies/data_sources",
                  "user_guide/sidebar/common/studies/studies_page",
                  "user_guide/sidebar/common/studies/sharing_a_study",
                ],
                Workspaces: [
                  "user_guide/sidebar/common/workspaces/introduction",
                  "user_guide/sidebar/common/workspaces/create_workspace_study",
                  "user_guide/sidebar/common/workspaces/accessing_a_workspace",
                  "user_guide/sidebar/common/workspaces/terminating_a_workspace",
                ],
              },
            ],
            "Administrator View": [
              "user_guide/sidebar/common/dashboard/introduction",
              {
                Auth: ["user_guide/sidebar/admin/auth/introduction"],
                "Users & Roles": [
                  "user_guide/sidebar/admin/users/introduction",
                  "user_guide/sidebar/admin/users/user_roles",
                  "user_guide/sidebar/admin/users/add_federated_user",
                ],
                Accounts: [
                  {
                    Projects: [
                      "user_guide/sidebar/admin/accounts/projects/introduction",
                      "user_guide/sidebar/admin/accounts/projects/create_project",
                      "user_guide/sidebar/admin/accounts/projects/add_user_to_project",
                    ],
                    Indexes: [
                      "user_guide/sidebar/admin/accounts/indexes/introduction",
                      "user_guide/sidebar/admin/accounts/indexes/create_new_index",
                    ],
                    "AWS Accounts": [
                      "user_guide/sidebar/admin/accounts/aws_accounts/introduction",
                      "user_guide/sidebar/admin/accounts/aws_accounts/create_member_account",
                      "user_guide/sidebar/admin/accounts/aws_accounts/invite_member_account",
                      "user_guide/sidebar/admin/accounts/aws_accounts/set_account_budget",
                      {
                        "Roles and Permissions": [
                          "user_guide/sidebar/admin/accounts/aws_accounts/master_role",
                          "user_guide/sidebar/admin/accounts/aws_accounts/cross_account_execution_role",
                        ],
                      },
                    ],
                  },
                ],
                Workflows: ["user_guide/sidebar/admin/workflows/introduction"],
                Studies: [
                  "user_guide/sidebar/common/studies/introduction",
                  "user_guide/sidebar/common/studies/creating_a_study",
                  "user_guide/sidebar/common/studies/studies_page",
                  "user_guide/sidebar/common/studies/sharing_a_study",
                  "user_guide/sidebar/common/studies/data_sources",
                ],
                Workspaces: [
                  "user_guide/sidebar/common/workspaces/introduction",
                  "user_guide/sidebar/common/workspaces/create_workspace_study",
                  "user_guide/sidebar/common/workspaces/terminating_a_workspace",
                ],
              },
            ],
          },
        ],
      },
    ],
    "Best Practices": [
      "best_practices/introduction",
      "best_practices/multiple_deployment_environments",
      "best_practices/amazon_inspector",
      "best_practices/aws_cloudtrail",
      "best_practices/aws_shield",
      "best_practices/cicd",
      "best_practices/rotating_jwt_token",
    ],
    "Development Guide": [
      "development/introduction"
    ],
  },
};<|MERGE_RESOLUTION|>--- conflicted
+++ resolved
@@ -4,8 +4,6 @@
       "installation_guide/overview",
       "installation_guide/architecture",
       "installation_guide/components",
-<<<<<<< HEAD
-=======
       {
         "Pre-installation requirements": [
           "installation_guide/installation/pre-installation/overview",
@@ -46,7 +44,6 @@
     ],
     "Deployment Guide": [
       "deployment/deployment_stages",
->>>>>>> e3c6c225
       {
         "Pre-installation requirements": [
           "installation_guide/installation/pre-installation/overview",
@@ -86,11 +83,6 @@
       },
     ],
     "Service Workbench Post Deployment Guide": [
-<<<<<<< HEAD
-
-
-=======
->>>>>>> e3c6c225
       {
         "Post Deployment": [
           "deployment/post_deployment/index",
@@ -103,16 +95,12 @@
           "deployment/post_deployment/logs",
         ],
       },
-<<<<<<< HEAD
-=======
-
->>>>>>> e3c6c225
       "deployment/redeployment",
       {
         Reference: [
           "deployment/reference/iam_role",
           "deployment/reference/aws_services",
-          "deployment/reference/prepare_master_account"
+          "deployment/reference/prepare_master_account",
         ],
       },
     ],
@@ -202,8 +190,6 @@
       "best_practices/cicd",
       "best_practices/rotating_jwt_token",
     ],
-    "Development Guide": [
-      "development/introduction"
-    ],
+    "Development Guide": ["development/introduction"],
   },
 };