# Service Workbench on AWS

## Overview

Service Workbench on AWS is a cloud solution that enables IT teams to provide secure, repeatable, and federated control of access to data, tooling, and compute power that researchers need. With Service Workbench, researchers no longer have to worry about navigating cloud infrastructure. They can focus on
achieving research missions and completing essential work in minutes, not months, in configured research environments.

With Service Workbench on AWS, researchers can quickly and securely stand up research environments and conduct experiments with peers from other institutions. By automating the creation of baseline research setups, simplifying data access, and providing price transparency, researchers and IT departments save time, which they can reinvest in following cloud best practices and achieving research
reproducibility.

## Service Workbench architecture

Service Workbench integrates existing AWS services, such as Amazon CloudFront, AWS Lambda, and AWS Step Functions. Service Workbench enables you to create your own custom templates and share those templates with other organizations. To provide cost transparency, Service Workbench has been integrated with AWS Cost Explorer, AWS Budgets and AWS Organizations.

There are three types of Studies available in Service Workbench: My Studies, Organizational Studies and Open Data. Once you have created a Study you can upload files to it. Organizational Studies can be shared with other members in the organization. Owners of a study can amend the permissions of the study to grant access to other users. Once you have found the study or studies in which you are interested to perform research, you can deploy a workspace to attach the data to and conduct your research. 

### Main account

This is the account where Service Workbench infrastructure is deployed.

![Architecture1](docs/docs/images/main_account.png)

### Hosting account

This is the account where compute resources are deployed.

![Architecture2](docs/docs/images/hosting_account.png)

## Service Workbench components

Service Workbench contains the following components.You can find these components under the <service_workbench>/main/solution folder.

**Infrastructure**: The following AWS resources are created as part of this component deployment:
+ S3 bucket is used for logging the following actions:
     + Study data uploads
     + Accessing CloudFormation templates bucket
     + Accessing Cloudfront distribution service
     + To host the static Service Workbench website.
+ Cloudfront distribution service to accelerate Service Workbench website access based on user location.
**Backend**: Once the environment has been deployed, the backend component creates and configures the following AWS resources:
 + S3 bucket: 
     + To store uploaded study data. This bucket also receives an encryption key from AWS Key Management Service for encrypting this data and making it available to the Service Workbench website.
     + To store bootstrap scripts. These scripts will be used to launch the workspace instances like SageMaker, EC2, EMR.
     + This component also sets up some IAM roles and policies for accessing lambda functions and invoking step functions.
     + DynamoDB: This database will be used to store information concerning user authentication, AWS accounts, workflows, access tokens, study data etc. 
 This component is also responsible for deploying the following lambda functions/services:
     + Authentication layer handler - Handles the authentication layer for API handlers.
	+ Open data scrape handler - Handles scraping the metadata from the AWS open data registry.
     + API handler - Provides a path for public and protected APIs.
     + Workflow loop runner - Invoked by AWS step functions.
**Edge Lambda**: An inline Javascript interceptor function that adds security headers to the Cloudfront output response. This function is declared inline because the code requires API Gateway URL for the backend APIs.
**Machine images**: Deploys spot instances using machine images for EC2 and EMR templates.
**Prepare master accounts**: Creates a master IAM role for organization access.
**Post Deployment**: Creates an IAM role for the post deployment function with policies granting permission to S3 buckets, DynamoDB tables, KMS encryption key, Cloudfront and lambda functions.
**User Interface**: Contains code used to create and support the UI functionality of the application.

The solution also includes a Continuous Integration/Continuous Delivery feature:
+ main/cicd/cicd-pipeline
+ main/cicd/cicd-source

# Installing Service Workbench

## Accessing Service Workbench Documentation

Service Workbench documentation can be accessed in the PDF format or by using the Docusaurus website. 

### Documentation PDFs

You can download the PDF versions if you do not have Service Workbench locally installed on your machine. Click the following links to download:

+ [Service Workbench Installation Guide](/docs/Service_Workbench_Installation_Guide.pdf)
+ [Service Workbench Configuration Guide](/docs/Service_Workbench_Configuration_Guide.pdf)
+ [Service Workbench Post Deployment Guide](/docs/Service_Workbench_Post_Deployment_Guide.pdf)
+ [Service Workbench User's Guide](/docs/Service_Workbench_User_Guide.pdf)

### Accessing Documentation using Docusaurus

You first need to download the Service Workbench [source code](https://github.com/awslabs/service-workbench-on-aws/tags) on your local machine before accessing the documentation using Docusaurus. After downloading the source, you need to install Docusaurus so that you can launch the help site. For steps on how to install Docusaurus locally, read the [Documentation Readme](/docs/README.md).

## Software requirements

- **Node.Js:** [Node.js v12.x](https://nodejs.org/en/) or later is required.
- **PNPM:** Install [pnpm](https://pnpm.js.org/en/) as follows

```bash
npm install -g pnpm
```

- **Go:** You also need to install [Go 1.13.7](https://golang.org/doc/install) or later. `Go` is used for creating a multipart S3 downloader tool that is used in AWS Service Catalog EC2 Windows based research environments.

For more information, refer to the **Prerequisites** section of the Service Workbench Deployment Guide.

## Creating a configuration file

To create the initial settings files, take a look at the example.yml settings file in main/config/settings/example.yml and create your own copy.
The stage is either 'example' or your username. This method should be used only for the very first time you install this solution.
In the rest of this README, \$STAGE is used to designate the stage.

For more information, refer to the **Prepare Main Configuration File** section of the Service Workbench Deployment Guide.

## Deploying Service Workbench

You can run the Service Workbench installation from your local machine or an Amazon Elastic Compute Cloud (Amazon EC2) instance. The installation involves the following:
+ Download and unpack the Service Workbench code.
+ Choose a stage name.
+ Optionally, edit the configuration file.
+ Run the main deployment script: environment-deploy.sh.
+ Run the post-deployment script: master-account-deploy.sh.
+ Log in and add an AWS account to your Service Workbench deployment.
+ Create local user accounts.

Now, let's perform an initial deployment. Note that when invoked without parameters, this will assume a deployment stage of \$USER, which is the logged-in user name on Mac and Linux systems.

```bash
scripts/environment-deploy.sh
```

You can override the default stage name of \$USER if you prefer. For example, if you want your stage name to be `qa`, then:

1. create main/config/settings/qa.yml
2. run `scripts/environment-deploy.sh qa`

## Deploying Service Workbench components individually

In case you have made some changes to the Service Workbench components after the initial deployment, use these commands to re-deploy these components individually. There won't be any change to your installation if you have not changed any of the components.

Following an initial successful deployment, you can subsequently deploy updates to the infrastructure, backend, and post-deployment components as follows:

```bash
cd main/solution/<component>
pnpx sls deploy -s $STAGE
cd -
```

To run (rerun) the post-deployment steps:

```bash
cd main/solution/post-deployment
pnpx sls invoke -f postDeployment -s $STAGE
cd -
```

To re-deploy the UI

```bash
cd main/solution/ui
pnpx sls package-ui --stage $STAGE --local=true
pnpx sls package-ui --stage $STAGE
pnpx sls deploy-ui --stage $STAGE --invalidate-cache=true
cd -
```
**Note**: These are optional steps.

## Viewing deployment information

To view information about the deployed components (e.g. CloudFront URL, root password), run the
following, where `[stage]` is the name of the environment (defaults to `$STAGE` if not provided):

```bash
scripts/get-info.sh [stage]
```
## Running Service Workbench on a local server

Once you have deployed the app and the UI, you can start developing locally on your computer.
You will be running a local server that uses the same lambda functions code. To start local development, run the following commands to run a local server:

```bash
cd main/solution/backend
pnpx sls offline -s $STAGE
cd -
```

Then, in a separate terminal, run the following commands to start the ui server and open up a browser:

```bash
cd main/solution/ui
pnpx sls start-ui -s $STAGE
cd -
```

---
For more information, refer to *Service Workbench Installation Guide*.

## Using Service Workbench

## Creating a new user in Service Workbench

Once Service Workbench is fully deployed, the console will output the Website URL and Root Password for Service Workbench. You can log in by navigating to the Website URL in any browser, and then using the username 'root' and the Root Password given by the console. Please note that logging as the root user is highly discouraged, and should only be used for initial setup. You can create a new user by clicking the "Users" tab on the left, then "Add Local User". Follow the instructions given to create the user (you can leave the 'Project' field blank for now), then log out of the root account and into your new user account.

<<<<<<< HEAD
Adding a local user should only be done in test environments. We highly recommend using an IDP for prod environments. For more details on how to set up an IDP, please click [here](/docs/docs/user_guide/sidebar/admin/auth/introduction.md)
=======
Adding a local user should only be done in test environments. We highly recommend using an IDP for prod environments. For more details on how to set up an IDP, click [here](/docs/docs/user_guide/sidebar/admin/auth/introduction.md)
>>>>>>> f8311002
## Linking an existing AWS account

Once in your user account, you'll need to link your AWS account. Navigate to "AWS Accounts" in the left bar, then click the "AWS Accounts" tab. From here, you can create an AWS account, or link an existing one.

To create a new AWS account, you'll need the "Master Role ARN" value, which you can get by contacting the owner of your Organization's master account. If you are the owner, you can find it in the Roles section of [AWS IAM](https://aws.amazon.com/iam/) from the [AWS management console](https://aws.amazon.com/console/).

To link an existing account, follow the instructions listed. You'll need the following credentials:

- **AWS Account ID** ([Where can I find my AWS Account ID?](https://www.apn-portal.com/knowledgebase/articles/FAQ/Where-Can-I-Find-My-AWS-Account-ID))
- **Role ARN**: An ARN to an IAM Role to use when launching resources using Service Workbench. You can find or create an IAM Role in the IAM service from the [AWS management console](https://aws.amazon.com/console/).
- **AWS Service Catalog Role ARN**: Another ARN to an IAM Role, which will be used for launching resources using Service Workbench's Service Catalog. This entry can be the same as the above if you choose.
- **VPC ID**: The ID of the VPC your AWS account uses. You can find this in the [VPC Service](https://aws.amazon.com/vpc/) of the [AWS management console](https://aws.amazon.com/console/).
- **Subnet ID**: The ID for the subnet of the VPC to use. This can also be found in the [VPC Service](https://aws.amazon.com/vpc/) of the [AWS management console](https://aws.amazon.com/console/).
- **KMS Encryption Key ARN**: The ARN of the KMS Encryption Key to use for the AWS Account. You can find or create a KMS Encryption Key in the [KMS service](https://aws.amazon.com/kms/) of the [AWS management console](https://aws.amazon.com/console/).

## Creating a Workspace

### Overview
Now that you have a user and have a working AWS account, we can start generating workspaces. Workspaces allow you to use AWS resources without having to manually set up and configure them. In order to create a workspace, your account has to be associated with a project, which has to be created under an index.

### Creating a project

1. Navigate to the **Accounts page** and choose the **Indexes** tab.
2. Choose **Add Index**. Each project you create is associated with an index, allowing you to group multiple projects together under a single index linked to your AWS account.
3. Create a project by choosing the **Projects** tab.
4. Choose **Add Project**.
5. Associate it with the index you just created, and assign yourself as the project administrator.
6. Navigate to the **Users** page to see that the project has been successfully associated with your account.

### Creating a workspace
Pre-requisites: Before creating a workspace, you must setup Service Catalog. Refer to the “Import a Product” section of the Service Workbench Deployment Guide for information on installing Service Catalog.

1.	In the Workspaces tab, choose **Create Research Workspace**. A menu with options is displayed. 
     **Note**: Service Workbench automatically provisions AWS resources according to your selection, so you can run your projects on AWS without having to worry about the setup.
2. Choose the desired platform and then choose Next.
3. Enter appropriate values for the field names (leave 'Restricted CIDR' as-is if you don't know what it is) and select a configuration.
     **Note**: Each configuration lists the details for its instance--On Demand instances are more expensive than Spot instances, but they're available whenever you need them. For more details on pricing and configurations, refer to the [Instance Purchasing Options](https://docs.aws.amazon.com/AWSEC2/latest/UserGuide/instance-purchasing-options.html) and the [AWS Pricing](https://aws.amazon.com/pricing/) pages.
4.	Your workspace may take some time to launch. Once it is up and running, you can connect to it by choosing Connect. For more details, see the following documentation pages:
     + AWS SageMaker: Service Workbench takes care of provisioning the workspace for you, so you can jump straight to working with SageMaker Notebooks. For more information, see the [SageMaker Getting Started Guide](https://docs.aws.amazon.com/sagemaker/latest/dg/gs-console.html) (you can jump straight to Step 4).
     + AWS ElasticMapReduce (EMR): Service Workbench takes care of setting up the EMR instance for you, so you can jump straight to working with EMR Notebooks. For more information on using EMR Notebooks, see [Using EMR Notebooks](https://docs.aws.amazon.com/emr/latest/ManagementGuide/emr-managed-notebooks.html). **Note:** A password may be required to access the EMR Notebooks. By default, this password is 'go-research-on-aws' (without the quotes).
     + RStudio: See the [RStudio Server Documentation](https://support.rstudio.com/hc/en-us/sections/200150693-RStudio-Server) for assistance.
     + AWS Elastic Compute Cloud (EC2): EC2 instances are essentially Virtual Machines in the cloud. For more information, see the [EC2 Documentation](https://aws.amazon.com/ec2/).

## Create a Study

### Overview

Studies are datasets that you can tell Service Workbench to preload onto your workspaces. When your workspace has finished provisioning, you will immediately have access to any datasets within Studies associated with that workspace.

### Creating a Study

In the navigation pane, under the Studies tab, choose Create Study. The ID field represents the ID for that particular dataset. Studies can also be associated to projects using the Project ID field. Once the study has been created, you can upload data files with the Upload Files button.

### Setting workspace properties

Once you have a study with datafiles loaded, you can start provisioning workspaces with your study data. In the Studies tab, select one or more studies. The data in these studies is preloaded onto the AWS compute platform. In addition to your own studies, you can also choose from your organization's studies and/or open data studies (publicly available datasets).
After choosing your desired studies, click Next to create a workspace. Refer to the Workspaces section for documentation on the compute platforms.

### Creating a workspace using study data

Once you have finished determining the properties of your workspace, Service Workbench generates your workspace and preloads it with your study data. You can access it from the Workspaces page by choosing the Connect button on your workspace.



## Code Customization

Start by looking at these files:

- main/packages/services/lib/hello/hello-service.js
- main/packages/controllers/lib/hello-controller.js
- main/solution/ui/src/parts/hello/HelloPage.js

They are meant to provide a sample service, a sample controller and a sample UI page.

### Adding a custom Service Catalog product

Follow these steps to add a custom Service Catalog product:

1. Add your custom CloudFormation template in the `addons/addon-base-raas/packages/base-raas-cfn-templates/src/templates/service-catalog` folder.
2. Add your new product's details in the format specified in the file `addons/addon-base-raas/packages/base-raas-post-deployment/lib/steps/create-service-catalog-portfolio.js` (lines 23-35).
      
     **Note**: Line numbers might change in a future release.
3. Run the `environment-deploy.sh` script.

## Audits

To audit the installed NPM packages, run the following commands:

```bash
cd <root of git repo>
pnpm audit
```

Please follow prevailing best practices for auditing your NPM dependencies and fixing them as needed.

---

## Recommended Reading

- [Serverless Framework for AWS](https://serverless.com/framework/docs/providers/aws/)
- [Serverless Stack](https://serverless-stack.com/)
- [Configure Multiple AWS Profiles](https://serverless-stack.com/chapters/configure-multiple-aws-profiles.html)
- [Serverless Offline](https://github.com/dherault/serverless-offline)
- [Github documentation](https://git-scm.com/docs)

## License

This project is licensed under the terms of the Apache 2.0 license. See [LICENSE](LICENSE).
Included AWS Lambda functions are licensed under the MIT-0 license. See [LICENSE-LAMBDA](LICENSE-LAMBDA).

<|MERGE_RESOLUTION|>--- conflicted
+++ resolved
@@ -187,11 +187,7 @@
 
 Once Service Workbench is fully deployed, the console will output the Website URL and Root Password for Service Workbench. You can log in by navigating to the Website URL in any browser, and then using the username 'root' and the Root Password given by the console. Please note that logging as the root user is highly discouraged, and should only be used for initial setup. You can create a new user by clicking the "Users" tab on the left, then "Add Local User". Follow the instructions given to create the user (you can leave the 'Project' field blank for now), then log out of the root account and into your new user account.
 
-<<<<<<< HEAD
-Adding a local user should only be done in test environments. We highly recommend using an IDP for prod environments. For more details on how to set up an IDP, please click [here](/docs/docs/user_guide/sidebar/admin/auth/introduction.md)
-=======
 Adding a local user should only be done in test environments. We highly recommend using an IDP for prod environments. For more details on how to set up an IDP, click [here](/docs/docs/user_guide/sidebar/admin/auth/introduction.md)
->>>>>>> f8311002
 ## Linking an existing AWS account
 
 Once in your user account, you'll need to link your AWS account. Navigate to "AWS Accounts" in the left bar, then click the "AWS Accounts" tab. From here, you can create an AWS account, or link an existing one.
