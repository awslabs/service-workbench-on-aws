--- conflicted
+++ resolved
@@ -14,11 +14,7 @@
 - A project set up for that researcher that can launch EC2 workspaces and Sagemaker workspaces
 	- Within that project, a study where the researcher is admin
 	- Within that project, a study where the researcher is not an admin
-<<<<<<< HEAD
-- A configured EC2 workspace
-=======
 - A configured EC2 Linux workspace
->>>>>>> f8311002
 - A configured Sagemaker workspace
 - A configured EC2 Windows workspace
 - A configured EMR workspace
