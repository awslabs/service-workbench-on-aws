--- conflicted
+++ resolved
@@ -16,12 +16,9 @@
         "projectId": "<PROJECT TO LAUNCH SAGEMAKER WORKSPACE IN>"
       },
       "ec2": {
-<<<<<<< HEAD
-=======
         "workspaceTypeName": "<NAME OF EC2 WORKSPACE TYPE>",
         "configuration": "<EC2 WORKSPACE CONFIGURATION>",
         "projectId": "<PROJECT TO LAUNCH EC2 WORKSPACE IN>",
->>>>>>> db8fcccb
         "windows": {
           "workspaceTypeName": "<NAME OF EC2 WINDOWS WORKSPACE TYPE>",
           "configuration": "<EC2 WINDOWS WORKSPACE CONFIGURATION>",
