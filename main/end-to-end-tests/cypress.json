--- conflicted
+++ resolved
@@ -16,11 +16,9 @@
         "projectId": "<PROJECT TO LAUNCH SAGEMAKER WORKSPACE IN>"
       },
       "ec2": {
-<<<<<<< HEAD
         "workspaceTypeName": "<NAME OF EC2 WORKSPACE TYPE>",
         "configuration": "<EC2 WORKSPACE CONFIGURATION>",
-        "projectId": "<PROJECT TO LAUNCH EC2 WORKSPACE IN>"
-=======
+        "projectId": "<PROJECT TO LAUNCH EC2 WORKSPACE IN>",
         "windows": {
           "workspaceTypeName": "<NAME OF EC2 WINDOWS WORKSPACE TYPE>",
           "configuration": "<EC2 WINDOWS WORKSPACE CONFIGURATION>",
@@ -31,20 +29,11 @@
           "configuration": "<EC2 LINUX WORKSPACE CONFIGURATION>",
           "projectId": "<PROJECT TO LAUNCH EC2 LINUX WORKSPACE IN>"
         }
->>>>>>> e3c6c225
       },
       "emr": {
         "workspaceTypeName": "<NAME OF EMR WORKSPACE TYPE>",
         "configuration": "<EMR WORKSPACE CONFIGURATION>",
         "projectId": "<PROJECT TO LAUNCH EMR WORKSPACE IN>"
-<<<<<<< HEAD
-      },
-      "ec2windows": {
-        "workspaceTypeName": "<NAME OF EC2 WINDOWS WORKSPACE TYPE>",
-        "configuration": "<EC2 WINDOWS WORKSPACE CONFIGURATION>",
-        "projectId": "<PROJECT TO LAUNCH EC2 WINDOWS WORKSPACE IN>"
-=======
->>>>>>> e3c6c225
       }
     },
     "studies": {
