# Target AWS region, defaults to us-east-1 if not provided.  Note thet some global system components
# (e.g. Lambda@Edge) are always deployed via a stack in us-east-1 no matter the setting here.
# Note: Please delete the hashtag and empty space for settings to be in effect
#awsRegion: us-east-1

# AWS profile to use for deployment; if not specified here, defaults to using the same credentials
# the AWS CLI is set up to use (either a profile in ~/.aws/config or an instance role if on EC2).
#awsProfile: sw-main

# The short solution name is used to namespace a few AWS resources. Try to keep this
# setting short to avoid hitting long strings issues; the default should be fine in most cases,
# but if multiple separate instances of the system are deployed within a single account,
# this name can be changed to ensure they are disambiguated.
#solutionName: sw

# The environment name where you want to deploy the solution to. Normally this defaults to
# the serverless stage name and should be left unchanged here.
# This is also used for creating a namespace for resources. Usually, this is same as serverless "stage".
# All resource names reference "envName" instead of directly using "opt:stage".
# This indirection allows for easy incorporation of extra variables in the "envName", if required.
# For example, if the same solution needs to be deployed across multiple AWS accounts we can easily
# add account specific variable in "envName" for keeping the namespace specific to each account.
#envName: ${opt:stage}

# The environment type (e.g. dev, demo, prod). This is for grouping multiple environments
# into types. For example, all developers' environments can be of type "dev". This can be
# used for enabling conditionals in code that might need to be different between dev and
# production builds (for example, enabling CORS for localhost for local development).
# Defaults to prod if unspecified.
#envType: dev

# Enable this to create a Service Catalog portfolio and populate workspace products
# Override and disable this setting if you wish to create your portfolio manually
#createServiceCatalogPortfolio: true

# Root user's email address. Currently unused, and can be left unspecified for test environments,
# though future features might use it for capabilities such as usage reports and system alerts.
#rootUserEmail: user@example.com

# THIS SETTING IS ONLY APPLICABLE FOR LOCAL DEVELOPMENT
# A flag indicating if lambda function role's trust policy (assume role policy) should be automatically adjusted to
# allow assuming the role from local machine (applicable only for local development)
#localRoleAutoAdjustTrust: true

# To use a custom domain name, provide the following two values, the domain name
# itself, and the ARN for the manually-created TLS certificate to use from ACM.
# Note the current implementation assumes that DNS is handled elsewhere; a future
# improvement will automatically handle creation of the cert and Route53 entries.
#domainName: sw.example.com
#certificateArn: arn:aws:acm:us-east-1:123456789012:certificate/abcdef01-abcd-ef01-2345-abcdef012345

# Array of identity provider ids.
# The usual practice is to keep this same as the domain name of the idp.
# For example, when connecting with an IdP that has users "user1@example.com", "user2@example.com" etc then
# the id should be set to "example.com"
#
# If you do not want to connect to Active Directory then leave this setting as its default.
#fedIdpIds: '["datalake.example.com"]'

# Array of identity provider names. This array should be in same order as the "fedIdpIds"
# Some name for the IdPs. (such as 'com.ee', 'EEAD' etc)
#
# If you do not want to connect to Active Directory then leave this setting as its default.
#fedIdpNames: '["DataLake"]'

# Array of identity provider display names. This array should be in same order as the "fedIdpIds"
# Display name (such as 'Employee Login', 'AD Login' etc). This can be used in UI to login options.
#
# If you do not want to connect to Active Directory then leave this setting as its default.
#fedIdpDisplayNames: '["Login using Active Directory"]'

# Array of identity provider SAML metadata. This array should be in same order as the "fedIdpIds".
# The array should contain either
# 1. S3 or http(s) url pointing to the IdP metadata.
#  If S3 URL then it must be accessible by the post-deployment lambda
#   (i.e., the lambda must have getObject permission to read the specified metadata file location from S3)
#   The GetObject permission is given by the "RolePostDeploymentLambda" in "post-deployment/config/infra/cloudformation.yml"
#  If it's http(s) URL then it must be reachable over the public internet.
# (TODO: Add support for metadata URLs accessible only in private network.)
# OR
# 2. the metadata content XML blob as string
# The current implementation looks for the file in "solution/post-deployment/config/saml-metadata" directory and
# uploads the file to the S3 directory (prefix) "${self:custom.settings.deploymentBucketName}/saml-metadata/".
# The uploading of the file is done using serverless s3-sync plugin. See "post-deployment/serverless.yml"
# file and search for "s3Sync" to see which files are uploaded to the "${self:custom.settings.deploymentBucketName}" S3
# bucket.
#
# If you do not want to connect to Active Directory then leave this setting as its default.
# TODO: Remove saml-metadata/datalake-example-idp-metadata.xml file and replace this setting to use sample file
#fedIdpMetadatas: '["s3://${self:custom.settings.deploymentBucketName}/saml-metadata/datalake-example-idp-metadata.xml"]'

# Enable the Egress Store feature would allow researchers to securely egress data from lockdown Workspace
# NOTE: Once the enableEgressStore is set to true, the egress store feature will be enabled and can NOT be toggled off.
# If you toggle the egress store from true to false and redeploy the whole solution, the backend stack deployment should error out with following message:
# Error validating existing stack policy: Unknown logical id 'LogicalResourceId/EgressStore*' in statement {} - stack policies can only be applied to logical ids referenced in the template
# Stack policies are applied here: addons/addon-stack-policy/packages/stack-policy/lib/steps/update-cfn-stack-policy.js
#enableEgressStore: false

# Determine whether workspace should be accessible only through AppStream
# NOTE: Once the isAppStremEnabled is set to true, the AppStrem feature will be enabled and can NOT be toggled off.
# If you toggle the AppStream feature from true to false and redeploy the whole solution, the backend stack deployment should error out with following message:
# Error validating existing stack policy: Unknown logical id 'LogicalResourceId/AppStream*' in statement {} - stack policies can only be applied to logical ids referenced in the template
# Stack policies are applied here: addons/addon-stack-policy/packages/stack-policy/lib/steps/update-cfn-stack-policy.js
#isAppStreamEnabled: false

<<<<<<< HEAD
# Enable the AMI sharing feature so the AMIs and Appstream images can be maintained in a central devops account
#enableAmiSharing: false

# The images will be shared using the AWS CLI profile mentioned below.
# Please make sure that the profile has necessary permissions to create images and create IAM role
#devopsProfile: devops
=======
# If you want to restrict the administrator to accessing the user's workspace then to enable the flag by setting it to true. Also, It will also allow the admin to connect with his own workspace. 
# restrictAdminWorkspaceConnection: false

# Disable the create study button and upload files button in the studies to the researchers, the data will flow through BYOB workflow only. To enable this feature by setting it to true
# disableStudyUploadByResearcher: false

# Application admin should not be a study admin in the creation of BYOB study. To enable this feature by setting it to true
# disableAdminBYOBSelfAssignment: false


>>>>>>> 63b2d92d
<|MERGE_RESOLUTION|>--- conflicted
+++ resolved
@@ -103,14 +103,13 @@
 # Stack policies are applied here: addons/addon-stack-policy/packages/stack-policy/lib/steps/update-cfn-stack-policy.js
 #isAppStreamEnabled: false
 
-<<<<<<< HEAD
 # Enable the AMI sharing feature so the AMIs and Appstream images can be maintained in a central devops account
 #enableAmiSharing: false
 
 # The images will be shared using the AWS CLI profile mentioned below.
 # Please make sure that the profile has necessary permissions to create images and create IAM role
 #devopsProfile: devops
-=======
+
 # If you want to restrict the administrator to accessing the user's workspace then to enable the flag by setting it to true. Also, It will also allow the admin to connect with his own workspace. 
 # restrictAdminWorkspaceConnection: false
 
@@ -119,6 +118,3 @@
 
 # Application admin should not be a study admin in the creation of BYOB study. To enable this feature by setting it to true
 # disableAdminBYOBSelfAssignment: false
-
-
->>>>>>> 63b2d92d
