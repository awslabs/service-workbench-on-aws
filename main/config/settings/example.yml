--- conflicted
+++ resolved
@@ -102,17 +102,14 @@
 # Error validating existing stack policy: Unknown logical id 'LogicalResourceId/AppStream*' in statement {} - stack policies can only be applied to logical ids referenced in the template
 # Stack policies are applied here: addons/addon-stack-policy/packages/stack-policy/lib/steps/update-cfn-stack-policy.js
 #isAppStreamEnabled: false
-
-<<<<<<< HEAD
-=======
+ 
 # Enable the AMI sharing feature so the AMIs and Appstream images can be maintained in a central devops account
 #enableAmiSharing: false
 
 # The images will be shared using the AWS CLI profile mentioned below.
 # Please make sure that the profile has necessary permissions to create images and create IAM role
-#devopsProfile: devops
+#devopsProfile: devops 
 
->>>>>>> 473742a0
 # If you want to restrict the administrator to accessing the user's workspace then to enable the flag by setting it to true. Also, It will also allow the admin to connect with his own workspace. 
 # restrictAdminWorkspaceConnection: false
 
@@ -120,9 +117,4 @@
 # disableStudyUploadByResearcher: false
 
 # Application admin should not be a study admin in the creation of BYOB study. To enable this feature by setting it to true
-# disableAdminBYOBSelfAssignment: false
-<<<<<<< HEAD
-
-
-=======
->>>>>>> 473742a0
+# disableAdminBYOBSelfAssignment: false