--- conflicted
+++ resolved
@@ -172,13 +172,7 @@
 createServiceCatalogPortfolio: true
 
 # Metadata provided with AWS SDK calls
-<<<<<<< HEAD
 customUserAgent: 'AwsLabs/SO0144/${self:custom.settings.versionNumber}'
-
-# Available tags: https://github.com/awslabs/open-data-registry/blob/main/tags.yaml
-# Note: If an Open Data study is already mounted to a workspace, and new openDataTagFilters is set that does not include the mounted study, that mounted study will not be automatically unmounted from the workspace
-# The filters will only prevent new workspaces from being mounted with Open Data studies that do not have atleast one of these tags
-openDataTagFilters: 'genetic,genomic,life sciences,whole genome sequencing,STRIDES,cancer,population genetics,COVID-19,health,neuroimaging,neuroscience,cell biology,cell imaging,bioinformatics'
 
 # ================================ Data Egress Feature Settings ===========================================
 # NOTE: Following properties are ONLY allowed to change for the initial deployment. It's NOT recommended to change the following properties if you have enabled data egress feature.
@@ -207,7 +201,4 @@
 # If you toggle the AppStream feature from true to false and redeploy the whole solution, the backend stack deployment shold error out with following message:
 # Error validating existing stack policy: Unknown logical id 'LogicalResourceId/AppStream*' in statement {} - stack policies can only be applied to logical ids referenced in the template
 # Stack policies are applied here: addons/addon-stack-policy/packages/stack-policy/lib/steps/update-cfn-stack-policy.js
-isAppStreamEnabled: false
-=======
-customUserAgent: 'AwsLabs/SO0144/${self:custom.settings.versionNumber}'
->>>>>>> d014c031
+isAppStreamEnabled: false