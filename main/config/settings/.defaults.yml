--- conflicted
+++ resolved
@@ -180,14 +180,10 @@
 # Metadata provided with AWS SDK calls
 customUserAgent: 'AwsLabs/SO0144/${self:custom.settings.versionNumber}'
 
-<<<<<<< HEAD
 # Determine whether workspace should be accessible only through AppStream
 isAppStreamEnabled: false
-=======
-# Enable the Egress Store feature would allow researchers to securely egress data from lockdown Workspace
-# NOTE: Once the enableEgressStore is set to true, the egress store feature will be enabled and can NOT be toggled off.
+
 # If you toggle the egress store from true to false and redeploy the whole solution, the backend stack deployment shold error out with following message:
 # Error validating existing stack policy: Unknown logical id 'LogicalResourceId/EgressStore*' in statement {} - stack policies can only be applied to logical ids referenced in the template
 # Stack policies are applied here: addons/addon-stack-policy/packages/stack-policy/lib/steps/update-cfn-stack-policy.js
-enableEgressStore: false
->>>>>>> c77c7607
+enableEgressStore: false