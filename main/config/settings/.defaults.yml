--- conflicted
+++ resolved
@@ -172,17 +172,10 @@
 createServiceCatalogPortfolio: true
 
 # Version number of current release
-<<<<<<< HEAD
-versionNumber: '3.3.0'
-
-# Release date of current release
-versionDate: '2021-06-11'
-=======
 versionNumber: '3.3.1'
 
 # Release date of current release
 versionDate: '2021-07-26'
->>>>>>> 46249a22
 
 # Metadata provided with AWS SDK calls
 customUserAgent: 'AwsLabs/SO0144/${self:custom.settings.versionNumber}'
