--- conflicted
+++ resolved
@@ -24,11 +24,8 @@
 const Accounts = require('./resources/accounts/accounts');
 const WorkspaceTypeCandidates = require('./resources/workspace-type-candidates/workspace-type-candidates');
 const StepTemplates = require('./resources/step-templates/step-templates');
-<<<<<<< HEAD
 const KeyPairs = require('./resources/key-pairs/key-pairs');
-=======
 const WorkflowTemplates = require('./resources/workflow-templates/workflow-templates');
->>>>>>> 8cee1e97
 
 // Returns the top level resource operations helpers. You should not use this directly in your tests.
 // These top level resource operation helpers are available via client sessions.
@@ -45,11 +42,8 @@
     workspaceTypes: new WorkspaceTypes({ clientSession }),
     workspaceTypeCandidates: new WorkspaceTypeCandidates({ clientSession }),
     stepTemplates: new StepTemplates({ clientSession }),
-<<<<<<< HEAD
     keyPairs: new KeyPairs({ clientSession }),
-=======
     workflowTemplates: new WorkflowTemplates({ clientSession }),
->>>>>>> 8cee1e97
   };
 
   return resources;
