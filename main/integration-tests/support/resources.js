/*
 *  Copyright Amazon.com, Inc. or its affiliates. All Rights Reserved.
 *
 *  Licensed under the Apache License, Version 2.0 (the "License").
 *  You may not use this file except in compliance with the License.
 *  A copy of the License is located at
 *
 *  http://aws.amazon.com/apache2.0
 *
 *  or in the "license" file accompanying this file. This file is distributed
 *  on an "AS IS" BASIS, WITHOUT WARRANTIES OR CONDITIONS OF ANY KIND, either
 *  express or implied. See the License for the specific language governing
 *  permissions and limitations under the License.
 */

const Authentication = require('./resources/authentication/authentication');
const Users = require('./resources/users/users');
const Studies = require('./resources/studies/studies');
const Projects = require('./resources/projects/projects');
const Indexes = require('./resources/indexes/indexes');
const CurrentUser = require('./resources/current-user');
const PublicAuthProviderConfigs = require('./resources/public-auth-provider/public-auth-provider-configs');
const WorkspaceTypes = require('./resources/workspace-types/workspace-types');
const AwsAccounts = require('./resources/aws-accounts/aws-accounts');
const Accounts = require('./resources/accounts/accounts');
const WorkspaceTypeCandidates = require('./resources/workspace-type-candidates/workspace-type-candidates');
const StepTemplates = require('./resources/step-templates/step-templates');
const KeyPairs = require('./resources/key-pairs/key-pairs');
const WorkflowTemplates = require('./resources/workflow-templates/workflow-templates');
<<<<<<< HEAD
const DataSourceAccounts = require('./resources/data-sources/accounts');
=======
const WorkspaceServiceCatalogs = require('./resources/workspace-service-catalogs/workspace-service-catalogs');
>>>>>>> f19ff7e9

// Returns the top level resource operations helpers. You should not use this directly in your tests.
// These top level resource operation helpers are available via client sessions.
async function getResources({ clientSession }) {
  const resources = {
    authentication: new Authentication({ clientSession }),
    users: new Users({ clientSession }),
    studies: new Studies({ clientSession }),
    projects: new Projects({ clientSession }),
    indexes: new Indexes({ clientSession }),
    accounts: new Accounts({ clientSession }),
    awsAccounts: new AwsAccounts({ clientSession }),
    currentUser: new CurrentUser({ clientSession }),
    publicAuthProviderConfigs: new PublicAuthProviderConfigs({ clientSession }),
    workspaceTypes: new WorkspaceTypes({ clientSession }),
    workspaceTypeCandidates: new WorkspaceTypeCandidates({ clientSession }),
    stepTemplates: new StepTemplates({ clientSession }),
    keyPairs: new KeyPairs({ clientSession }),
    workflowTemplates: new WorkflowTemplates({ clientSession }),
<<<<<<< HEAD
    dataSources: { accounts: new DataSourceAccounts({ clientSession }) },
=======
    workspaceServiceCatalogs: new WorkspaceServiceCatalogs({ clientSession }),
>>>>>>> f19ff7e9
  };

  return resources;
}

module.exports = getResources;<|MERGE_RESOLUTION|>--- conflicted
+++ resolved
@@ -27,11 +27,8 @@
 const StepTemplates = require('./resources/step-templates/step-templates');
 const KeyPairs = require('./resources/key-pairs/key-pairs');
 const WorkflowTemplates = require('./resources/workflow-templates/workflow-templates');
-<<<<<<< HEAD
 const DataSourceAccounts = require('./resources/data-sources/accounts');
-=======
 const WorkspaceServiceCatalogs = require('./resources/workspace-service-catalogs/workspace-service-catalogs');
->>>>>>> f19ff7e9
 
 // Returns the top level resource operations helpers. You should not use this directly in your tests.
 // These top level resource operation helpers are available via client sessions.
@@ -51,11 +48,8 @@
     stepTemplates: new StepTemplates({ clientSession }),
     keyPairs: new KeyPairs({ clientSession }),
     workflowTemplates: new WorkflowTemplates({ clientSession }),
-<<<<<<< HEAD
     dataSources: { accounts: new DataSourceAccounts({ clientSession }) },
-=======
     workspaceServiceCatalogs: new WorkspaceServiceCatalogs({ clientSession }),
->>>>>>> f19ff7e9
   };
 
   return resources;
