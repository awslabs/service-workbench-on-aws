--- conflicted
+++ resolved
@@ -24,19 +24,12 @@
   },
   "dependencies": {
     "@aws-ee/base-services": "workspace:*",
-<<<<<<< HEAD
     "aws-sdk": "^2.1000.0",
-=======
-    "aws-sdk": "^2.936.0",
->>>>>>> b8956e6d
     "axios": "^0.21.1",
     "chance": "^1.1.7",
     "fs-extra": "^9.1.0",
     "js-yaml": "^4.1.0",
-<<<<<<< HEAD
-=======
     "jwt-decode": "^2.2.0",
->>>>>>> b8956e6d
     "lodash": "^4.17.21",
     "node-ssh": "^11.1.1",
     "services": "workspace:*",
