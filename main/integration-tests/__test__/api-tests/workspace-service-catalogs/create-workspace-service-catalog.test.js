/* eslint-disable no-await-in-loop */
/*
 *  Copyright Amazon.com, Inc. or its affiliates. All Rights Reserved.
 *
 *  Licensed under the Apache License, Version 2.0 (the "License").
 *  You may not use this file except in compliance with the License.
 *  A copy of the License is located at
 *
 *  http://aws.amazon.com/apache2.0
 *
 *  or in the "license" file accompanying this file. This file is distributed
 *  on an "AS IS" BASIS, WITHOUT WARRANTIES OR CONDITIONS OF ANY KIND, either
 *  express or implied. See the License for the specific language governing
 *  permissions and limitations under the License.
 */

// const { sleep } = require('@aws-ee/base-services/lib/helpers/utils');
const { runSetup } = require('../../../support/setup');
const {
  createWorkspaceTypeAndConfiguration,
} = require('../../../support/complex/create-workspace-type-and-configuration');
const {
  createDefaultServiceCatalogProduct,
  deleteDefaultServiceCatalogProduct,
} = require('../../../support/complex/default-integration-test-product');
const errorCode = require('../../../support/utils/error-code');
const { getIdToken } = require('../../../support/utils/id-token');

describe('Create workspace-service-catalog scenarios', () => {
  let setup;
  let adminSession;
  let productInfo;
  async function newToken() {
    const content = setup.settings.content;
    setup.settings.content.adminIdToken = await getIdToken({
      username: content.username,
      password: content.password,
      apiEndpoint: content.apiEndpoint,
      authenticationProviderId: content.authenticationProviderId,
    });
  }
  beforeAll(async () => {
    setup = await runSetup();
    await newToken();

    adminSession = await setup.defaultAdminSession();
    productInfo = await createDefaultServiceCatalogProduct(setup);
    jest.retryTimes(1);
  });

  afterAll(async () => {
    await deleteDefaultServiceCatalogProduct(setup, productInfo);
    await newToken();
    await setup.cleanup();
  });

  describe('Create workspace-service-catalog', () => {
    it('should fail if user is inactive', async () => {
      const adminSession2 = await setup.createAdminSession();
      const workspaceName = setup.gen.string({ prefix: 'workspace-service-catalog-test' });
      const { workspaceTypeId, configurationId } = await createWorkspaceTypeAndConfiguration(
        productInfo,
        adminSession,
        setup,
      );

      await adminSession2.resources.users.deactivateUser(adminSession2.user);

      await expect(
        adminSession2.resources.workspaceServiceCatalogs.create({
          name: workspaceName,
          envTypeId: workspaceTypeId,
          envTypeConfigId: configurationId,
        }),
      ).rejects.toMatchObject({
        code: errorCode.http.code.unauthorized,
      });
    });

    it('should fail if user is anonymous', async () => {
      const anonymousSession = await setup.createAnonymousSession();
      const workspaceName = setup.gen.string({ prefix: 'workspace-service-catalog-test' });
      const { workspaceTypeId, configurationId } = await createWorkspaceTypeAndConfiguration(
        productInfo,
        adminSession,
        setup,
      );

      await expect(
        anonymousSession.resources.workspaceServiceCatalogs.create({
          name: workspaceName,
          envTypeId: workspaceTypeId,
          envTypeConfigId: configurationId,
        }),
      ).rejects.toMatchObject({
        code: errorCode.http.code.badImplementation,
      });
    });

    it('should fail if user role is not allowed', async () => {
      const researcherSession = await setup.createResearcherSession();
      const workspaceName = setup.gen.string({ prefix: 'workspace-service-catalog-test' });
      const { workspaceTypeId, configurationId } = await createWorkspaceTypeAndConfiguration(
        productInfo,
        adminSession,
        setup,
      );

      await expect(
        researcherSession.resources.workspaceServiceCatalogs.create({
          name: workspaceName,
          envTypeId: workspaceTypeId,
          envTypeConfigId: configurationId,
          invalid: 'data',
        }),
      ).rejects.toMatchObject({
        code: errorCode.http.code.badRequest,
      });
    });

    it('should fail if input is not valid', async () => {
      const workspaceName = setup.gen.string({ prefix: 'workspace-service-catalog-test' });
      const { workspaceTypeId, configurationId } = await createWorkspaceTypeAndConfiguration(
        productInfo,
        adminSession,
        setup,
      );

      await expect(
        adminSession.resources.workspaceServiceCatalogs.create({
          name: workspaceName,
          envTypeId: workspaceTypeId,
          envTypeConfigId: configurationId,
          invalid: 'data',
        }),
      ).rejects.toMatchObject({
        code: errorCode.http.code.badRequest,
      });
    });

    it('should create the service catalog workspace if admin', async () => {
      const workspaceName = setup.gen.string({ prefix: 'workspace-service-catalog-test' });
      const { workspaceTypeId, configurationId } = await createWorkspaceTypeAndConfiguration(
        productInfo,
        adminSession,
        setup,
      );

      await expect(
        adminSession.resources.workspaceServiceCatalogs.create({
          name: workspaceName,
          envTypeId: workspaceTypeId,
          envTypeConfigId: configurationId,
        }),
      ).resolves.toMatchObject({
        envTypeId: workspaceTypeId,
        envTypeConfigId: configurationId,
      });
    });

    it('should create if user role is allowed', async () => {
      const researcherSession = await setup.createResearcherSession();
      const workspaceName = setup.gen.string({ prefix: 'workspace-service-catalog-test' });
      const { workspaceTypeId, configurationId } = await createWorkspaceTypeAndConfiguration(
        productInfo,
        adminSession,
        setup,
        ['researcher'],
      );

      await expect(
        researcherSession.resources.workspaceServiceCatalogs.create({
          name: workspaceName,
          envTypeId: workspaceTypeId,
          envTypeConfigId: configurationId,
        }),
      ).resolves.toMatchObject({
        envTypeId: workspaceTypeId,
        envTypeConfigId: configurationId,
      });
    });
  });
<<<<<<< HEAD
  describe('Workspace SC env with studies', () => {
    it('for EC2Linux should provision correctly', async () => {
      const admin1Session = await setup.createAdminSession();

      const studyIds = [];
      let studyId = setup.gen.string({ prefix: `create-study-ray-my-study` });
      await expect(
        admin1Session.resources.studies.create({ id: studyId, name: studyId, category: 'My Studies' }),
      ).resolves.toMatchObject({
        id: studyId,
      });
      studyIds.push(studyId);

      studyId = setup.gen.string({ prefix: `create-study-ray-org-study` });
      await expect(
        admin1Session.resources.studies.create({ id: studyId, name: studyId, category: 'Organization' }),
      ).resolves.toMatchObject({
        id: studyId,
      });
      studyIds.push(studyId);

      const workspaceName = setup.gen.string({ prefix: 'workspace-sc-test' });
      const env = await admin1Session.resources.workspaceServiceCatalogs.create({
        name: workspaceName,
        envTypeId: setup.defaults.envTypes.ec2Linux.envTypeId,
        envTypeConfigId: setup.defaults.envTypes.ec2Linux.envTypeConfigId,
        studyIds,
        description: 'assignment',
        projectId: setup.defaults.project.id,
        cidr: '123.123.123.123/12',
      });
      expect(env).toMatchObject({
        name: workspaceName,
        envTypeId: setup.defaults.envTypes.ec2Linux.envTypeId,
        envTypeConfigId: setup.defaults.envTypes.ec2Linux.envTypeConfigId,
        studyIds,
      });

      // Poll until workspace is provisioned
      await sleep(2000);
      await admin1Session.resources.workflows
        .versions('wf-provision-environment-sc')
        .version(1)
        .findAndPollWorkflow(env.id, 10000, 48);
      await newToken();
      await setup.cleanup();
    });
  });
=======
>>>>>>> f11272d3
});<|MERGE_RESOLUTION|>--- conflicted
+++ resolved
@@ -180,7 +180,6 @@
       });
     });
   });
-<<<<<<< HEAD
   describe('Workspace SC env with studies', () => {
     it('for EC2Linux should provision correctly', async () => {
       const admin1Session = await setup.createAdminSession();
@@ -229,6 +228,4 @@
       await setup.cleanup();
     });
   });
-=======
->>>>>>> f11272d3
 });