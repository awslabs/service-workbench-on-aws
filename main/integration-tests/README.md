--- conflicted
+++ resolved
@@ -6,10 +6,6 @@
 These tests can run against local and dev environments during development.
 They can also be configured to run automatically as part of a GitHub workflow or CI/CD pipeline.
 Advanced integration tests involve interacting with a provisioned workspace, and require additional setup.
-<<<<<<< HEAD
-
-=======
->>>>>>> db8fcccb
 
 ## Prerequisites
 
@@ -20,7 +16,6 @@
 #### Resources to create through SWB UI:
 
 - **Test Administrator:** Create an internal admin-role user for running integration tests. (**Note the username and password**)
-<<<<<<< HEAD
 
 
 - **Test Project:** Create a default project for running integration tests. (**Note the projectId**)
@@ -35,22 +30,6 @@
 
 - **Data Source Study:** If testing BYOB studies, create an external BYOB study on the deployment with read and write access.
 
-=======
-
-
-- **Test Project:** Create a default project for running integration tests. (**Note the projectId**)
-
-- **AWS Budget:** Create a budget for the AWS account associated with the Test Project.
-
-#### Resources for Advanced Tests
-
-- **Environment Type:** Import each specific Service Catalog product as an environment type.
-
-- **Environment Configuration:** Create a configuration for every corresponding environment type that was created.
-
-- **Data Source Study:** If testing BYOB studies, create an external BYOB study on the deployment with read and write access.
-
->>>>>>> db8fcccb
 
 #### Resources to create through AWS Console:
 
@@ -69,10 +48,6 @@
 For each `{workspaceType}EnvTypeId` and `{workspacetype}ConfigId`, use the IDs for the specific environment type and environment configuration created as test resources.
 
 For `byobStudy`, supply the ID for the external data source study.
-<<<<<<< HEAD
-
-=======
->>>>>>> db8fcccb
 
 **Note**
 
