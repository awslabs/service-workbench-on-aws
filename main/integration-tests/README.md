# Integration Tests for Service Workbench

## Intro

The integration-tests package is used for running API tests against all SWB APIs.
These tests can run against local and dev environments during development.
They can also be configured to run automatically as part of a GitHub workflow or CI/CD pipeline.
Advanced integration tests involve interacting with a provisioned workspace, and require additional setup.


## Prerequisites

### Test Resources

To run integration tests, the following resources need to be created in advance:

#### Resources to create through SWB UI:

- **Test Administrator:** Create an internal admin-role user for running integration tests. (**Note the username and password**)

<<<<<<< HEAD
- **Test Project:** Create a default project for running integration tests. (**Note the projectId**)
=======

* **Test Project:** Create a default project for running integration tests. (**Note the projectId**)
>>>>>>> 1adca0a4

- **AWS Budget:** Create a budget for the AWS account associated with the Test Project.

#### Resources for Advanced Tests

- **Environment Type:** Import each specific Service Catalog product as an environment type.

- **Environment Configuration:** Create a configuration for every corresponding environment type that was created.

- **Data Source Study:** If testing BYOB studies, create an external BYOB study on the deployment with read and write access.

#### Resources to create through AWS Console:

- **Test Administrator password:** Create an AWS Parameter Store record to store Test Administrator password. Pick a parameter name of your choice. Use 'SecureString' for parameter type 'text' for data type.(**Note the parameter name**)

- **Cost Explorer:** Enable Cost Explorer service and activate the 'Env', 'Proj' and 'createdBy' tags.

### Config File

Once test resources are created, create a config file `main/integration-tests/config/settings/<STAGE>.yml` follow the example `main/integration-tests/config/settings/example.yml`.
Use the same `<STAGE>` name as the main config file in `/main/config/settings`.

Use Test Admin username, projectId, and Parameter Store name noted from the [Test Resources](#test-resources) section for field username, passwordPath and projectId in the config file.
Use the same config values used in `/main/config/settings` for the fields awsRegion, awsProfile, solutionName, envName, and envType.

For each `{workspaceType}EnvTypeId` and `{workspacetype}ConfigId`, use the IDs for the specific environment type and environment configuration created as test resources.

For `byobStudy`, supply the ID for the external data source study.


**Note**

This file is unique from other `<STAGE>.yml` files under other SDCs. It does not gather serverless settings passed on from the hierarchies above (eg. from `main/config/settings/.defaults.yml`)

## Execution

Once test resources and config file are created, you can run the integration tests against the non-production environment defined in the config file.

Note: Integration tests will create resources in the environment they are executed against.

### Run against dev environment

- In config file `main/integration-tests/config/settings/<STAGE>.yml`
  - set `isBuildServer` to `false`
  - set `isLocal` to `false`
<<<<<<< HEAD

##### Run all integration tests from the root directory with:

=======
 
##### run all integration tests from the root directory with: 

Run AppStream tests. AppStream and Egress should be enabled in the testing environment
```bash
$ scripts/run-integration-tests.sh <STAGE> AppStreamEgress
```

Run non AppStream tests
>>>>>>> 1adca0a4
```bash
$ scripts/run-integration-tests.sh <STAGE>
```

<<<<<<< HEAD
Run specific test suites under `main/integration-tests` with:
=======
Run specific test suites under `main/integration-tests` with: 
>>>>>>> 1adca0a4

```bash
$ pnpm intTestSpecific __test__/api-tests/<your test suite file> -- --stage=<STAGE>
# IMPORTANT: notice the additional '-- ' in front of the '--stage='
```

### Run against local deployment (SLS Offline)

- In config file `main/integration-tests/config/settings/<STAGE>.yml`
  - set `isBuildServer` to `false`
  - set `isLocal` to `true`
  - set `localApiEndpoint` to local API endpoint
- Launch sls offline
- Trigger integration tests with the same [commands](#run-all-integration-tests-from-the-root-directory-with)

### Run in CI/CD Pipeline

- In config file `main/integration-tests/config/settings/<STAGE>.yml`
  - set `isBuildServer` to `true`
  - set `isLocal` to `false`
  - set `awsProfile` to the AWS account used for integration tests
- Follow the steps mentioned in the `main/cicd/README.md` file to set up the CI/CD Pipeline
- The integration test config file will be automatically saved in the deployment S3 bucket `<namespace>-artifacts` under `integration-test` folder
- Integration test will be triggered as part of the CI/CD pipeline

### Run in GitHub Workflow

- In config file `main/integration-tests/config/settings/<STAGE>.yml`
  - set `isBuildServer` to `true`
  - set `isLocal` to `false`
- Upload the config file to the deployment S3 bucket `<namespace>-artifacts` under `integration-test` folder if it's not present
- Create the following GitHub secrets in your target repository:
  - AWS_ACCESS_KEY_ID
  - AWS_SECRET_ACCESS_KEY
  - DEPLOYMENT_BUCKET (set the value to `<namespace>-artifacts`)
- Integration test will be triggered as part of a GitHub workflow<|MERGE_RESOLUTION|>--- conflicted
+++ resolved
@@ -18,12 +18,8 @@
 
 - **Test Administrator:** Create an internal admin-role user for running integration tests. (**Note the username and password**)
 
-<<<<<<< HEAD
-- **Test Project:** Create a default project for running integration tests. (**Note the projectId**)
-=======
 
-* **Test Project:** Create a default project for running integration tests. (**Note the projectId**)
->>>>>>> 1adca0a4
+
 
 - **AWS Budget:** Create a budget for the AWS account associated with the Test Project.
 
@@ -69,13 +65,8 @@
 - In config file `main/integration-tests/config/settings/<STAGE>.yml`
   - set `isBuildServer` to `false`
   - set `isLocal` to `false`
-<<<<<<< HEAD
 
 ##### Run all integration tests from the root directory with:
-
-=======
- 
-##### run all integration tests from the root directory with: 
 
 Run AppStream tests. AppStream and Egress should be enabled in the testing environment
 ```bash
@@ -83,16 +74,11 @@
 ```
 
 Run non AppStream tests
->>>>>>> 1adca0a4
 ```bash
 $ scripts/run-integration-tests.sh <STAGE>
 ```
 
-<<<<<<< HEAD
 Run specific test suites under `main/integration-tests` with:
-=======
-Run specific test suites under `main/integration-tests` with: 
->>>>>>> 1adca0a4
 
 ```bash
 $ pnpm intTestSpecific __test__/api-tests/<your test suite file> -- --stage=<STAGE>
