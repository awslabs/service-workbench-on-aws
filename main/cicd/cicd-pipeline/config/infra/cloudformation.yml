--- conflicted
+++ resolved
@@ -364,42 +364,8 @@
         # The deployer role needs permissions to deploy CFN stacks and all actions those stacks are performing
         # The permissions required by stacks are very fluid and dependent on which resources are declared in those
         # stacks
-<<<<<<< HEAD
-        - arn:aws:iam::aws:policy/PowerUserAccess
-      Policies:
-        - PolicyName: CodeBuildDeployerPermissions
-          PolicyDocument:
-            Version: '2012-10-17'
-            Statement:
-              - Action:
-                  - iam:AttachRolePolicy
-                  - iam:CreateRole
-                  - iam:DeleteRole
-                  - iam:DeleteRolePolicy
-                  - iam:DetachRolePolicy
-                  - iam:GetRole
-                  - iam:GetRolePolicy
-                  - iam:PassRole
-                  - iam:PutRolePolicy
-                  - iam:UpdateAssumeRolePolicy
-                  - iam:*TagRole*
-                Resource: '*'
-                Effect: Allow
-              - Action:
-                  - iam:CreatePolicy
-                  - iam:GetPolicy
-                  - iam:*PolicyVersion*
-                Effect: Allow
-                Resource: !Sub 'arn:aws:iam::${AWS::AccountId}:policy/${self:custom.settings.namespace}-*'
-              - Action:
-                  - iam:PutRolePermissionsBoundary
-                  - iam:DeleteRolePermissionsBoundary
-                Effect: Allow
-                Resource: !Sub 'arn:aws:iam::${AWS::AccountId}:role/${self:custom.settings.namespace}-*'
-=======
         - !Ref PolicyAppDeployer
       PermissionsBoundary: !Ref PolicyAppDeployer
->>>>>>> e2e9ac24
 
   # Role that allows triggering the CodePipeline. This role is assumed by CloudWatch Events from the Source AWS Account
   # where the source code is located (i.e., the account containing the AWS CodeCommit repo with the source code)
