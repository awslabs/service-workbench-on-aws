Conditions:
  IsDev: !Equals ['${self:custom.settings.envType}', 'dev']

Resources:
  # =============================================================================================
  # S3
  # =============================================================================================

  # S3 Bucket used for storing uploaded study data
  StudyDataBucket:
    Type: AWS::S3::Bucket
    Properties:
      BucketName: ${self:custom.settings.studyDataBucketName}
      BucketEncryption:
        ServerSideEncryptionConfiguration:
          - ServerSideEncryptionByDefault:
              SSEAlgorithm: aws:kms
              KMSMasterKeyID: !Ref StudyDataEncryptionKey
      LoggingConfiguration:
        DestinationBucketName: ${self:custom.settings.loggingBucketName}
        LogFilePrefix: studydata/
      VersioningConfiguration:
        Status: Enabled
      CorsConfiguration:
        CorsRules:
          - AllowedOrigins:
              - ${self:custom.settings.websiteUrl}
              - !If
                - IsDev
                - http://localhost:3000
                - !Ref 'AWS::NoValue'
            AllowedMethods:
              - POST
            ExposedHeaders:
              - ETag
      PublicAccessBlockConfiguration: # Block all public access configuration for the S3 bucket
        BlockPublicAcls: true
        BlockPublicPolicy: true
        IgnorePublicAcls: true
        RestrictPublicBuckets: true

  StudyDataBucketPolicy:
    Type: AWS::S3::BucketPolicy
    Properties:
      Bucket: !Ref StudyDataBucket
      PolicyDocument:
        Version: '2012-10-17'
        Id: PutObjectPolicy
        Statement:
          - Sid: Deny object uploads not using default encryption settings
            Effect: Deny
            Principal: '*'
            Action: s3:PutObject
            Resource: !Join ['/', [!GetAtt StudyDataBucket.Arn, '*']]
            Condition:
              # The Null-condition allows uploads without encryption information in the request
              # (i.e., requests with default S3 bucket encryption) and the
              # StringNotEquals-condition denies uploads with invalid encryption information.
              # Note that using StringNotEqualsIfExists doesn’t work for uploads without encryption information.
              # The condition evaluates to true and denies the upload because of the Deny-effect.
              'Null':
                s3:x-amz-server-side-encryption: false
              StringNotEqualsIfExists:
                s3:x-amz-server-side-encryption: 'aws:kms'
          - Sid: Deny object uploads not using default encryption settings
            Effect: Deny
            Principal: '*'
            Action: s3:PutObject
            Resource: !Join ['/', [!GetAtt StudyDataBucket.Arn, '*']]
            Condition:
              StringNotEquals:
                s3:x-amz-server-side-encryption: 'aws:kms'
              StringNotEqualsIfExists:
                s3:x-amz-server-side-encryption-aws-kms-key-id: !GetAtt StudyDataEncryptionKey.Arn
          - Sid: Deny requests that do not use TLS
            Effect: Deny
            Principal: '*'
            Action: s3:*
            Resource: !Join ['/', [!GetAtt StudyDataBucket.Arn, '*']]
            Condition:
              Bool:
                aws:SecureTransport: false
          - Sid: Deny requests that do not use SigV4
            Effect: Deny
            Principal: '*'
            Action: s3:*
            Resource: !Join ['/', [!GetAtt StudyDataBucket.Arn, '*']]
            Condition:
              StringNotEquals:
                s3:signatureversion: 'AWS4-HMAC-SHA256'

  StudyDataEncryptionKey:
    Type: AWS::KMS::Key
    Properties:
      Description: >-
        Master key used to encrypt objects stored in the
        ${self:custom.settings.studyDataBucketName} bucket
      KeyPolicy:
        Version: '2012-10-17'
        Id: study-data-kms-policy
        Statement:
          - Sid: Allow root
            Effect: Allow
            Principal:
              AWS:
                - !Sub 'arn:aws:iam::${AWS::AccountId}:root'
            Action:
              - 'kms:*'
            Resource: '*'
          - Sid: Allow API access to create object and update policy for new workspaces
            Effect: Allow
            Principal:
              AWS:
                - !GetAtt [RoleApiHandler, Arn]
            Action:
              - kms:GenerateDataKey
              - kms:DescribeKey
              - kms:GetKeyPolicy
              - kms:PutKeyPolicy
            Resource: '*'
          - Sid: Allow workflows to update key policy for new workspaces
            Effect: Allow
            Principal:
              AWS:
                - !GetAtt [RoleWorkflowLoopRunner, Arn]
            Action:
              - kms:DescribeKey
              - kms:GetKeyPolicy
              - kms:PutKeyPolicy
            Resource: '*'

  StudyDataEncryptionKeyAlias:
    Type: AWS::KMS::Alias
    Properties:
      AliasName: alias/${self:custom.settings.studyDataKmsKeyAlias}
      TargetKeyId: !Ref StudyDataEncryptionKey

  ExternalCfnTemplatesBucket:
    Type: AWS::S3::Bucket
    Properties:
      BucketName: ${self:custom.settings.externalCfnTemplatesBucketName}
      BucketEncryption:
        ServerSideEncryptionConfiguration:
          - ServerSideEncryptionByDefault:
              # Using default SSE-S3 instead of KMS encryption due to an issue with serverless-s3-sync plugin
              # See "https://github.com/k1LoW/serverless-s3-sync/issues/23" for details
              SSEAlgorithm: AES256
      LoggingConfiguration:
        DestinationBucketName: ${self:custom.settings.loggingBucketName}
        LogFilePrefix: external-cfn-templates/
      PublicAccessBlockConfiguration: # Block all public access configuration for the S3 bucket
        BlockPublicAcls: true
        BlockPublicPolicy: true
        IgnorePublicAcls: true
        RestrictPublicBuckets: true

  ExternalCfnTemplatesBucketPolicy:
    Type: AWS::S3::BucketPolicy
    Properties:
      Bucket: !Ref ExternalCfnTemplatesBucket
      PolicyDocument:
        Version: '2012-10-17'
        Statement:
          - Sid: Deny requests that do not use TLS
            Effect: Deny
            Principal: '*'
            Action: s3:*
            Resource: !Join ['/', [!GetAtt ExternalCfnTemplatesBucket.Arn, '*']]
            Condition:
              Bool:
                aws:SecureTransport: false
          - Sid: Deny requests that do not use SigV4
            Effect: Deny
            Principal: '*'
            Action: s3:*
            Resource: !Join ['/', [!GetAtt ExternalCfnTemplatesBucket.Arn, '*']]
            Condition:
              StringNotEquals:
                s3:signatureversion: 'AWS4-HMAC-SHA256'

  # S3 bucket used to store environment bootstrap scripts
  EnvironmentsBootstrapBucket:
    Type: AWS::S3::Bucket
    Properties:
      BucketName: ${self:custom.settings.environmentsBootstrapBucketName}
      BucketEncryption:
        ServerSideEncryptionConfiguration:
          - ServerSideEncryptionByDefault:
              SSEAlgorithm: AES256
      PublicAccessBlockConfiguration:
        BlockPublicAcls: true
        BlockPublicPolicy: true
        IgnorePublicAcls: true
        RestrictPublicBuckets: true

  EnvironmentsBootstrapBucketPolicy:
    Type: AWS::S3::BucketPolicy
    Properties:
      Bucket: !Ref EnvironmentsBootstrapBucket
      PolicyDocument:
        Version: '2012-10-17'
        Id: PutObjectPolicy
        Statement:
          - Sid: Deny requests that do not use TLS
            Effect: Deny
            Principal: '*'
            Action: s3:*
            Resource: !Join ['/', [!GetAtt EnvironmentsBootstrapBucket.Arn, '*']]
            Condition:
              Bool:
                aws:SecureTransport: false
          - Sid: Deny requests that do not use SigV4
            Effect: Deny
            Principal: '*'
            Action: s3:*
            Resource: !Join ['/', [!GetAtt EnvironmentsBootstrapBucket.Arn, '*']]
            Condition:
              StringNotEquals:
                s3:signatureversion: 'AWS4-HMAC-SHA256'

  # S3 bucket used to store environment type configurations (the config objects that define small, medium, large etc
  # env launch options)
  EnvTypeConfigsBucket:
    Type: AWS::S3::Bucket
    Properties:
      BucketName: ${self:custom.settings.envTypeConfigsBucketName}
      BucketEncryption:
        ServerSideEncryptionConfiguration:
          - ServerSideEncryptionByDefault:
              SSEAlgorithm: AES256
      PublicAccessBlockConfiguration:
        BlockPublicAcls: true
        BlockPublicPolicy: true
        IgnorePublicAcls: true
        RestrictPublicBuckets: true

  EnvTypeConfigsBucketPolicy:
    Type: AWS::S3::BucketPolicy
    Properties:
      Bucket: !Ref EnvTypeConfigsBucket
      PolicyDocument:
        Version: '2012-10-17'
        Id: PutObjectPolicy
        Statement:
          - Sid: Deny requests that do not use TLS
            Effect: Deny
            Principal: '*'
            Action: s3:*
            Resource: !Join ['/', [!GetAtt EnvTypeConfigsBucket.Arn, '*']]
            Condition:
              Bool:
                aws:SecureTransport: false
          - Sid: Deny requests that do not use SigV4
            Effect: Deny
            Principal: '*'
            Action: s3:*
            Resource: !Join ['/', [!GetAtt EnvTypeConfigsBucket.Arn, '*']]
            Condition:
              StringNotEquals:
                s3:signatureversion: 'AWS4-HMAC-SHA256'

  # =============================================================================================
  # IAM Roles
  # =============================================================================================

  # IAM Role for the authenticationLayerHandler Function
  RoleAuthenticationLayerHandler:
    Type: 'AWS::IAM::Role'
    Properties:
      AssumeRolePolicyDocument:
        Version: '2012-10-17'
        Statement:
          - Effect: Allow
            Principal:
              Service: lambda.amazonaws.com
            Action: 'sts:AssumeRole'
      ManagedPolicyArns:
        - arn:aws:iam::aws:policy/service-role/AWSLambdaBasicExecutionRole
      Policies:
        - PolicyName: db-access
          PolicyDocument:
            Statement:
              Effect: Allow
              Action:
                - dynamodb:DeleteItem
                - dynamodb:GetItem
                - dynamodb:PutItem
                - dynamodb:Query
                - dynamodb:Scan
                - dynamodb:UpdateItem
              Resource:
                - !GetAtt [PasswordsDb, Arn]
                - !GetAtt [UserApiKeysDb, Arn]
                - !Sub '${UserApiKeysDb.Arn}/index/*'
                - !GetAtt [UsersDb, Arn]
                - !Sub '${UsersDb.Arn}/index/*'
                - !GetAtt [AuthenticationProviderTypesDb, Arn]
                - !GetAtt [AuthenticationProviderConfigsDb, Arn]
                - !GetAtt [RevokedTokensDb, Arn]
                - !GetAtt [UserRolesDb, Arn]
        - PolicyName: param-store-access
          PolicyDocument:
            Statement:
              Effect: Allow
              Action:
                - ssm:GetParameter
              Resource: !Sub 'arn:aws:ssm:${AWS::Region}:${AWS::AccountId}:parameter/${self:custom.settings.paramStoreRoot}/*'

  # IAM Role for the apiHandler Function
  RoleApiHandler:
    Type: 'AWS::IAM::Role'
    Properties:
      RoleName: ${self:custom.settings.apiHandlerRoleName}
      AssumeRolePolicyDocument:
        Version: '2012-10-17'
        Statement:
          - Effect: Allow
            Principal:
              Service: lambda.amazonaws.com
            Action: 'sts:AssumeRole'
      ManagedPolicyArns:
        - arn:aws:iam::aws:policy/service-role/AWSLambdaBasicExecutionRole
      Policies:
        - PolicyName: db-access
          PolicyDocument:
            Statement:
              Effect: Allow
              Action:
                - dynamodb:DeleteItem
                - dynamodb:GetItem
                - dynamodb:BatchGetItem
                - dynamodb:PutItem
                - dynamodb:Query
                - dynamodb:Scan
                - dynamodb:UpdateItem
              Resource:
                - !GetAtt [AuthenticationProviderTypesDb, Arn]
                - !GetAtt [AuthenticationProviderConfigsDb, Arn]
                - !GetAtt [RevokedTokensDb, Arn]
                - !GetAtt [UsersDb, Arn]
                - !Sub '${UsersDb.Arn}/index/*'
                - !GetAtt [PasswordsDb, Arn]
                - !GetAtt [UserApiKeysDb, Arn]
                - !Sub '${UserApiKeysDb.Arn}/index/*'
                - !GetAtt [LocksDb, Arn]
                - !GetAtt [StudiesDb, Arn]
                - !GetAtt [StudyPermissionsDb, Arn]
                - !Join ['', [!GetAtt [StudiesDb, Arn], '/index/*']]
                - !GetAtt [StepTemplatesDb, Arn]
                - !GetAtt [WorkflowTemplatesDb, Arn]
                - !GetAtt [WorkflowTemplateDraftsDb, Arn]
                - !Join ['', [!GetAtt [WorkflowTemplateDraftsDb, Arn], '/index/*']]
                - !GetAtt [WorkflowsDb, Arn]
                - !GetAtt [WorkflowDraftsDb, Arn]
                - !Join ['', [!GetAtt [WorkflowDraftsDb, Arn], '/index/*']]
                - !GetAtt [WorkflowInstancesDb, Arn]
                - !Join ['', [!GetAtt [WorkflowInstancesDb, Arn], '/index/*']]
                - !GetAtt [WfAssignmentsDb, Arn]
                - !Join ['', [!GetAtt [WfAssignmentsDb, Arn], '/index/*']]
                - !GetAtt [StudiesDb, Arn]
                - !GetAtt [StudyPermissionsDb, Arn]
                - !Join ['', [!GetAtt [StudiesDb, Arn], '/index/*']]
                - !GetAtt [EnvironmentsDb, Arn]
                - !GetAtt [EnvironmentsScDb, Arn]
                - !GetAtt [EnvironmentsTypesDb, Arn]
                - !GetAtt [UserRolesDb, Arn]
                - !GetAtt [AwsAccountsDb, Arn]
                - !GetAtt [IndexesDb, Arn]
                - !GetAtt [CostApiCachesDb, Arn]
                - !GetAtt [ProjectsDb, Arn]
                - !GetAtt [AccountsDb, Arn]
                - !GetAtt [KeyPairsDb, Arn]
                - !Join ['', [!GetAtt [KeyPairsDb, Arn], '/index/*']]
                - !GetAtt [StorageGatewayDb, Arn]

        - PolicyName: param-store-access
          PolicyDocument:
            Statement:
              Effect: Allow
              Action:
                - ssm:GetParameter
              Resource:
                - !Sub 'arn:aws:ssm:${AWS::Region}:${AWS::AccountId}:parameter/${self:custom.settings.paramStoreRoot}/*'
                - !Sub 'arn:aws:ssm:${AWS::Region}:*:parameter/aws/service/storagegateway/ami/FILE_S3/latest'

        - PolicyName: storage-gateway-access
          PolicyDocument:
            Statement:
              Effect: Allow
              Action:
                - storagegateway:CreateNFSFileShare
<<<<<<< HEAD
                - storagegateway:ListFileShares
                - storagegateway:DescribeNFSFileShares
                - storagegateway:UpdateNFSFileShare
=======
>>>>>>> 8a274476
              Resource: '*'

        - PolicyName: iam-pass-role
          PolicyDocument:
            Statement:
              Effect: Allow
              Action:
                - iam:PassRole
              Resource: '*'

        - PolicyName: step-functions-invocation
          PolicyDocument:
            Statement:
              - Effect: Allow
                Action:
                  - states:StartExecution
                Resource:
                  - !Ref SMWorkflow

        - PolicyName: s3-access
          PolicyDocument:
            Version: '2012-10-17'
            Statement:
              - Effect: Allow
                Action:
                  - s3:*
                Resource:
                  - 'arn:aws:s3:::${self:custom.settings.studyDataBucketName}/*'
              - Effect: Allow
                Action:
                  - s3:ListBucket
                Resource:
                  - 'arn:aws:s3:::${self:custom.settings.studyDataBucketName}'
              - Effect: Allow
                Action:
                  - kms:GenerateDataKey
                Resource:
                  # NOTE: Can't use '!GetAtt StudyDataEncryptionKey.Arn' due to
                  #   circular dependency in StudyDataEncryptionKey's KeyPolicy  =[
                  - !Sub 'arn:aws:kms:${AWS::Region}:${AWS::AccountId}:alias/${self:custom.settings.studyDataKmsKeyAlias}'
              - Effect: Allow
                Action:
                  - s3:*
                Resource:
                  - 'arn:aws:s3:::${self:custom.settings.externalCfnTemplatesBucketName}/*'
              - Effect: 'Allow'
                Action:
                  - s3:GetBucketPolicy
                  - s3:PutBucketPolicy
                Resource:
                  - 'arn:aws:s3:::${self:custom.settings.environmentsBootstrapBucketName}'
                  - 'arn:aws:s3:::${self:custom.settings.studyDataBucketName}'
        - PolicyName: env-type-configs-s3-access
          PolicyDocument:
            Statement:
              - Effect: 'Allow'
                Action:
                  - s3:GetObject
                  - s3:PutObject
                  - s3:DeleteObject
                Resource:
                  - 'arn:aws:s3:::${self:custom.settings.envTypeConfigsBucketName}/*'
              - Effect: 'Allow'
                Action:
                  - s3:ListBucket
                  - s3:HeadBucket
                Resource:
                  - 'arn:aws:s3:::${self:custom.settings.envTypeConfigsBucketName}'

        - PolicyName: sagemaker-access
          PolicyDocument:
            Version: '2012-10-17'
            Statement:
              - Effect: Allow
                Action:
                  - sagemaker:CreatePresignedNotebookInstanceUrl
                Resource:
                  - '*'

        - PolicyName: ec2-access
          PolicyDocument:
            Statement:
              - Effect: 'Allow'
                Action:
                  - ec2:*
                Resource: '*'

        - PolicyName: cost-explorer
          PolicyDocument:
            Version: '2012-10-17'
            Statement:
              - Effect: 'Allow'
                Action:
                  - ce:*
                Resource: '*'

        - PolicyName: assume-role
          PolicyDocument:
            Statement:
              Action:
                - sts:AssumeRole
                - sts:GetCallerIdentity
              Effect: Allow
              Resource: '*' # TODO: LOCK THIS DOWN!

        - PolicyName: study-kms-policy-update
          PolicyDocument:
            Statement:
              - Effect: 'Allow'
                Action:
                  - kms:DescribeKey
                  - kms:GetKeyPolicy
                  - kms:PutKeyPolicy
                Resource:
                  # NOTE: Can't use '!GetAtt StudyDataEncryptionKey.Arn' due to
                  #   circular dependency in StudyDataEncryptionKey's KeyPolicy  =[
                  - !Sub 'arn:aws:kms:${AWS::Region}:${AWS::AccountId}:alias/${self:custom.settings.studyDataKmsKeyAlias}'

  # IAM Role for the workflowLoopRunner Function
  RoleWorkflowLoopRunner:
    Type: 'AWS::IAM::Role'
    Properties:
      RoleName: ${self:custom.settings.workflowLoopRunnerRoleName}
      AssumeRolePolicyDocument:
        Version: '2012-10-17'
        Statement:
          - Effect: Allow
            Principal:
              Service: lambda.amazonaws.com
            Action: 'sts:AssumeRole'
      ManagedPolicyArns:
        - arn:aws:iam::aws:policy/service-role/AWSLambdaBasicExecutionRole
      Policies:
        - PolicyName: db-access
          PolicyDocument:
            Statement:
              Effect: Allow
              Action:
                - dynamodb:DeleteItem
                - dynamodb:GetItem
                - dynamodb:BatchGetItem
                - dynamodb:PutItem
                - dynamodb:Query
                - dynamodb:Scan
                - dynamodb:UpdateItem
              Resource:
                - !GetAtt [PasswordsDb, Arn]
                - !GetAtt [UsersDb, Arn]
                - !GetAtt [UserApiKeysDb, Arn]
                - !GetAtt [LocksDb, Arn]
                - !GetAtt [StepTemplatesDb, Arn]
                - !GetAtt [WorkflowTemplatesDb, Arn]
                - !GetAtt [WorkflowTemplateDraftsDb, Arn]
                - !Join ['', [!GetAtt [WorkflowTemplateDraftsDb, Arn], '/index/*']]
                - !GetAtt [WorkflowsDb, Arn]
                - !GetAtt [WorkflowDraftsDb, Arn]
                - !Join ['', [!GetAtt [WorkflowDraftsDb, Arn], '/index/*']]
                - !GetAtt [WorkflowInstancesDb, Arn]
                - !Join ['', [!GetAtt [WorkflowInstancesDb, Arn], '/index/*']]
                - !GetAtt [WfAssignmentsDb, Arn]
                - !Join ['', [!GetAtt [WfAssignmentsDb, Arn], '/index/*']]
                - !GetAtt [EnvironmentsDb, Arn]
                - !GetAtt [EnvironmentsScDb, Arn]
                - !GetAtt [EnvironmentsTypesDb, Arn]
                - !GetAtt [StudiesDb, Arn]
                - !GetAtt [ProjectsDb, Arn]
                - !GetAtt [StudyPermissionsDb, Arn]
                - !GetAtt [IndexesDb, Arn]
                - !GetAtt [ProjectsDb, Arn]
                - !GetAtt [AccountsDb, Arn]
                - !GetAtt [AwsAccountsDb, Arn]
                - !GetAtt [AuthenticationProviderTypesDb, Arn]
                - !GetAtt [AuthenticationProviderConfigsDb, Arn]
                - !GetAtt [RevokedTokensDb, Arn]
                - !Join ['', [!GetAtt [StudiesDb, Arn], '/index/*']]
                - !GetAtt [IndexesDb, Arn]
                - !GetAtt [CostApiCachesDb, Arn]
                - !GetAtt [UserRolesDb, Arn]
                - !GetAtt [StorageGatewayDb, Arn]

        - PolicyName: param-store-access
          PolicyDocument:
            Statement:
              - Effect: Allow
                Action:
                  - ssm:GetParameter
                Resource:
                  - !Sub 'arn:aws:ssm:${AWS::Region}:${AWS::AccountId}:parameter/${self:custom.settings.paramStoreRoot}/*'
                  - !Sub 'arn:aws:ssm:${AWS::Region}:*:parameter/aws/service/storagegateway/ami/FILE_S3/latest'
              - Effect: Allow
                Action:
                  - ssm:PutParameter
                  - ssm:DeleteParameter
                Resource:
                  - !Sub 'arn:aws:ssm:${AWS::Region}:${AWS::AccountId}:parameter/${self:custom.settings.paramStoreRoot}/*'

        - PolicyName: dns-record-access
          PolicyDocument:
            Statement:
              - Effect: 'Allow'
                Action:
                  - route53:ChangeResourceRecordSets
                Resource: 'arn:aws:route53:::hostedzone/${self:custom.settings.hostedZoneId}'

        - PolicyName: ec2-access
          PolicyDocument:
            Statement:
              - Effect: 'Allow'
                Action:
                  - ec2:*
                Resource: '*'

        - PolicyName: storage-gateway-access
          PolicyDocument:
            Statement:
              Effect: Allow
              Action:
                - storagegateway:CreateNFSFileShare
                - storagegateway:ListFileShares
                - storagegateway:DescribeNFSFileShares
                - storagegateway:UpdateNFSFileShare
              Resource: '*'

        - PolicyName: storage-gateway
          PolicyDocument:
            Statement:
              - Effect: 'Allow'
                Action:
                  - storagegateway:ActivateGateway
                  - storagegateway:ListLocalDisks
                  - storagegateway:AddCache
                  - storagegateway:DeleteGateway
                Resource: '*'

        - PolicyName: study-s3-policy-update
          PolicyDocument:
            Statement:
              - Effect: 'Allow'
                Action:
                  - s3:GetBucketPolicy
                  - s3:PutBucketPolicy
                Resource:
                  - 'arn:aws:s3:::${self:custom.settings.studyDataBucketName}'
                  - 'arn:aws:s3:::${self:custom.settings.deploymentBucketName}'
                  - 'arn:aws:s3:::${self:custom.settings.environmentsBootstrapBucketName}'
        - PolicyName: study-kms-policy-update
          PolicyDocument:
            Statement:
              - Effect: 'Allow'
                Action:
                  - kms:DescribeKey
                  - kms:GetKeyPolicy
                  - kms:PutKeyPolicy
                Resource:
                  # NOTE: Can't use '!GetAtt StudyDataEncryptionKey.Arn' due to
                  #   circular dependency in StudyDataEncryptionKey's KeyPolicy  =[
                  - !Sub 'arn:aws:kms:${AWS::Region}:${AWS::AccountId}:alias/${self:custom.settings.studyDataKmsKeyAlias}'
        - PolicyName: cfn-access
          PolicyDocument:
            Version: '2012-10-17'
            Statement:
              - Effect: Allow
                Action:
                  - cloudformation:CreateStack
                  - cloudformation:DeleteStack
                  - cloudformation:DescribeStacks
                Resource: '*'

        - PolicyName: assume-role
          PolicyDocument:
            Statement:
              Action: 'sts:AssumeRole'
              Effect: Allow
              Resource: '*' # TODO: LOCK THIS DOWN!

        - PolicyName: env-type-configs-s3-access
          PolicyDocument:
            Statement:
              - Effect: 'Allow'
                Action:
                  - s3:GetObject
                  - s3:PutObject
                  - s3:DeleteObject
                Resource:
                  - 'arn:aws:s3:::${self:custom.settings.envTypeConfigsBucketName}/*'
              - Effect: 'Allow'
                Action:
                  - s3:ListBucket
                  - s3:HeadBucket
                Resource:
                  - 'arn:aws:s3:::${self:custom.settings.envTypeConfigsBucketName}'

  # IAM Role for Step Functions to invoke lambda
  RoleStepFunctionsWorkflow:
    Type: 'AWS::IAM::Role'
    Properties:
      AssumeRolePolicyDocument:
        Version: '2012-10-17'
        Statement:
          - Effect: Allow
            Principal:
              Service: !Sub 'states.${AWS::Region}.amazonaws.com'
            Action: 'sts:AssumeRole'
      ManagedPolicyArns:
        - arn:aws:iam::aws:policy/service-role/AWSLambdaBasicExecutionRole
      Policies:
        - PolicyName: lambda
          PolicyDocument:
            Statement:
              - Effect: Allow
                Action: 'lambda:InvokeFunction'
                Resource:
                  - !GetAtt 'WorkflowLoopRunnerLambdaFunction.Arn'

  # IAM Role for the openDataScrapeHandler Function
  RoleOpenDataScrapeHandler:
    Type: 'AWS::IAM::Role'
    Properties:
      AssumeRolePolicyDocument:
        Version: '2012-10-17'
        Statement:
          - Effect: Allow
            Principal:
              Service: lambda.amazonaws.com
            Action: 'sts:AssumeRole'
      ManagedPolicyArns:
        - arn:aws:iam::aws:policy/service-role/AWSLambdaBasicExecutionRole
      Policies:
        - PolicyName: db-access
          PolicyDocument:
            Statement:
              Effect: Allow
              Action:
                - dynamodb:DeleteItem
                - dynamodb:GetItem
                - dynamodb:PutItem
                - dynamodb:Query
                - dynamodb:Scan
                - dynamodb:UpdateItem
              Resource:
                - !GetAtt [StudiesDb, Arn]

    # IAM Role for the envStatusPollHandler Function
  RoleEnvStatusPollHandler:
    Type: 'AWS::IAM::Role'
    Properties:
      AssumeRolePolicyDocument:
        Version: '2012-10-17'
        Statement:
          - Effect: Allow
            Principal:
              Service: lambda.amazonaws.com
            Action: 'sts:AssumeRole'
      ManagedPolicyArns:
        - arn:aws:iam::aws:policy/service-role/AWSLambdaBasicExecutionRole
      Policies:
        - PolicyName: db-environment-access
          PolicyDocument:
            Statement:
              Effect: Allow
              Action:
                - dynamodb:GetItem
                - dynamodb:Query
                - dynamodb:Scan
                - dynamodb:UpdateItem
              Resource:
                - !GetAtt [EnvironmentsScDb, Arn]
        - PolicyName: db-scan
          PolicyDocument:
            Statement:
              Effect: Allow
              Action:
                - dynamodb:Scan
              Resource:
                - !GetAtt [IndexesDb, Arn]
                - !GetAtt [ProjectsDb, Arn]
                - !GetAtt [AwsAccountsDb, Arn]
        - PolicyName: assume-role
          PolicyDocument:
            Statement:
              Action: 'sts:AssumeRole'
              Effect: Allow
              Resource: '*' # TODO: LOCK THIS DOWN!

  # An environment management role giving AWS Service Catalog Permissions
  # This is the role that the Admin users share their AWS Service Catalog products/portfolios with.
  # The products shared with this role become candidates for being imported in the platform as environment types.
  # The APIHandler and WorkflowLoopRunner lambdas both assume this role for any interaction
  # with the AWS Service Catalog
  # Equivalent role for launching/terminating environments in each on-boarded account with cross account trust is
  # created by "addons/addon-base-raas/packages/base-raas-cfn-templates/src/templates/onboard-account.cfn.yml"
  RoleEnvMgmt:
    Type: 'AWS::IAM::Role'
    Properties:
      RoleName: ${self:custom.settings.envMgmtRoleName}
      AssumeRolePolicyDocument:
        Version: '2012-10-17'
        Statement:
          - Effect: Allow
            Principal:
              AWS: !Sub ${AWS::AccountId}
            Action: 'sts:AssumeRole'
      ManagedPolicyArns:
        - arn:aws:iam::aws:policy/AWSServiceCatalogAdminFullAccess
      Policies:
        - PolicyName: ec2-access
          PolicyDocument:
            Statement:
              Action:
                - ec2:CreateKeyPair
                - ec2:DeleteKeyPair
                - ec2:GetPasswordData
                - ec2:ModifyImageAttribute
                - ec2:DescribeImages
                - ec2:DescribeInstances
                - ec2-instance-connect:SendSSHPublicKey
              Effect: Allow
              Resource: '*'
        - PolicyName: param-store-access
          PolicyDocument:
            Statement:
              Effect: Allow
              Action:
                - ssm:PutParameter
                - ssm:GetParameter
                - ssm:GetParameters
                - ssm:DeleteParameter
              Resource: !Sub 'arn:aws:ssm:${AWS::Region}:${AWS::AccountId}:parameter/${self:custom.settings.paramStoreRoot}/*'
        - PolicyName: cfn-read-access
          PolicyDocument:
            Statement:
              Effect: Allow
              Action:
                - s3:GetObject
              Resource:
                # S3 GetObject required to be able to read CFN templates for service catalog products
                # Various AWS Service Catalog APIs will fail without this (such as describeProvisioningParameters)
                # AWS Service Catalog uploads the CFN templates to S3 bucket starting with "cf-templates-"
                # See https://docs.aws.amazon.com/servicecatalog/latest/adminguide/portfoliomgmt-products.html for more details
                # - !Sub arn:${AWS::Partition}:s3:::cf-templates-*/* (Somehow this pattern is not working.)
                # TODO: Lock down S3 pattern instead of wildcard)
                - '*'
        - PolicyName: iam-role-access
          PolicyDocument:
            Statement:
              - Effect: Allow
                Action:
                  - iam:GetRole
                  - iam:CreateRole
                  - iam:TagRole
                  - iam:GetRolePolicy
                  - iam:PutRolePolicy
                  - iam:DeleteRolePolicy
                  - iam:ListRolePolicies
                  - iam:ListAttachedRolePolicies
                  - iam:UpdateAssumeRolePolicy
                  - iam:UpdateRoleDescription
                  - iam:AttachRolePolicy
                  - iam:DetachRolePolicy
                Resource:
                  - !Sub 'arn:${AWS::Partition}:iam::${AWS::AccountId}:role/${self:custom.settings.launchConstraintRolePrefix}'
              - Effect: Allow
                Action:
                  - iam:CreatePolicy
                  - iam:GetPolicy
                  - iam:GetPolicyVersion
                  - iam:ListPolicyVersions
                  - iam:DeletePolicy
                  - iam:DeletePolicyVersion
                Resource:
                  - !Sub 'arn:${AWS::Partition}:iam::${AWS::AccountId}:policy/${self:custom.settings.launchConstraintPolicyPrefix}'

  # =============================================================================================
  # Step Functions
  # =============================================================================================

  # Workflow State Machine
  SMWorkflow:
    Type: 'AWS::StepFunctions::StateMachine'
    Properties:
      StateMachineName: ${self:custom.settings.workflowStateMachineName}
      DefinitionString: !Sub |
        {
          "Comment": "Workflow State Machine",
          "StartAt": "WorkflowLoopRunner",
          "Version": "1.0",
          "States": {
            "WorkflowLoopRunner": {
              "Type": "Task",
              "Resource": "${WorkflowLoopRunnerLambdaFunction.Arn}",
              "ResultPath": "$.loop",
              "Next": "MakeAChoice",
              "Catch": [{
                "ErrorEquals": ["States.ALL"],
                "ResultPath": "$.error",
                "Next": "Failed"
              }]
            },
            "MakeAChoice": {
              "Type": "Choice",
              "Choices": [{
                "Variable": "$.loop.shouldWait",
                "NumericEquals": 1,
                "Next": "LetsWait"
              }, {
                "Variable": "$.loop.shouldLoop",
                "NumericEquals": 1,
                "Next": "WorkflowLoopRunner"
              }, {
                "Variable": "$.loop.shouldPass",
                "NumericEquals": 1,
                "Next": "Passed"
              }, {
                "Variable": "$.loop.shouldFail",
                "NumericEquals": 1,
                "Next": "Failed"
              }],
              "Default": "Failed"
            },
            "LetsWait": {
              "Type": "Wait",
              "SecondsPath": "$.loop.wait",
              "Next": "WorkflowLoopRunner"
            },
            "Passed": {
              "Type": "Pass",
              "End": true
            },
            "Failed": {
              "Type": "Fail"
            }
          }
        }
      RoleArn: !GetAtt 'RoleStepFunctionsWorkflow.Arn'

  # =============================================================================================
  # Dynamo DB
  # =============================================================================================

  PasswordsDb:
    Type: AWS::DynamoDB::Table
    Properties:
      TableName: ${self:custom.settings.dbPasswords}
      AttributeDefinitions:
        - AttributeName: 'username'
          AttributeType: 'S'
      KeySchema:
        - AttributeName: 'username'
          KeyType: 'HASH'
      BillingMode: PAY_PER_REQUEST

  UserApiKeysDb:
    Type: AWS::DynamoDB::Table
    Properties:
      TableName: ${self:custom.settings.dbUserApiKeys}
      AttributeDefinitions:
        - AttributeName: 'id'
          AttributeType: 'S'
        - AttributeName: 'uid'
          AttributeType: 'S'
      KeySchema:
        - AttributeName: 'id'
          KeyType: 'HASH'
      BillingMode: PAY_PER_REQUEST
      GlobalSecondaryIndexes:
        - IndexName: ByUID
          KeySchema:
            - AttributeName: 'uid'
              KeyType: 'HASH'
          Projection:
            ProjectionType: ALL

  UsersDb:
    Type: AWS::DynamoDB::Table
    DependsOn: PasswordsDb
    Properties:
      TableName: ${self:custom.settings.dbUsers}
      AttributeDefinitions:
        - AttributeName: 'uid'
          AttributeType: 'S'
        - AttributeName: 'username'
          AttributeType: 'S'
        - AttributeName: 'ns'
          AttributeType: 'S'
      KeySchema:
        - AttributeName: 'uid'
          KeyType: 'HASH'
      BillingMode: PAY_PER_REQUEST
      GlobalSecondaryIndexes:
        - IndexName: Principal
          KeySchema:
            - AttributeName: 'username'
              KeyType: 'HASH'
            - AttributeName: 'ns'
              KeyType: 'RANGE'
          Projection:
            ProjectionType: ALL

  AuthenticationProviderTypesDb:
    Type: AWS::DynamoDB::Table
    Properties:
      TableName: ${self:custom.settings.dbAuthenticationProviderTypes}
      AttributeDefinitions:
        - AttributeName: 'type'
          AttributeType: 'S'
      KeySchema:
        - AttributeName: 'type'
          KeyType: 'HASH'
      BillingMode: PAY_PER_REQUEST

  AuthenticationProviderConfigsDb:
    Type: AWS::DynamoDB::Table
    Properties:
      TableName: ${self:custom.settings.dbAuthenticationProviderConfigs}
      AttributeDefinitions:
        - AttributeName: 'id'
          AttributeType: 'S'
      KeySchema:
        - AttributeName: 'id'
          KeyType: 'HASH'
      BillingMode: PAY_PER_REQUEST

  RevokedTokensDb:
    Type: AWS::DynamoDB::Table
    Properties:
      TableName: ${self:custom.settings.dbRevokedTokens}
      AttributeDefinitions:
        - AttributeName: 'id'
          AttributeType: 'S'
      KeySchema:
        - AttributeName: 'id'
          KeyType: 'HASH'
      TimeToLiveSpecification:
        AttributeName: 'ttl'
        Enabled: true
      BillingMode: PAY_PER_REQUEST

  LocksDb:
    Type: AWS::DynamoDB::Table
    Properties:
      TableName: ${self:custom.settings.dbLocks}
      AttributeDefinitions:
        - AttributeName: 'id'
          AttributeType: 'S'
      KeySchema:
        - AttributeName: 'id'
          KeyType: 'HASH'
      TimeToLiveSpecification:
        AttributeName: 'ttl'
        Enabled: true
      BillingMode: PAY_PER_REQUEST

  StudiesDb:
    Type: AWS::DynamoDB::Table
    Properties:
      TableName: ${self:custom.settings.dbStudies}
      AttributeDefinitions:
        - AttributeName: 'id'
          AttributeType: 'S'
        - AttributeName: 'category'
          AttributeType: 'S'
      KeySchema:
        - AttributeName: 'id'
          KeyType: 'HASH'
      BillingMode: PAY_PER_REQUEST
      GlobalSecondaryIndexes:
        - IndexName: ${self:custom.settings.dbStudiesCategoryIndex}
          KeySchema:
            - AttributeName: 'category'
              KeyType: 'HASH'
          Projection:
            ProjectionType: 'ALL'

  StepTemplatesDb:
    Type: AWS::DynamoDB::Table
    Properties:
      TableName: ${self:custom.settings.dbStepTemplates}
      AttributeDefinitions:
        - AttributeName: 'id'
          AttributeType: 'S'
        - AttributeName: 'ver'
          AttributeType: 'S'
      KeySchema:
        - AttributeName: 'id'
          KeyType: 'HASH'
        - AttributeName: 'ver'
          KeyType: 'RANGE'
      BillingMode: PAY_PER_REQUEST

  WorkflowTemplatesDb:
    Type: AWS::DynamoDB::Table
    Properties:
      TableName: ${self:custom.settings.dbWorkflowTemplates}
      AttributeDefinitions:
        - AttributeName: 'id'
          AttributeType: 'S'
        - AttributeName: 'ver'
          AttributeType: 'S'
      KeySchema:
        - AttributeName: 'id'
          KeyType: 'HASH'
        - AttributeName: 'ver'
          KeyType: 'RANGE'
      BillingMode: PAY_PER_REQUEST

  WorkflowsDb:
    Type: AWS::DynamoDB::Table
    Properties:
      TableName: ${self:custom.settings.dbWorkflows}
      AttributeDefinitions:
        - AttributeName: 'id'
          AttributeType: 'S'
        - AttributeName: 'ver'
          AttributeType: 'S'
      KeySchema:
        - AttributeName: 'id'
          KeyType: 'HASH'
        - AttributeName: 'ver'
          KeyType: 'RANGE'
      BillingMode: PAY_PER_REQUEST

  WorkflowTemplateDraftsDb:
    Type: AWS::DynamoDB::Table
    Properties:
      TableName: ${self:custom.settings.dbWorkflowTemplateDrafts}
      AttributeDefinitions:
        - AttributeName: 'id'
          AttributeType: 'S'
        - AttributeName: 'uid'
          AttributeType: 'S'
      KeySchema:
        - AttributeName: 'id'
          KeyType: 'HASH'
      BillingMode: PAY_PER_REQUEST
      GlobalSecondaryIndexes:
        - IndexName: ByUID
          KeySchema:
            - AttributeName: 'uid'
              KeyType: 'HASH'
          Projection:
            ProjectionType: 'ALL'

  WorkflowDraftsDb:
    Type: AWS::DynamoDB::Table
    Properties:
      TableName: ${self:custom.settings.dbWorkflowDrafts}
      AttributeDefinitions:
        - AttributeName: 'id'
          AttributeType: 'S'
        - AttributeName: 'uid'
          AttributeType: 'S'
      KeySchema:
        - AttributeName: 'id'
          KeyType: 'HASH'
      BillingMode: PAY_PER_REQUEST
      GlobalSecondaryIndexes:
        - IndexName: ByUID
          KeySchema:
            - AttributeName: 'uid'
              KeyType: 'HASH'
          Projection:
            ProjectionType: 'ALL'

  WorkflowInstancesDb:
    Type: AWS::DynamoDB::Table
    Properties:
      TableName: ${self:custom.settings.dbWorkflowInstances}
      AttributeDefinitions:
        - AttributeName: 'id'
          AttributeType: 'S'
        - AttributeName: 'createdAt'
          AttributeType: 'S'
        - AttributeName: 'wf'
          AttributeType: 'S'
      KeySchema:
        - AttributeName: 'id'
          KeyType: 'HASH'
      TimeToLiveSpecification:
        AttributeName: 'ttl'
        Enabled: true
      BillingMode: PAY_PER_REQUEST
      GlobalSecondaryIndexes:
        - IndexName: 'WorkflowIndex'
          KeySchema:
            - AttributeName: 'wf'
              KeyType: 'HASH'
            - AttributeName: 'createdAt'
              KeyType: 'RANGE'
          Projection:
            ProjectionType: 'ALL'

  WfAssignmentsDb:
    Type: AWS::DynamoDB::Table
    Properties:
      TableName: ${self:custom.settings.dbWfAssignments}
      AttributeDefinitions:
        - AttributeName: 'id'
          AttributeType: 'S'
        - AttributeName: 'triggerType' # trigger type
          AttributeType: 'S'
        - AttributeName: 'triggerTypeData' # trigger type data (qualifier)
          AttributeType: 'S'
        - AttributeName: 'wf' # workflow id
          AttributeType: 'S'
        - AttributeName: 'createdAt'
          AttributeType: 'S'
      KeySchema:
        - AttributeName: 'id'
          KeyType: 'HASH'
      BillingMode: PAY_PER_REQUEST
      GlobalSecondaryIndexes:
        - IndexName: 'WorkflowIndex'
          KeySchema:
            - AttributeName: 'wf'
              KeyType: 'HASH'
            - AttributeName: 'createdAt'
              KeyType: 'RANGE'
          Projection:
            ProjectionType: 'ALL'
        - IndexName: 'TypeIndex'
          KeySchema:
            - AttributeName: 'triggerType'
              KeyType: 'HASH'
            - AttributeName: 'triggerTypeData'
              KeyType: 'RANGE'
          Projection:
            ProjectionType: 'ALL'

  EnvironmentsDb:
    Type: AWS::DynamoDB::Table
    DependsOn: AccountsDb
    Properties:
      TableName: ${self:custom.settings.dbEnvironments}
      AttributeDefinitions:
        - AttributeName: 'id'
          AttributeType: 'S'
      KeySchema:
        - AttributeName: 'id'
          KeyType: 'HASH'
      BillingMode: PAY_PER_REQUEST

  # Table for environments created using AWS Service Catalog
  EnvironmentsScDb:
    Type: AWS::DynamoDB::Table
    Properties:
      TableName: ${self:custom.settings.dbEnvironmentsSc}
      AttributeDefinitions:
        - AttributeName: 'id'
          AttributeType: 'S'
      KeySchema:
        - AttributeName: 'id'
          KeyType: 'HASH'
      BillingMode: PAY_PER_REQUEST

  EnvironmentsTypesDb:
    Type: AWS::DynamoDB::Table
    DependsOn: UserRolesDb
    Properties:
      TableName: ${self:custom.settings.dbEnvironmentTypes}
      AttributeDefinitions:
        - AttributeName: 'id'
          AttributeType: 'S'
      KeySchema:
        - AttributeName: 'id'
          KeyType: 'HASH'
      BillingMode: PAY_PER_REQUEST

  UserRolesDb:
    Type: AWS::DynamoDB::Table
    Properties:
      TableName: ${self:custom.settings.dbUserRoles}
      AttributeDefinitions:
        - AttributeName: 'id'
          AttributeType: 'S'
      KeySchema:
        - AttributeName: 'id'
          KeyType: 'HASH'
      BillingMode: PAY_PER_REQUEST

  AwsAccountsDb:
    Type: AWS::DynamoDB::Table
    Properties:
      TableName: ${self:custom.settings.dbAwsAccounts}
      AttributeDefinitions:
        - AttributeName: 'id'
          AttributeType: 'S'
      KeySchema:
        - AttributeName: 'id'
          KeyType: 'HASH'
      BillingMode: PAY_PER_REQUEST

  IndexesDb:
    Type: AWS::DynamoDB::Table
    Properties:
      TableName: ${self:custom.settings.dbIndexes}
      AttributeDefinitions:
        - AttributeName: 'id'
          AttributeType: 'S'
      KeySchema:
        - AttributeName: 'id'
          KeyType: 'HASH'
      BillingMode: PAY_PER_REQUEST

  CostApiCachesDb:
    Type: AWS::DynamoDB::Table
    Properties:
      TableName: ${self:custom.settings.dbCostApiCaches}
      AttributeDefinitions:
        - AttributeName: 'indexId'
          AttributeType: 'S'
        - AttributeName: 'query'
          AttributeType: 'S'
      KeySchema:
        - AttributeName: 'indexId'
          KeyType: 'HASH'
        - AttributeName: 'query'
          KeyType: 'RANGE'
      BillingMode: PAY_PER_REQUEST

  AccountsDb:
    Type: AWS::DynamoDB::Table
    Properties:
      TableName: ${self:custom.settings.dbAccounts}
      AttributeDefinitions:
        - AttributeName: 'id'
          AttributeType: 'S'
      KeySchema:
        - AttributeName: 'id'
          KeyType: 'HASH'
      BillingMode: PAY_PER_REQUEST

  ProjectsDb:
    Type: AWS::DynamoDB::Table
    Properties:
      TableName: ${self:custom.settings.dbProjects}
      AttributeDefinitions:
        - AttributeName: 'id'
          AttributeType: 'S'
      KeySchema:
        - AttributeName: 'id'
          KeyType: 'HASH'
      BillingMode: PAY_PER_REQUEST

  StudyPermissionsDb:
    Type: AWS::DynamoDB::Table
    Properties:
      TableName: ${self:custom.settings.dbStudyPermissions}
      AttributeDefinitions:
        - AttributeName: 'id'
          AttributeType: 'S'
      KeySchema:
        - AttributeName: 'id'
          KeyType: 'HASH'
      BillingMode: PAY_PER_REQUEST

  KeyPairsDb:
    Type: AWS::DynamoDB::Table
    Properties:
      TableName: ${self:custom.settings.dbKeyPairs}
      AttributeDefinitions:
        - AttributeName: 'id'
          AttributeType: 'S'
        - AttributeName: 'uid' # This is username with namespace
          AttributeType: 'S'
      KeySchema:
        - AttributeName: 'id'
          KeyType: 'HASH'
      GlobalSecondaryIndexes:
        - IndexName: ByUID
          KeySchema:
            - AttributeName: 'uid' # This is username with namespace
              KeyType: 'HASH'
          Projection:
            ProjectionType: 'ALL'
      BillingMode: PAY_PER_REQUEST

  StorageGatewayDb:
    Type: AWS::DynamoDB::Table
    DependsOn: StudiesDb
    Properties:
      TableName: ${self:custom.settings.dbStorageGateway}
      AttributeDefinitions:
        - AttributeName: 'id'
          AttributeType: 'S'
      KeySchema:
        - AttributeName: 'id'
          KeyType: 'HASH'
      BillingMode: PAY_PER_REQUEST

  # =============================================================================================
  # DEPRECATED -- Dynamo DB
  # =============================================================================================

  DbPasswords:
    Type: AWS::DynamoDB::Table
    Properties:
      TableName: ${self:custom.settings.dbTablePasswords}
      AttributeDefinitions:
        - AttributeName: 'username'
          AttributeType: 'S'
      KeySchema:
        - AttributeName: 'username'
          KeyType: 'HASH'
      BillingMode: PAY_PER_REQUEST

  DbUserApiKeys:
    Type: AWS::DynamoDB::Table
    Properties:
      TableName: ${self:custom.settings.dbTableUserApiKeys}
      AttributeDefinitions:
        - AttributeName: 'unameWithNs' # Username with Namespace (ns)
          AttributeType: 'S'
        - AttributeName: 'id'
          AttributeType: 'S'
      KeySchema:
        - AttributeName: 'unameWithNs'
          KeyType: 'HASH'
        - AttributeName: 'id'
          KeyType: 'RANGE'
      BillingMode: PAY_PER_REQUEST

  DbUsers:
    Type: AWS::DynamoDB::Table
    DependsOn: DbPasswords
    Properties:
      TableName: ${self:custom.settings.dbTableUsers}
      AttributeDefinitions:
        - AttributeName: 'username'
          AttributeType: 'S'
        - AttributeName: 'ns'
          AttributeType: 'S'
      KeySchema:
        - AttributeName: 'username'
          KeyType: 'HASH'
        - AttributeName: 'ns'
          KeyType: 'RANGE'
      BillingMode: PAY_PER_REQUEST

  DbAuthenticationProviderTypes:
    Type: AWS::DynamoDB::Table
    Properties:
      TableName: ${self:custom.settings.dbTableAuthenticationProviderTypes}
      AttributeDefinitions:
        - AttributeName: 'type'
          AttributeType: 'S'
      KeySchema:
        - AttributeName: 'type'
          KeyType: 'HASH'
      BillingMode: PAY_PER_REQUEST

  DbAuthenticationProviderConfigs:
    Type: AWS::DynamoDB::Table
    Properties:
      TableName: ${self:custom.settings.dbTableAuthenticationProviderConfigs}
      AttributeDefinitions:
        - AttributeName: 'id'
          AttributeType: 'S'
      KeySchema:
        - AttributeName: 'id'
          KeyType: 'HASH'
      BillingMode: PAY_PER_REQUEST

  DbRevokedTokens:
    Type: AWS::DynamoDB::Table
    Properties:
      TableName: ${self:custom.settings.dbTableRevokedTokens}
      AttributeDefinitions:
        - AttributeName: 'id'
          AttributeType: 'S'
      KeySchema:
        - AttributeName: 'id'
          KeyType: 'HASH'
      TimeToLiveSpecification:
        AttributeName: 'ttl'
        Enabled: true
      BillingMode: PAY_PER_REQUEST

  DbLocks:
    Type: AWS::DynamoDB::Table
    Properties:
      TableName: ${self:custom.settings.dbTableLocks}
      AttributeDefinitions:
        - AttributeName: 'id'
          AttributeType: 'S'
      KeySchema:
        - AttributeName: 'id'
          KeyType: 'HASH'
      TimeToLiveSpecification:
        AttributeName: 'ttl'
        Enabled: true
      BillingMode: PAY_PER_REQUEST

  DbStudies:
    Type: AWS::DynamoDB::Table
    DependsOn: DbLocks
    Properties:
      TableName: ${self:custom.settings.dbTableStudies}
      AttributeDefinitions:
        - AttributeName: 'id'
          AttributeType: 'S'
        - AttributeName: 'category'
          AttributeType: 'S'
      KeySchema:
        - AttributeName: 'id'
          KeyType: 'HASH'
      BillingMode: PAY_PER_REQUEST
      GlobalSecondaryIndexes:
        - IndexName: ${self:custom.settings.dbTableStudiesCategoryIndex}
          KeySchema:
            - AttributeName: 'category'
              KeyType: 'HASH'
          Projection:
            ProjectionType: 'ALL'

  DbStepTemplates:
    Type: AWS::DynamoDB::Table
    Properties:
      TableName: ${self:custom.settings.dbTableStepTemplates}
      AttributeDefinitions:
        - AttributeName: 'id'
          AttributeType: 'S'
        - AttributeName: 'ver'
          AttributeType: 'S'
      KeySchema:
        - AttributeName: 'id'
          KeyType: 'HASH'
        - AttributeName: 'ver'
          KeyType: 'RANGE'
      BillingMode: PAY_PER_REQUEST

  DbWorkflowTemplates:
    Type: AWS::DynamoDB::Table
    Properties:
      TableName: ${self:custom.settings.dbTableWorkflowTemplates}
      AttributeDefinitions:
        - AttributeName: 'id'
          AttributeType: 'S'
        - AttributeName: 'ver'
          AttributeType: 'S'
      KeySchema:
        - AttributeName: 'id'
          KeyType: 'HASH'
        - AttributeName: 'ver'
          KeyType: 'RANGE'
      BillingMode: PAY_PER_REQUEST

  DbWorkflows:
    Type: AWS::DynamoDB::Table
    DependsOn: DbWorkflowInstances
    Properties:
      TableName: ${self:custom.settings.dbTableWorkflows}
      AttributeDefinitions:
        - AttributeName: 'id'
          AttributeType: 'S'
        - AttributeName: 'ver'
          AttributeType: 'S'
      KeySchema:
        - AttributeName: 'id'
          KeyType: 'HASH'
        - AttributeName: 'ver'
          KeyType: 'RANGE'
      BillingMode: PAY_PER_REQUEST

  DbWorkflowTemplateDrafts:
    Type: AWS::DynamoDB::Table
    Properties:
      TableName: ${self:custom.settings.dbTableWorkflowTemplateDrafts}
      AttributeDefinitions:
        - AttributeName: 'id'
          AttributeType: 'S'
        - AttributeName: 'username'
          AttributeType: 'S'
      KeySchema:
        - AttributeName: 'id'
          KeyType: 'HASH'
      BillingMode: PAY_PER_REQUEST
      GlobalSecondaryIndexes:
        - IndexName: 'UsernameIndex'
          KeySchema:
            - AttributeName: 'username'
              KeyType: 'HASH'
          Projection:
            ProjectionType: 'ALL'

  DbWorkflowDrafts:
    Type: AWS::DynamoDB::Table
    DependsOn: DbWorkflowTemplates
    Properties:
      TableName: ${self:custom.settings.dbTableWorkflowDrafts}
      AttributeDefinitions:
        - AttributeName: 'id'
          AttributeType: 'S'
        - AttributeName: 'username'
          AttributeType: 'S'
      KeySchema:
        - AttributeName: 'id'
          KeyType: 'HASH'
      BillingMode: PAY_PER_REQUEST
      GlobalSecondaryIndexes:
        - IndexName: 'UsernameIndex'
          KeySchema:
            - AttributeName: 'username'
              KeyType: 'HASH'
          Projection:
            ProjectionType: 'ALL'

  DbWorkflowInstances:
    Type: AWS::DynamoDB::Table
    Properties:
      TableName: ${self:custom.settings.dbTableWorkflowInstances}
      AttributeDefinitions:
        - AttributeName: 'id'
          AttributeType: 'S'
        - AttributeName: 'createdAt'
          AttributeType: 'S'
        - AttributeName: 'wf'
          AttributeType: 'S'
      KeySchema:
        - AttributeName: 'id'
          KeyType: 'HASH'
      TimeToLiveSpecification:
        AttributeName: 'ttl'
        Enabled: true
      BillingMode: PAY_PER_REQUEST
      GlobalSecondaryIndexes:
        - IndexName: 'WorkflowIndex'
          KeySchema:
            - AttributeName: 'wf'
              KeyType: 'HASH'
            - AttributeName: 'createdAt'
              KeyType: 'RANGE'
          Projection:
            ProjectionType: 'ALL'

  DbWfAssignments:
    Type: AWS::DynamoDB::Table
    Properties:
      TableName: ${self:custom.settings.dbTableWfAssignments}
      AttributeDefinitions:
        - AttributeName: 'id'
          AttributeType: 'S'
        - AttributeName: 'triggerType' # trigger type
          AttributeType: 'S'
        - AttributeName: 'triggerTypeData' # trigger type data (qualifier)
          AttributeType: 'S'
        - AttributeName: 'wf' # workflow id
          AttributeType: 'S'
        - AttributeName: 'createdAt'
          AttributeType: 'S'
      KeySchema:
        - AttributeName: 'id'
          KeyType: 'HASH'
      BillingMode: PAY_PER_REQUEST
      GlobalSecondaryIndexes:
        - IndexName: 'WorkflowIndex'
          KeySchema:
            - AttributeName: 'wf'
              KeyType: 'HASH'
            - AttributeName: 'createdAt'
              KeyType: 'RANGE'
          Projection:
            ProjectionType: 'ALL'
        - IndexName: 'TypeIndex'
          KeySchema:
            - AttributeName: 'triggerType'
              KeyType: 'HASH'
            - AttributeName: 'triggerTypeData'
              KeyType: 'RANGE'
          Projection:
            ProjectionType: 'ALL'

  DbEnvironments:
    Type: AWS::DynamoDB::Table
    Properties:
      TableName: ${self:custom.settings.dbTableEnvironments}
      AttributeDefinitions:
        - AttributeName: 'id'
          AttributeType: 'S'
      KeySchema:
        - AttributeName: 'id'
          KeyType: 'HASH'
      BillingMode: PAY_PER_REQUEST

  # Table for environments created using AWS Service Catalog
  DbEnvironmentsSc:
    Type: AWS::DynamoDB::Table
    Properties:
      TableName: ${self:custom.settings.dbTableEnvironmentsSc}
      AttributeDefinitions:
        - AttributeName: 'id'
          AttributeType: 'S'
      KeySchema:
        - AttributeName: 'id'
          KeyType: 'HASH'
      ProvisionedThroughput:
        ReadCapacityUnits: '10'
        WriteCapacityUnits: '10'

  DbEnvironmentsTypes:
    Type: AWS::DynamoDB::Table
    Properties:
      TableName: ${self:custom.settings.dbTableEnvironmentTypes}
      AttributeDefinitions:
        - AttributeName: 'id'
          AttributeType: 'S'
      KeySchema:
        - AttributeName: 'id'
          KeyType: 'HASH'
      ProvisionedThroughput:
        ReadCapacityUnits: '10'
        WriteCapacityUnits: '10'

  DbUserRoles:
    Type: AWS::DynamoDB::Table
    Properties:
      TableName: ${self:custom.settings.dbTableUserRoles}
      AttributeDefinitions:
        - AttributeName: 'id'
          AttributeType: 'S'
      KeySchema:
        - AttributeName: 'id'
          KeyType: 'HASH'
      BillingMode: PAY_PER_REQUEST

  DbAwsAccounts:
    Type: AWS::DynamoDB::Table
    Properties:
      TableName: ${self:custom.settings.dbTableAwsAccounts}
      AttributeDefinitions:
        - AttributeName: 'id'
          AttributeType: 'S'
      KeySchema:
        - AttributeName: 'id'
          KeyType: 'HASH'
      BillingMode: PAY_PER_REQUEST

  DbIndexes:
    Type: AWS::DynamoDB::Table
    Properties:
      TableName: ${self:custom.settings.dbTableIndexes}
      AttributeDefinitions:
        - AttributeName: 'id'
          AttributeType: 'S'
      KeySchema:
        - AttributeName: 'id'
          KeyType: 'HASH'
      BillingMode: PAY_PER_REQUEST

  DbCostApiCaches:
    Type: AWS::DynamoDB::Table
    Properties:
      TableName: ${self:custom.settings.dbTableCostApiCaches}
      AttributeDefinitions:
        - AttributeName: 'indexId'
          AttributeType: 'S'
        - AttributeName: 'query'
          AttributeType: 'S'
      KeySchema:
        - AttributeName: 'indexId'
          KeyType: 'HASH'
        - AttributeName: 'query'
          KeyType: 'RANGE'
      BillingMode: PAY_PER_REQUEST

  DbAccounts:
    Type: AWS::DynamoDB::Table
    Properties:
      TableName: ${self:custom.settings.dbTableAccounts}
      AttributeDefinitions:
        - AttributeName: 'id'
          AttributeType: 'S'
      KeySchema:
        - AttributeName: 'id'
          KeyType: 'HASH'
      BillingMode: PAY_PER_REQUEST

  DbProjects:
    Type: AWS::DynamoDB::Table
    Properties:
      TableName: ${self:custom.settings.dbTableProjects}
      AttributeDefinitions:
        - AttributeName: 'id'
          AttributeType: 'S'
      KeySchema:
        - AttributeName: 'id'
          KeyType: 'HASH'
      BillingMode: PAY_PER_REQUEST

  DbStudyPermissions:
    Type: AWS::DynamoDB::Table
    Properties:
      TableName: ${self:custom.settings.dbTableStudyPermissions}
      AttributeDefinitions:
        - AttributeName: 'id'
          AttributeType: 'S'
      KeySchema:
        - AttributeName: 'id'
          KeyType: 'HASH'
      BillingMode: PAY_PER_REQUEST

  DbKeyPairs:
    Type: AWS::DynamoDB::Table
    Properties:
      TableName: ${self:custom.settings.dbTableKeyPairs}
      AttributeDefinitions:
        - AttributeName: 'id'
          AttributeType: 'S'
        - AttributeName: 'username' # This is username with namespace
          AttributeType: 'S'
      KeySchema:
        - AttributeName: 'id'
          KeyType: 'HASH'
      GlobalSecondaryIndexes:
        - IndexName: 'UsernameIndex'
          KeySchema:
            - AttributeName: 'username' # This is username with namespace
              KeyType: 'HASH'
          Projection:
            ProjectionType: 'ALL'
      BillingMode: PAY_PER_REQUEST

# =============================================================================================
# Outputs
# =============================================================================================
Outputs:
  AuthenticationLayerHandlerRoleArn:
    Value: !GetAtt RoleAuthenticationLayerHandler.Arn
  ApiHandlerRoleArn:
    Value: !GetAtt RoleApiHandler.Arn
  WorkflowLoopRunnerRoleArn:
    Value: !GetAtt RoleWorkflowLoopRunner.Arn
  OpenDataScrapeHandlerRoleArn:
    Value: !GetAtt RoleOpenDataScrapeHandler.Arn
  EnvStatusPollHandlerRoleArn:
    Value: !GetAtt RoleEnvStatusPollHandler.Arn
  EnvMgmtRoleArn:
    Value: !GetAtt RoleEnvMgmt.Arn<|MERGE_RESOLUTION|>--- conflicted
+++ resolved
@@ -389,12 +389,9 @@
               Effect: Allow
               Action:
                 - storagegateway:CreateNFSFileShare
-<<<<<<< HEAD
                 - storagegateway:ListFileShares
                 - storagegateway:DescribeNFSFileShares
                 - storagegateway:UpdateNFSFileShare
-=======
->>>>>>> 8a274476
               Resource: '*'
 
         - PolicyName: iam-pass-role
@@ -607,17 +604,6 @@
                   - ec2:*
                 Resource: '*'
 
-        - PolicyName: storage-gateway-access
-          PolicyDocument:
-            Statement:
-              Effect: Allow
-              Action:
-                - storagegateway:CreateNFSFileShare
-                - storagegateway:ListFileShares
-                - storagegateway:DescribeNFSFileShares
-                - storagegateway:UpdateNFSFileShare
-              Resource: '*'
-
         - PolicyName: storage-gateway
           PolicyDocument:
             Statement:
@@ -627,6 +613,10 @@
                   - storagegateway:ListLocalDisks
                   - storagegateway:AddCache
                   - storagegateway:DeleteGateway
+                  - storagegateway:CreateNFSFileShare
+                  - storagegateway:ListFileShares
+                  - storagegateway:DescribeNFSFileShares
+                  - storagegateway:UpdateNFSFileShare
                 Resource: '*'
 
         - PolicyName: study-s3-policy-update
