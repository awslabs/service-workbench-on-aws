Conditions:
  IsDev: !Equals ['${self:custom.settings.envType}', 'dev']

Resources:
  # =============================================================================================
  # S3
  # =============================================================================================

  # S3 Bucket used for storing uploaded study data
  StudyDataBucket:
    Type: AWS::S3::Bucket
    Properties:
      BucketName: ${self:custom.settings.studyDataBucketName}
      BucketEncryption:
        ServerSideEncryptionConfiguration:
          - ServerSideEncryptionByDefault:
              SSEAlgorithm: aws:kms
              KMSMasterKeyID: !GetAtt StudyDataEncryptionKey.Arn
      OwnershipControls:
        Rules:
          - ObjectOwnership: BucketOwnerPreferred
      LoggingConfiguration:
        DestinationBucketName: ${self:custom.settings.loggingBucketName}
        LogFilePrefix: studydata/
      VersioningConfiguration:
        Status: Enabled
      CorsConfiguration:
        CorsRules:
          - AllowedOrigins:
              - ${self:custom.settings.websiteUrl}
              - !If
                - IsDev
                - http://localhost:3000
                - !Ref 'AWS::NoValue'
            AllowedMethods:
              - POST
            ExposedHeaders:
              - ETag
      PublicAccessBlockConfiguration: # Block all public access configuration for the S3 bucket
        BlockPublicAcls: true
        BlockPublicPolicy: true
        IgnorePublicAcls: true
        RestrictPublicBuckets: true

  StudyDataBucketPolicy:
    Type: AWS::S3::BucketPolicy
    Properties:
      Bucket: !Ref StudyDataBucket
      PolicyDocument:
        Version: '2012-10-17'
        Id: PutObjectPolicy
        Statement:
          - Sid: Deny object uploads not using default encryption settings
            Effect: Deny
            Principal: '*'
            Action: s3:PutObject
            Resource: !Join ['/', [!GetAtt StudyDataBucket.Arn, '*']]
            Condition:
              # The Null-condition allows uploads without encryption information in the request
              # (i.e., requests with default S3 bucket encryption) and the
              # StringNotEquals-condition denies uploads with invalid encryption information.
              # Note that using StringNotEqualsIfExists doesn’t work for uploads without encryption information.
              # The condition evaluates to true and denies the upload because of the Deny-effect.
              'Null':
                s3:x-amz-server-side-encryption: false
              StringNotEqualsIfExists:
                s3:x-amz-server-side-encryption: 'aws:kms'
          - Sid: Deny object uploads not using default encryption settings
            Effect: Deny
            Principal: '*'
            Action: s3:PutObject
            Resource: !Join ['/', [!GetAtt StudyDataBucket.Arn, '*']]
            Condition:
              StringNotEquals:
                s3:x-amz-server-side-encryption: 'aws:kms'
              StringNotEqualsIfExists:
                s3:x-amz-server-side-encryption-aws-kms-key-id: !GetAtt StudyDataEncryptionKey.Arn
          - Sid: Deny requests that do not use TLS
            Effect: Deny
            Principal: '*'
            Action: s3:*
            Resource: !Join ['/', [!GetAtt StudyDataBucket.Arn, '*']]
            Condition:
              Bool:
                aws:SecureTransport: false
          - Sid: Deny requests that do not use SigV4
            Effect: Deny
            Principal: '*'
            Action: s3:*
            Resource: !Join ['/', [!GetAtt StudyDataBucket.Arn, '*']]
            Condition:
              StringNotEquals:
                s3:signatureversion: 'AWS4-HMAC-SHA256'

  StudyDataEncryptionKey:
    Type: AWS::KMS::Key
    Properties:
      Description: >-
        Master key used to encrypt objects stored in the
        ${self:custom.settings.studyDataBucketName} bucket
      KeyPolicy:
        Version: '2012-10-17'
        Id: study-data-kms-policy
        Statement:
          - Sid: Allow root
            Effect: Allow
            Principal:
              AWS:
                - !Sub 'arn:aws:iam::${AWS::AccountId}:root'
            Action:
              - 'kms:*'
            Resource: '*'
          - Sid: Allow API access to create object and update policy for new workspaces
            Effect: Allow
            Principal:
              AWS:
                - !GetAtt [RoleApiHandler, Arn]
            Action:
              - kms:GenerateDataKey
              - kms:DescribeKey
              - kms:GetKeyPolicy
              - kms:PutKeyPolicy
            Resource: '*'
          - Sid: Allow workflows to update key policy for new workspaces
            Effect: Allow
            Principal:
              AWS:
                - !GetAtt [RoleWorkflowLoopRunner, Arn]
            Action:
              - kms:DescribeKey
              - kms:GetKeyPolicy
              - kms:PutKeyPolicy
            Resource: '*'

  StudyDataEncryptionKeyAlias:
    Type: AWS::KMS::Alias
    Properties:
      AliasName: alias/${self:custom.settings.studyDataKmsKeyAlias}
      TargetKeyId: !Ref StudyDataEncryptionKey

  ExternalCfnTemplatesBucket:
    Type: AWS::S3::Bucket
    Properties:
      BucketName: ${self:custom.settings.externalCfnTemplatesBucketName}
      BucketEncryption:
        ServerSideEncryptionConfiguration:
          - ServerSideEncryptionByDefault:
              # Using default SSE-S3 instead of KMS encryption due to an issue with serverless-s3-sync plugin
              # See "https://github.com/k1LoW/serverless-s3-sync/issues/23" for details
              SSEAlgorithm: AES256
      LoggingConfiguration:
        DestinationBucketName: ${self:custom.settings.loggingBucketName}
        LogFilePrefix: external-cfn-templates/
      PublicAccessBlockConfiguration: # Block all public access configuration for the S3 bucket
        BlockPublicAcls: true
        BlockPublicPolicy: true
        IgnorePublicAcls: true
        RestrictPublicBuckets: true

  ExternalCfnTemplatesBucketPolicy:
    Type: AWS::S3::BucketPolicy
    Properties:
      Bucket: !Ref ExternalCfnTemplatesBucket
      PolicyDocument:
        Version: '2012-10-17'
        Statement:
          - Sid: Deny requests that do not use TLS
            Effect: Deny
            Principal: '*'
            Action: s3:*
            Resource: !Join ['/', [!GetAtt ExternalCfnTemplatesBucket.Arn, '*']]
            Condition:
              Bool:
                aws:SecureTransport: false
          - Sid: Deny requests that do not use SigV4
            Effect: Deny
            Principal: '*'
            Action: s3:*
            Resource: !Join ['/', [!GetAtt ExternalCfnTemplatesBucket.Arn, '*']]
            Condition:
              StringNotEquals:
                s3:signatureversion: 'AWS4-HMAC-SHA256'

  # S3 bucket used to store environment bootstrap scripts
  EnvironmentsBootstrapBucket:
    Type: AWS::S3::Bucket
    Properties:
      BucketName: ${self:custom.settings.environmentsBootstrapBucketName}
      BucketEncryption:
        ServerSideEncryptionConfiguration:
          - ServerSideEncryptionByDefault:
              SSEAlgorithm: AES256
      PublicAccessBlockConfiguration:
        BlockPublicAcls: true
        BlockPublicPolicy: true
        IgnorePublicAcls: true
        RestrictPublicBuckets: true

  EnvironmentsBootstrapBucketPolicy:
    Type: AWS::S3::BucketPolicy
    Properties:
      Bucket: !Ref EnvironmentsBootstrapBucket
      PolicyDocument:
        Version: '2012-10-17'
        Id: PutObjectPolicy
        Statement:
          - Sid: Deny requests that do not use TLS
            Effect: Deny
            Principal: '*'
            Action: s3:*
            Resource: !Join ['/', [!GetAtt EnvironmentsBootstrapBucket.Arn, '*']]
            Condition:
              Bool:
                aws:SecureTransport: false
          - Sid: Deny requests that do not use SigV4
            Effect: Deny
            Principal: '*'
            Action: s3:*
            Resource: !Join ['/', [!GetAtt EnvironmentsBootstrapBucket.Arn, '*']]
            Condition:
              StringNotEquals:
                s3:signatureversion: 'AWS4-HMAC-SHA256'

  # S3 bucket used to store environment type configurations (the config objects that define small, medium, large etc
  # env launch options)
  EnvTypeConfigsBucket:
    Type: AWS::S3::Bucket
    Properties:
      BucketName: ${self:custom.settings.envTypeConfigsBucketName}
      BucketEncryption:
        ServerSideEncryptionConfiguration:
          - ServerSideEncryptionByDefault:
              SSEAlgorithm: AES256
      PublicAccessBlockConfiguration:
        BlockPublicAcls: true
        BlockPublicPolicy: true
        IgnorePublicAcls: true
        RestrictPublicBuckets: true

  EnvTypeConfigsBucketPolicy:
    Type: AWS::S3::BucketPolicy
    Properties:
      Bucket: !Ref EnvTypeConfigsBucket
      PolicyDocument:
        Version: '2012-10-17'
        Id: PutObjectPolicy
        Statement:
          - Sid: Deny requests that do not use TLS
            Effect: Deny
            Principal: '*'
            Action: s3:*
            Resource: !Join ['/', [!GetAtt EnvTypeConfigsBucket.Arn, '*']]
            Condition:
              Bool:
                aws:SecureTransport: false
          - Sid: Deny requests that do not use SigV4
            Effect: Deny
            Principal: '*'
            Action: s3:*
            Resource: !Join ['/', [!GetAtt EnvTypeConfigsBucket.Arn, '*']]
            Condition:
              StringNotEquals:
                s3:signatureversion: 'AWS4-HMAC-SHA256'

  # =============================================================================================
  # IAM Roles
  # =============================================================================================

  # IAM Role for the authenticationLayerHandler Function
  RoleAuthenticationLayerHandler:
    Type: 'AWS::IAM::Role'
    Properties:
      AssumeRolePolicyDocument:
        Version: '2012-10-17'
        Statement:
          - Effect: Allow
            Principal:
              Service: lambda.amazonaws.com
            Action: 'sts:AssumeRole'
      ManagedPolicyArns:
        - arn:aws:iam::aws:policy/service-role/AWSLambdaBasicExecutionRole
        - arn:aws:iam::aws:policy/AWSXrayWriteOnlyAccess
      Policies:
        - PolicyName: db-access
          PolicyDocument:
            Statement:
              Effect: Allow
              Action:
                - dynamodb:DeleteItem
                - dynamodb:GetItem
                - dynamodb:PutItem
                - dynamodb:Query
                - dynamodb:Scan
                - dynamodb:UpdateItem
              Resource:
                - !GetAtt [PasswordsDb, Arn]
                - !GetAtt [UsersDb, Arn]
                - !Sub '${UsersDb.Arn}/index/*'
                - !GetAtt [AuthenticationProviderTypesDb, Arn]
                - !GetAtt [AuthenticationProviderConfigsDb, Arn]
                - !GetAtt [RevokedTokensDb, Arn]
                - !GetAtt [UserRolesDb, Arn]
        - PolicyName: param-store-access
          PolicyDocument:
            Statement:
              Effect: Allow
              Action:
                - ssm:GetParameter
              Resource: !Sub 'arn:aws:ssm:${AWS::Region}:${AWS::AccountId}:parameter/${self:custom.settings.paramStoreRoot}/*'

  PolicyApiHandler:
    Type: AWS::IAM::ManagedPolicy
    Properties:
      Description: Allows main account to create resources required for SWB backend functionality
      PolicyDocument:
        Version: '2012-10-17'
        Statement:
          - Effect: Allow
            Action:
              - dynamodb:DeleteItem
              - dynamodb:GetItem
              - dynamodb:BatchGetItem
              - dynamodb:PutItem
              - dynamodb:Query
              - dynamodb:Scan
              - dynamodb:UpdateItem
            Resource:
              - !GetAtt [AuthenticationProviderTypesDb, Arn]
              - !GetAtt [AuthenticationProviderConfigsDb, Arn]
              - !GetAtt [RevokedTokensDb, Arn]
              - !GetAtt [UsersDb, Arn]
              - !Sub '${UsersDb.Arn}/index/*'
              - !GetAtt [PasswordsDb, Arn]
              - !GetAtt [LocksDb, Arn]
              - !GetAtt [StudiesDb, Arn]
              - !GetAtt [StudyPermissionsDb, Arn]
              - !Join ['', [!GetAtt [StudiesDb, Arn], '/index/*']]
              - !GetAtt [StepTemplatesDb, Arn]
              - !GetAtt [WorkflowTemplatesDb, Arn]
              - !GetAtt [WorkflowTemplateDraftsDb, Arn]
              - !Join ['', [!GetAtt [WorkflowTemplateDraftsDb, Arn], '/index/*']]
              - !GetAtt [WorkflowsDb, Arn]
              - !GetAtt [WorkflowDraftsDb, Arn]
              - !Join ['', [!GetAtt [WorkflowDraftsDb, Arn], '/index/*']]
              - !GetAtt [WorkflowInstancesDb, Arn]
              - !Join ['', [!GetAtt [WorkflowInstancesDb, Arn], '/index/*']]
              - !GetAtt [WfAssignmentsDb, Arn]
              - !Join ['', [!GetAtt [WfAssignmentsDb, Arn], '/index/*']]
              - !GetAtt [StudiesDb, Arn]
              - !GetAtt [StudyPermissionsDb, Arn]
              - !Join ['', [!GetAtt [StudiesDb, Arn], '/index/*']]
              - !GetAtt [EnvironmentsDb, Arn]
              - !GetAtt [EnvironmentsScDb, Arn]
              - !Join ['', [!GetAtt [EnvironmentsScDb, Arn], '/index/*']]
              - !GetAtt [EnvironmentsTypesDb, Arn]
              - !GetAtt [UserRolesDb, Arn]
              - !GetAtt [AwsAccountsDb, Arn]
              - !GetAtt [IndexesDb, Arn]
              - !GetAtt [CostApiCachesDb, Arn]
              - !GetAtt [ProjectsDb, Arn]
              - !GetAtt [AccountsDb, Arn]
              - !GetAtt [KeyPairsDb, Arn]
              - !Join ['', [!GetAtt [KeyPairsDb, Arn], '/index/*']]
              - !GetAtt [StorageGatewayDb, Arn]
              - !GetAtt [DsAccountsDb, Arn]
              - !GetAtt [RoleAllocationsDb, Arn]
              - !GetAtt [ResourceUsagesDb, Arn]
          - Effect: Allow
            Action:
              - ssm:GetParameter
            Resource:
              - !Sub 'arn:aws:ssm:${AWS::Region}:${AWS::AccountId}:parameter/${self:custom.settings.paramStoreRoot}/*'
          - Effect: Allow
            Action:
              - states:StartExecution
            Resource:
              - !Ref SMWorkflow
          - Effect: Allow
            Action:
              - s3:GetObject*
              - s3:AbortMultipartUpload
              - s3:ListMultipartUploadParts
              - s3:PutObject*
              - s3:DeleteObject*
            Resource:
              - 'arn:aws:s3:::${self:custom.settings.studyDataBucketName}/*'
              - 'arn:aws:s3:::${self:custom.settings.environmentsBootstrapBucketName}/*'
              - 'arn:aws:s3:::${self:custom.settings.externalCfnTemplatesBucketName}/*'
              - 'arn:aws:s3:::${self:custom.settings.envTypeConfigsBucketName}/*'
          - Effect: Allow
            Action:
              - s3:ListBucket
              - s3:GetBucketPolicy
              - s3:PutBucketPolicy
            Resource:
              - 'arn:aws:s3:::${self:custom.settings.studyDataBucketName}'
              - 'arn:aws:s3:::${self:custom.settings.environmentsBootstrapBucketName}'
              - 'arn:aws:s3:::${self:custom.settings.envTypeConfigsBucketName}'
          - Effect: Allow
            Action:
              - kms:GenerateDataKey
              - kms:Decrypt
              - kms:DescribeKey
              - kms:Encrypt
              - kms:ReEncrypt*
              - kms:GetKeyPolicy
              - kms:PutKeyPolicy
            Resource:
              # NOTE: Can't use '!GetAtt StudyDataEncryptionKey.Arn' due to
              #   circular dependency in StudyDataEncryptionKey's KeyPolicy
              - !Sub 'arn:aws:kms:${AWS::Region}:${AWS::AccountId}:alias/${self:custom.settings.studyDataKmsKeyAlias}'
              - !Sub 'arn:aws:kms:${AWS::Region}:${AWS::AccountId}:key/*'
          - Effect: 'Allow'
            Action:
              - ce:GetCostAndUsage
            Resource: '*' # For the actions listed above IAM does not support resource-level permissions and requires all resources to be chosen
          - Effect: Allow
            Action:
              - sts:GetCallerIdentity
            Resource: '*' # For the actions listed above IAM does not support resource-level permissions and requires all resources to be chosen
          - Effect: Allow
            Action: 'sts:AssumeRole'
            Resource:
              - !GetAtt [RoleEnvMgmt, Arn]
              - 'arn:aws:iam::*:role/SC-*'
              - 'arn:aws:iam::*:role/swb-*'
              - 'arn:aws:iam::*:role/analysis-*'
              - !Sub 'arn:aws:iam::*:role/*-cross-account-role' # This is required since when users onboard the main account as a member account, the onboard CFN stack would also reside there
              - !Sub 'arn:aws:iam::*:role/*-xacc-env-mgmt'
          - Effect: Allow
            Action:
              - logs:CreateLogGroup
              - logs:CreateLogStream
              - logs:PutLogEvents
            Resource:
              - !Sub 'arn:aws:logs:${AWS::Region}:${AWS::AccountId}:log-group:/aws/lambda/${self:custom.settings.awsRegionShortName}-${self:custom.settings.solutionName}-backend-${self:custom.settings.envName}-*:*'
              - !Sub 'arn:aws:logs:${AWS::Region}:${AWS::AccountId}:log-group:/aws/lambda/${self:custom.settings.awsRegionShortName}-${self:custom.settings.solutionName}-backend-${self:custom.settings.envName}-*:log-stream:*'
          - Effect: Allow
            Action:
              - xray:PutTraceSegments
              - xray:PutTelemetryRecords
            Resource:
              - '*'
  # IAM Role for the apiHandler Function
  RoleApiHandler:
    Type: 'AWS::IAM::Role'
    DependsOn: RoleEnvMgmt
    Properties:
      RoleName: ${self:custom.settings.apiHandlerRoleName}
      AssumeRolePolicyDocument:
        Version: '2012-10-17'
        Statement:
          - Effect: Allow
            Principal:
              Service: lambda.amazonaws.com
            Action: 'sts:AssumeRole'
      ManagedPolicyArns:
        - !Ref PolicyApiHandler
      PermissionsBoundary: !Ref PolicyApiHandler

  PolicyWorkflowLoopRunner:
    Type: AWS::IAM::ManagedPolicy
    Properties:
      Description: Allows main account to create resources required for SWB backend functionality
      PolicyDocument:
        Version: '2012-10-17'
        Statement:
          - Effect: Allow
            Action:
              - dynamodb:DeleteItem
              - dynamodb:GetItem
              - dynamodb:BatchGetItem
              - dynamodb:PutItem
              - dynamodb:Query
              - dynamodb:Scan
              - dynamodb:UpdateItem
            Resource:
              - !GetAtt [PasswordsDb, Arn]
              - !GetAtt [UsersDb, Arn]
              - !GetAtt [LocksDb, Arn]
              - !GetAtt [StepTemplatesDb, Arn]
              - !GetAtt [WorkflowTemplatesDb, Arn]
              - !GetAtt [WorkflowTemplateDraftsDb, Arn]
              - !Join ['', [!GetAtt [WorkflowTemplateDraftsDb, Arn], '/index/*']]
              - !GetAtt [WorkflowsDb, Arn]
              - !GetAtt [WorkflowDraftsDb, Arn]
              - !Join ['', [!GetAtt [WorkflowDraftsDb, Arn], '/index/*']]
              - !GetAtt [WorkflowInstancesDb, Arn]
              - !Join ['', [!GetAtt [WorkflowInstancesDb, Arn], '/index/*']]
              - !GetAtt [WfAssignmentsDb, Arn]
              - !Join ['', [!GetAtt [WfAssignmentsDb, Arn], '/index/*']]
              - !GetAtt [EnvironmentsDb, Arn]
              - !GetAtt [EnvironmentsScDb, Arn]
              - !Join ['', [!GetAtt [EnvironmentsScDb, Arn], '/index/*']]
              - !GetAtt [EnvironmentsTypesDb, Arn]
              - !GetAtt [StudiesDb, Arn]
              - !GetAtt [ProjectsDb, Arn]
              - !GetAtt [StudyPermissionsDb, Arn]
              - !GetAtt [IndexesDb, Arn]
              - !GetAtt [ProjectsDb, Arn]
              - !GetAtt [AccountsDb, Arn]
              - !GetAtt [AwsAccountsDb, Arn]
              - !GetAtt [AuthenticationProviderTypesDb, Arn]
              - !GetAtt [AuthenticationProviderConfigsDb, Arn]
              - !GetAtt [RevokedTokensDb, Arn]
              - !Join ['', [!GetAtt [StudiesDb, Arn], '/index/*']]
              - !GetAtt [IndexesDb, Arn]
              - !GetAtt [CostApiCachesDb, Arn]
              - !GetAtt [UserRolesDb, Arn]
              - !GetAtt [StorageGatewayDb, Arn]
              - !GetAtt [DsAccountsDb, Arn]
              - !GetAtt [RoleAllocationsDb, Arn]
              - !GetAtt [ResourceUsagesDb, Arn]
          - Effect: Allow
            Action:
              - ssm:GetParameter
            Resource:
              - !Sub 'arn:aws:ssm:${AWS::Region}:${AWS::AccountId}:parameter/${self:custom.settings.paramStoreRoot}/*'
          - Effect: Allow
            Action:
              - ssm:PutParameter
              - ssm:DeleteParameter
            Resource:
              - !Sub 'arn:aws:ssm:${AWS::Region}:${AWS::AccountId}:parameter/${self:custom.settings.paramStoreRoot}/*'
          - Effect: 'Allow'
            Action:
              - route53:ChangeResourceRecordSets
            Resource: 'arn:aws:route53:::hostedzone/${self:custom.settings.hostedZoneId}'
          - Effect: Allow
            Action:
              - states:StartExecution
            Resource:
              - !Sub 'arn:aws:states:${AWS::Region}:${AWS::AccountId}:stateMachine:${self:custom.settings.workflowStateMachineName}'
          - Effect: Allow
            Action:
              - ec2:DescribeSubnets
              - ec2:DescribeVpcs
              - ec2:DescribeNetworkInterfaces
              - ec2:DescribeImages
              - ec2:DescribeSpotPriceHistory
            Resource: '*' # For the actions listed above IAM does not support resource-level permissions and requires all resources to be chosen
          - Effect: Allow
            Action:
              - ec2:ModifyImageAttribute
            Resource: !Sub 'arn:aws:ec2:${AWS::Region}::image/*'
          - Effect: 'Allow'
            Action:
              - s3:GetBucketPolicy
              - s3:PutBucketPolicy
            Resource:
              - 'arn:aws:s3:::${self:custom.settings.studyDataBucketName}'
              - 'arn:aws:s3:::${self:custom.settings.deploymentBucketName}'
              - 'arn:aws:s3:::${self:custom.settings.environmentsBootstrapBucketName}'
          - Effect: 'Allow'
            Action:
              - kms:DescribeKey
              - kms:GetKeyPolicy
              - kms:PutKeyPolicy
            Resource:
              # NOTE: Can't use '!GetAtt StudyDataEncryptionKey.Arn' due to
              #   circular dependency in StudyDataEncryptionKey's KeyPolicy
              - !Sub 'arn:aws:kms:${AWS::Region}:${AWS::AccountId}:alias/${self:custom.settings.studyDataKmsKeyAlias}'
              - !Sub 'arn:aws:kms:${AWS::Region}:${AWS::AccountId}:key/*'
          - Effect: 'Allow'
            Action:
              - s3:GetObject
              - s3:PutObject
              - s3:DeleteObject
            Resource:
              - 'arn:aws:s3:::${self:custom.settings.envTypeConfigsBucketName}/*'
          - Effect: 'Allow'
            Action:
              - s3:ListBucket
            Resource:
              - 'arn:aws:s3:::${self:custom.settings.envTypeConfigsBucketName}'
          - Effect: Allow
            Action: 'sts:AssumeRole'
            Resource:
              - !GetAtt [RoleEnvMgmt, Arn]
              - 'arn:aws:iam::*:role/SC-*'
              - 'arn:aws:iam::*:role/analysis-*'
              - 'arn:aws:iam::*:role/swb-*'
              - !Sub 'arn:aws:iam::*:role/*-cross-account-role' # This is required since when users onboard the main account as a member account, the onboard CFN stack would also reside there
              - !Sub 'arn:aws:iam::*:role/*-xacc-env-mgmt'
          - Effect: Allow
            Action:
              - logs:CreateLogGroup
              - logs:CreateLogStream
              - logs:PutLogEvents
            Resource:
              - !Sub 'arn:aws:logs:${AWS::Region}:${AWS::AccountId}:log-group:/aws/lambda/${self:custom.settings.awsRegionShortName}-${self:custom.settings.solutionName}-backend-${self:custom.settings.envName}-workflowLoopRunner:*'
              - !Sub 'arn:aws:logs:${AWS::Region}:${AWS::AccountId}:log-group:/aws/lambda/${self:custom.settings.awsRegionShortName}-${self:custom.settings.solutionName}-backend-${self:custom.settings.envName}-workflowLoopRunner:log-stream:*'
          - Effect: Allow
            Action:
              - xray:PutTraceSegments
              - xray:PutTelemetryRecords
            Resource:
              - '*'
          - Effect: Allow
            Action:
              - sts:AssumeRole
            Resource:
              - !Sub 'arn:aws:iam::${AWS::AccountId}:role/${self:custom.settings.namespace}-prep-raas-master-MasterRole-*'

  # IAM Role for the workflowLoopRunner Function
  RoleWorkflowLoopRunner:
    Type: 'AWS::IAM::Role'
    DependsOn: RoleEnvMgmt
    Properties:
      RoleName: ${self:custom.settings.workflowLoopRunnerRoleName}
      AssumeRolePolicyDocument:
        Version: '2012-10-17'
        Statement:
          - Effect: Allow
            Principal:
              Service: lambda.amazonaws.com
            Action: 'sts:AssumeRole'
      ManagedPolicyArns:
<<<<<<< HEAD
        - arn:aws:iam::aws:policy/service-role/AWSLambdaBasicExecutionRole
      Policies:
        - PolicyName: db-access
          PolicyDocument:
            Statement:
              Effect: Allow
              Action:
                - dynamodb:DeleteItem
                - dynamodb:GetItem
                - dynamodb:BatchGetItem
                - dynamodb:PutItem
                - dynamodb:Query
                - dynamodb:Scan
                - dynamodb:UpdateItem
              Resource:
                - !GetAtt [PasswordsDb, Arn]
                - !GetAtt [UsersDb, Arn]
                - !GetAtt [LocksDb, Arn]
                - !GetAtt [StepTemplatesDb, Arn]
                - !GetAtt [WorkflowTemplatesDb, Arn]
                - !GetAtt [WorkflowTemplateDraftsDb, Arn]
                - !Join ['', [!GetAtt [WorkflowTemplateDraftsDb, Arn], '/index/*']]
                - !GetAtt [WorkflowsDb, Arn]
                - !GetAtt [WorkflowDraftsDb, Arn]
                - !Join ['', [!GetAtt [WorkflowDraftsDb, Arn], '/index/*']]
                - !GetAtt [WorkflowInstancesDb, Arn]
                - !Join ['', [!GetAtt [WorkflowInstancesDb, Arn], '/index/*']]
                - !GetAtt [WfAssignmentsDb, Arn]
                - !Join ['', [!GetAtt [WfAssignmentsDb, Arn], '/index/*']]
                - !GetAtt [EnvironmentsDb, Arn]
                - !GetAtt [EnvironmentsScDb, Arn]
                - !Join ['', [!GetAtt [EnvironmentsScDb, Arn], '/index/*']]
                - !GetAtt [EnvironmentsTypesDb, Arn]
                - !GetAtt [StudiesDb, Arn]
                - !GetAtt [ProjectsDb, Arn]
                - !GetAtt [StudyPermissionsDb, Arn]
                - !GetAtt [IndexesDb, Arn]
                - !GetAtt [ProjectsDb, Arn]
                - !GetAtt [AccountsDb, Arn]
                - !GetAtt [AwsAccountsDb, Arn]
                - !GetAtt [AuthenticationProviderTypesDb, Arn]
                - !GetAtt [AuthenticationProviderConfigsDb, Arn]
                - !GetAtt [RevokedTokensDb, Arn]
                - !Join ['', [!GetAtt [StudiesDb, Arn], '/index/*']]
                - !GetAtt [IndexesDb, Arn]
                - !GetAtt [CostApiCachesDb, Arn]
                - !GetAtt [UserRolesDb, Arn]
                - !GetAtt [StorageGatewayDb, Arn]
                - !Sub 'arn:${AWS::Partition}:dynamodb:${AWS::Region}:${AWS::AccountId}:table/${self:custom.settings.dbDeploymentStore}'
        - PolicyName: param-store-access
          PolicyDocument:
            Statement:
              - Effect: Allow
                Action:
                  - ssm:GetParameter
                Resource:
                  - !Sub 'arn:aws:ssm:${AWS::Region}:${AWS::AccountId}:parameter/${self:custom.settings.paramStoreRoot}/*'
                  - !Sub 'arn:aws:ssm:${AWS::Region}:*:parameter/aws/service/storagegateway/ami/FILE_S3/latest'
              - Effect: Allow
                Action:
                  - ssm:PutParameter
                  - ssm:DeleteParameter
                Resource:
                  - !Sub 'arn:aws:ssm:${AWS::Region}:${AWS::AccountId}:parameter/${self:custom.settings.paramStoreRoot}/*'

        - PolicyName: dns-record-access
          PolicyDocument:
            Statement:
              - Effect: 'Allow'
                Action:
                  - route53:ChangeResourceRecordSets
                Resource: 'arn:aws:route53:::hostedzone/${self:custom.settings.hostedZoneId}'

        - PolicyName: ec2-access
          PolicyDocument:
            Statement:
              - Effect: 'Allow'
                Action:
                  - ec2:*
                Resource: '*'

        - PolicyName: storage-gateway
          PolicyDocument:
            Statement:
              - Effect: 'Allow'
                Action:
                  - storagegateway:ActivateGateway
                  - storagegateway:ListLocalDisks
                  - storagegateway:AddCache
                  - storagegateway:DeleteGateway
                  - storagegateway:CreateNFSFileShare
                  - storagegateway:ListFileShares
                  - storagegateway:DescribeNFSFileShares
                  - storagegateway:UpdateNFSFileShare
                Resource: '*'

        - PolicyName: study-s3-policy-update
          PolicyDocument:
            Statement:
              - Effect: 'Allow'
                Action:
                  - s3:GetBucketPolicy
                  - s3:PutBucketPolicy
                Resource:
                  - 'arn:aws:s3:::${self:custom.settings.studyDataBucketName}'
                  - 'arn:aws:s3:::${self:custom.settings.deploymentBucketName}'
                  - 'arn:aws:s3:::${self:custom.settings.environmentsBootstrapBucketName}'
        - PolicyName: study-kms-policy-update
          PolicyDocument:
            Statement:
              - Effect: 'Allow'
                Action:
                  - kms:DescribeKey
                  - kms:GetKeyPolicy
                  - kms:PutKeyPolicy
                Resource:
                  # NOTE: Can't use '!GetAtt StudyDataEncryptionKey.Arn' due to
                  #   circular dependency in StudyDataEncryptionKey's KeyPolicy  =[
                  - !Sub 'arn:aws:kms:${AWS::Region}:${AWS::AccountId}:alias/${self:custom.settings.studyDataKmsKeyAlias}'
        - PolicyName: cfn-access
          PolicyDocument:
            Version: '2012-10-17'
            Statement:
              - Effect: Allow
                Action:
                  - cloudformation:CreateStack
                  - cloudformation:DeleteStack
                  - cloudformation:DescribeStacks
                Resource: '*'

        - PolicyName: assume-role
          PolicyDocument:
            Statement:
              Action: 'sts:AssumeRole'
              Effect: Allow
              Resource: '*' # TODO: LOCK THIS DOWN!

        - PolicyName: env-type-configs-s3-access
          PolicyDocument:
            Statement:
              - Effect: 'Allow'
                Action:
                  - s3:GetObject
                  - s3:PutObject
                  - s3:DeleteObject
                Resource:
                  - 'arn:aws:s3:::${self:custom.settings.envTypeConfigsBucketName}/*'
              - Effect: 'Allow'
                Action:
                  - s3:ListBucket
                  - s3:HeadBucket
                Resource:
                  - 'arn:aws:s3:::${self:custom.settings.envTypeConfigsBucketName}'
        #Policy to give read access for CFT templates stored by service catalog
        - PolicyName: service-catalog-cft-s3-access
          PolicyDocument:
            Statement:
              - Effect: 'Allow'
                Action:
                  - s3:GetObject
                Resource:
                  - 'arn:aws:s3:::cf-templates-*/*'
=======
        - !Ref PolicyWorkflowLoopRunner
      PermissionsBoundary: !Ref PolicyWorkflowLoopRunner
>>>>>>> f9e44670

  # IAM Role for Step Functions to invoke lambda
  RoleStepFunctionsWorkflow:
    Type: 'AWS::IAM::Role'
    Properties:
      AssumeRolePolicyDocument:
        Version: '2012-10-17'
        Statement:
          - Effect: Allow
            Principal:
              Service: !Sub 'states.${AWS::Region}.amazonaws.com'
            Action: 'sts:AssumeRole'
      ManagedPolicyArns:
        - arn:aws:iam::aws:policy/service-role/AWSLambdaBasicExecutionRole
      Policies:
        - PolicyName: lambda
          PolicyDocument:
            Statement:
              - Effect: Allow
                Action: 'lambda:InvokeFunction'
                Resource:
                  - !GetAtt 'WorkflowLoopRunnerLambdaFunction.Arn'

  # IAM Role for the openDataScrapeHandler Function
  RoleOpenDataScrapeHandler:
    Type: 'AWS::IAM::Role'
    Properties:
      AssumeRolePolicyDocument:
        Version: '2012-10-17'
        Statement:
          - Effect: Allow
            Principal:
              Service: lambda.amazonaws.com
            Action: 'sts:AssumeRole'
      ManagedPolicyArns:
        - arn:aws:iam::aws:policy/service-role/AWSLambdaBasicExecutionRole
        - arn:aws:iam::aws:policy/AWSXrayWriteOnlyAccess
      Policies:
        - PolicyName: db-access
          PolicyDocument:
            Statement:
              - Effect: Allow
                Action:
                  - dynamodb:DeleteItem
                  - dynamodb:GetItem
                  - dynamodb:PutItem
                  - dynamodb:Query
                  - dynamodb:Scan
                  - dynamodb:UpdateItem
                Resource:
                  - !GetAtt [StudiesDb, Arn]
              - Effect: Allow
                Action:
                  - dynamodb:GetItem
                Resource:
                  - !GetAtt [StudyPermissionsDb, Arn]

  PolicyDataSourceReachabilityHandler:
    Type: AWS::IAM::ManagedPolicy
    Properties:
      Description: Grant ClouWatch access for logging and ddb access to studies and accounts table
      PolicyDocument:
        Version: '2012-10-17'
        Statement:
          - Effect: Allow
            Action:
              - dynamodb:GetItem
              - dynamodb:Query
              - dynamodb:Scan
              - dynamodb:UpdateItem
            Resource:
              - !GetAtt [StudiesDb, Arn]
              - !Join ['', [!GetAtt [StudiesDb, Arn], '/index/*']]
              - !GetAtt [DsAccountsDb, Arn]
          - Effect: Allow
            Action:
              - dynamodb:GetItem
            Resource: !GetAtt [WorkflowsDb, Arn]
          - Effect: Allow
            Action: dynamodb:UpdateItem
            Resource: !GetAtt [WorkflowInstancesDb, Arn]
          - Effect: Allow
            Action:
              - states:StartExecution
            Resource:
              - !Ref SMWorkflow
          - Effect: Allow
            Action:
              - logs:CreateLogGroup
              - logs:CreateLogStream
            Resource:
              - !Sub 'arn:aws:logs:${AWS::Region}:${AWS::AccountId}:log-group:/aws/lambda/*-dataSourceReachabilityDailyHandler:*'
              - !Sub 'arn:aws:logs:${AWS::Region}:${AWS::AccountId}:log-group:/aws/lambda/*-dataSourceReachabilityHandler:*'
          - Effect: Allow
            Action:
              - logs:PutLogEvents
            Resource:
              - !Sub 'arn:aws:logs:${AWS::Region}:${AWS::AccountId}:log-group:/aws/lambda/*-dataSourceReachabilityDailyHandler:*:log-stream:*'
              - !Sub 'arn:aws:logs:${AWS::Region}:${AWS::AccountId}:log-group:/aws/lambda/*-dataSourceReachabilityHandler:*:log-stream:*'
          - Effect: Allow
            Action: 'sts:AssumeRole'
            Resource: 'arn:aws:iam::*:role/swb-*'
          - Effect: Allow
            Action:
              - xray:PutTraceSegments
              - xray:PutTelemetryRecords
            Resource:
              - '*'

    # IAM Role for the dataSourceReachabilityHandler Function
  RoleDataSourceReachabilityHandler:
    Type: 'AWS::IAM::Role'
    Properties:
      AssumeRolePolicyDocument:
        Version: '2012-10-17'
        Statement:
          - Effect: Allow
            Principal:
              Service: lambda.amazonaws.com
            Action: 'sts:AssumeRole'
      ManagedPolicyArns:
        - !Ref PolicyDataSourceReachabilityHandler
      PermissionsBoundary: !Ref PolicyDataSourceReachabilityHandler

  # An environment management role giving AWS Service Catalog Permissions
  # This is the role that the Admin users share their AWS Service Catalog products/portfolios with.
  # The products shared with this role become candidates for being imported in the platform as environment types.
  # The APIHandler and WorkflowLoopRunner lambdas both assume this role for any interaction
  # with the AWS Service Catalog
  # Equivalent role for launching/terminating environments in each on-boarded account with cross account trust is
  # created by "addons/addon-base-raas/packages/base-raas-cfn-templates/src/templates/onboard-account.cfn.yml"
  RoleEnvMgmt:
    Type: 'AWS::IAM::Role'
    Properties:
      RoleName: ${self:custom.settings.envMgmtRoleName}
      AssumeRolePolicyDocument:
        Version: '2012-10-17'
        Statement:
          - Effect: Allow
            Principal:
              AWS: !Sub ${AWS::AccountId}
            Action: 'sts:AssumeRole'
      ManagedPolicyArns:
        - !Ref PolicyEnvMgmt
      PermissionsBoundary: !Ref PolicyEnvMgmt

  PolicyEnvMgmt:
    Type: AWS::IAM::ManagedPolicy
    Properties:
      Description: Permission boundary for EnvMgmt role
      PolicyDocument:
        Version: '2012-10-17'
        Statement:
          - Effect: Allow
            Action:
              - iam:GetRole
              - iam:TagRole
              - iam:GetRolePolicy
              - iam:ListRolePolicies
              - iam:ListAttachedRolePolicies
              - iam:UpdateRoleDescription
            Resource:
              - !Sub 'arn:${AWS::Partition}:iam::${AWS::AccountId}:role/${self:custom.settings.launchConstraintRolePrefix}LaunchConstraint'
          - Effect: Allow
            Action:
              - iam:GetPolicy
              - iam:GetPolicyVersion
              - iam:ListPolicyVersions
            Resource:
              - !Sub 'arn:${AWS::Partition}:iam::${AWS::AccountId}:policy/${self:custom.settings.launchConstraintPolicyPrefix}'
          - Effect: Allow
            Action:
              - servicecatalog:*
            Resource: '*'
          - Effect: Allow
            Action:
              - s3:GetObject
            Resource:
              - 'arn:aws:s3:::cf-templates-*/*'
  # =============================================================================================
  # Step Functions
  # =============================================================================================

  # Workflow State Machine
  SMWorkflow:
    Type: 'AWS::StepFunctions::StateMachine'
    Properties:
      StateMachineName: ${self:custom.settings.workflowStateMachineName}
      DefinitionString: !Sub |
        {
          "Comment": "Workflow State Machine",
          "StartAt": "WorkflowLoopRunner",
          "Version": "1.0",
          "States": {
            "WorkflowLoopRunner": {
              "Type": "Task",
              "Resource": "${WorkflowLoopRunnerLambdaFunction.Arn}",
              "ResultPath": "$.loop",
              "Next": "MakeAChoice",
              "Catch": [{
                "ErrorEquals": ["States.ALL"],
                "ResultPath": "$.error",
                "Next": "Failed"
              }]
            },
            "MakeAChoice": {
              "Type": "Choice",
              "Choices": [{
                "Variable": "$.loop.shouldWait",
                "NumericEquals": 1,
                "Next": "LetsWait"
              }, {
                "Variable": "$.loop.shouldLoop",
                "NumericEquals": 1,
                "Next": "WorkflowLoopRunner"
              }, {
                "Variable": "$.loop.shouldPass",
                "NumericEquals": 1,
                "Next": "Passed"
              }, {
                "Variable": "$.loop.shouldFail",
                "NumericEquals": 1,
                "Next": "Failed"
              }],
              "Default": "Failed"
            },
            "LetsWait": {
              "Type": "Wait",
              "SecondsPath": "$.loop.wait",
              "Next": "WorkflowLoopRunner"
            },
            "Passed": {
              "Type": "Pass",
              "End": true
            },
            "Failed": {
              "Type": "Fail"
            }
          }
        }
      RoleArn: !GetAtt 'RoleStepFunctionsWorkflow.Arn'

  # =============================================================================================
  # Dynamo DB
  # =============================================================================================

  PasswordsDb:
    Type: AWS::DynamoDB::Table
    Properties:
      TableName: ${self:custom.settings.dbPasswords}
      AttributeDefinitions:
        - AttributeName: 'username'
          AttributeType: 'S'
      KeySchema:
        - AttributeName: 'username'
          KeyType: 'HASH'
      BillingMode: PAY_PER_REQUEST

  UserApiKeysDb:
    Type: AWS::DynamoDB::Table
    Properties:
      TableName: ${self:custom.settings.dbUserApiKeys}
      AttributeDefinitions:
        - AttributeName: 'id'
          AttributeType: 'S'
        - AttributeName: 'uid'
          AttributeType: 'S'
      KeySchema:
        - AttributeName: 'id'
          KeyType: 'HASH'
      BillingMode: PAY_PER_REQUEST
      GlobalSecondaryIndexes:
        - IndexName: ByUID
          KeySchema:
            - AttributeName: 'uid'
              KeyType: 'HASH'
          Projection:
            ProjectionType: ALL

  UsersDb:
    Type: AWS::DynamoDB::Table
    DependsOn: PasswordsDb
    Properties:
      TableName: ${self:custom.settings.dbUsers}
      AttributeDefinitions:
        - AttributeName: 'uid'
          AttributeType: 'S'
        - AttributeName: 'username'
          AttributeType: 'S'
        - AttributeName: 'ns'
          AttributeType: 'S'
      KeySchema:
        - AttributeName: 'uid'
          KeyType: 'HASH'
      BillingMode: PAY_PER_REQUEST
      GlobalSecondaryIndexes:
        - IndexName: Principal
          KeySchema:
            - AttributeName: 'username'
              KeyType: 'HASH'
            - AttributeName: 'ns'
              KeyType: 'RANGE'
          Projection:
            ProjectionType: ALL

  AuthenticationProviderTypesDb:
    Type: AWS::DynamoDB::Table
    Properties:
      TableName: ${self:custom.settings.dbAuthenticationProviderTypes}
      AttributeDefinitions:
        - AttributeName: 'type'
          AttributeType: 'S'
      KeySchema:
        - AttributeName: 'type'
          KeyType: 'HASH'
      BillingMode: PAY_PER_REQUEST

  AuthenticationProviderConfigsDb:
    Type: AWS::DynamoDB::Table
    Properties:
      TableName: ${self:custom.settings.dbAuthenticationProviderConfigs}
      AttributeDefinitions:
        - AttributeName: 'id'
          AttributeType: 'S'
      KeySchema:
        - AttributeName: 'id'
          KeyType: 'HASH'
      BillingMode: PAY_PER_REQUEST

  RevokedTokensDb:
    Type: AWS::DynamoDB::Table
    Properties:
      TableName: ${self:custom.settings.dbRevokedTokens}
      AttributeDefinitions:
        - AttributeName: 'id'
          AttributeType: 'S'
      KeySchema:
        - AttributeName: 'id'
          KeyType: 'HASH'
      TimeToLiveSpecification:
        AttributeName: 'ttl'
        Enabled: true
      BillingMode: PAY_PER_REQUEST

  LocksDb:
    Type: AWS::DynamoDB::Table
    Properties:
      TableName: ${self:custom.settings.dbLocks}
      AttributeDefinitions:
        - AttributeName: 'id'
          AttributeType: 'S'
      KeySchema:
        - AttributeName: 'id'
          KeyType: 'HASH'
      TimeToLiveSpecification:
        AttributeName: 'ttl'
        Enabled: true
      BillingMode: PAY_PER_REQUEST

  StudiesDb:
    Type: AWS::DynamoDB::Table
    Properties:
      TableName: ${self:custom.settings.dbStudies}
      AttributeDefinitions:
        - AttributeName: 'id'
          AttributeType: 'S'
        - AttributeName: 'category'
          AttributeType: 'S'
        - AttributeName: 'accountId'
          AttributeType: 'S'
      KeySchema:
        - AttributeName: 'id'
          KeyType: 'HASH'
      BillingMode: PAY_PER_REQUEST
      GlobalSecondaryIndexes:
        - IndexName: ${self:custom.settings.dbStudiesCategoryIndex}
          KeySchema:
            - AttributeName: 'category'
              KeyType: 'HASH'
          Projection:
            ProjectionType: 'ALL'
        - IndexName: ${self:custom.settings.dbStudiesAccountIdIndex}
          KeySchema:
            - AttributeName: 'accountId'
              KeyType: 'HASH'
          Projection:
            ProjectionType: 'ALL'

  StepTemplatesDb:
    Type: AWS::DynamoDB::Table
    Properties:
      TableName: ${self:custom.settings.dbStepTemplates}
      AttributeDefinitions:
        - AttributeName: 'id'
          AttributeType: 'S'
        - AttributeName: 'ver'
          AttributeType: 'S'
      KeySchema:
        - AttributeName: 'id'
          KeyType: 'HASH'
        - AttributeName: 'ver'
          KeyType: 'RANGE'
      BillingMode: PAY_PER_REQUEST

  WorkflowTemplatesDb:
    Type: AWS::DynamoDB::Table
    Properties:
      TableName: ${self:custom.settings.dbWorkflowTemplates}
      AttributeDefinitions:
        - AttributeName: 'id'
          AttributeType: 'S'
        - AttributeName: 'ver'
          AttributeType: 'S'
      KeySchema:
        - AttributeName: 'id'
          KeyType: 'HASH'
        - AttributeName: 'ver'
          KeyType: 'RANGE'
      BillingMode: PAY_PER_REQUEST

  WorkflowsDb:
    Type: AWS::DynamoDB::Table
    Properties:
      TableName: ${self:custom.settings.dbWorkflows}
      AttributeDefinitions:
        - AttributeName: 'id'
          AttributeType: 'S'
        - AttributeName: 'ver'
          AttributeType: 'S'
      KeySchema:
        - AttributeName: 'id'
          KeyType: 'HASH'
        - AttributeName: 'ver'
          KeyType: 'RANGE'
      BillingMode: PAY_PER_REQUEST

  WorkflowTemplateDraftsDb:
    Type: AWS::DynamoDB::Table
    Properties:
      TableName: ${self:custom.settings.dbWorkflowTemplateDrafts}
      AttributeDefinitions:
        - AttributeName: 'id'
          AttributeType: 'S'
        - AttributeName: 'uid'
          AttributeType: 'S'
      KeySchema:
        - AttributeName: 'id'
          KeyType: 'HASH'
      BillingMode: PAY_PER_REQUEST
      GlobalSecondaryIndexes:
        - IndexName: ByUID
          KeySchema:
            - AttributeName: 'uid'
              KeyType: 'HASH'
          Projection:
            ProjectionType: 'ALL'

  WorkflowDraftsDb:
    Type: AWS::DynamoDB::Table
    Properties:
      TableName: ${self:custom.settings.dbWorkflowDrafts}
      AttributeDefinitions:
        - AttributeName: 'id'
          AttributeType: 'S'
        - AttributeName: 'uid'
          AttributeType: 'S'
      KeySchema:
        - AttributeName: 'id'
          KeyType: 'HASH'
      BillingMode: PAY_PER_REQUEST
      GlobalSecondaryIndexes:
        - IndexName: ByUID
          KeySchema:
            - AttributeName: 'uid'
              KeyType: 'HASH'
          Projection:
            ProjectionType: 'ALL'

  WorkflowInstancesDb:
    Type: AWS::DynamoDB::Table
    Properties:
      TableName: ${self:custom.settings.dbWorkflowInstances}
      AttributeDefinitions:
        - AttributeName: 'id'
          AttributeType: 'S'
        - AttributeName: 'createdAt'
          AttributeType: 'S'
        - AttributeName: 'wf'
          AttributeType: 'S'
      KeySchema:
        - AttributeName: 'id'
          KeyType: 'HASH'
      TimeToLiveSpecification:
        AttributeName: 'ttl'
        Enabled: true
      BillingMode: PAY_PER_REQUEST
      GlobalSecondaryIndexes:
        - IndexName: 'WorkflowIndex'
          KeySchema:
            - AttributeName: 'wf'
              KeyType: 'HASH'
            - AttributeName: 'createdAt'
              KeyType: 'RANGE'
          Projection:
            ProjectionType: 'ALL'

  WfAssignmentsDb:
    Type: AWS::DynamoDB::Table
    Properties:
      TableName: ${self:custom.settings.dbWfAssignments}
      AttributeDefinitions:
        - AttributeName: 'id'
          AttributeType: 'S'
        - AttributeName: 'triggerType' # trigger type
          AttributeType: 'S'
        - AttributeName: 'triggerTypeData' # trigger type data (qualifier)
          AttributeType: 'S'
        - AttributeName: 'wf' # workflow id
          AttributeType: 'S'
        - AttributeName: 'createdAt'
          AttributeType: 'S'
      KeySchema:
        - AttributeName: 'id'
          KeyType: 'HASH'
      BillingMode: PAY_PER_REQUEST
      GlobalSecondaryIndexes:
        - IndexName: 'WorkflowIndex'
          KeySchema:
            - AttributeName: 'wf'
              KeyType: 'HASH'
            - AttributeName: 'createdAt'
              KeyType: 'RANGE'
          Projection:
            ProjectionType: 'ALL'
        - IndexName: 'TypeIndex'
          KeySchema:
            - AttributeName: 'triggerType'
              KeyType: 'HASH'
            - AttributeName: 'triggerTypeData'
              KeyType: 'RANGE'
          Projection:
            ProjectionType: 'ALL'

  EnvironmentsDb:
    Type: AWS::DynamoDB::Table
    DependsOn: AccountsDb
    Properties:
      TableName: ${self:custom.settings.dbEnvironments}
      AttributeDefinitions:
        - AttributeName: 'id'
          AttributeType: 'S'
      KeySchema:
        - AttributeName: 'id'
          KeyType: 'HASH'
      BillingMode: PAY_PER_REQUEST

  # Table for environments created using AWS Service Catalog
  EnvironmentsScDb:
    Type: AWS::DynamoDB::Table
    Properties:
      TableName: ${self:custom.settings.dbEnvironmentsSc}
      AttributeDefinitions:
        - AttributeName: 'id'
          AttributeType: 'S'
        - AttributeName: 'createdBy'
          AttributeType: 'S'
      KeySchema:
        - AttributeName: 'id'
          KeyType: 'HASH'
      GlobalSecondaryIndexes:
        - IndexName: ByOwnerUID
          KeySchema:
            - AttributeName: 'createdBy'
              KeyType: 'HASH'
          Projection:
            ProjectionType: ALL
      BillingMode: PAY_PER_REQUEST

  EnvironmentsTypesDb:
    Type: AWS::DynamoDB::Table
    DependsOn: UserRolesDb
    Properties:
      TableName: ${self:custom.settings.dbEnvironmentTypes}
      AttributeDefinitions:
        - AttributeName: 'id'
          AttributeType: 'S'
      KeySchema:
        - AttributeName: 'id'
          KeyType: 'HASH'
      BillingMode: PAY_PER_REQUEST

  UserRolesDb:
    Type: AWS::DynamoDB::Table
    Properties:
      TableName: ${self:custom.settings.dbUserRoles}
      AttributeDefinitions:
        - AttributeName: 'id'
          AttributeType: 'S'
      KeySchema:
        - AttributeName: 'id'
          KeyType: 'HASH'
      BillingMode: PAY_PER_REQUEST

  AwsAccountsDb:
    Type: AWS::DynamoDB::Table
    Properties:
      TableName: ${self:custom.settings.dbAwsAccounts}
      AttributeDefinitions:
        - AttributeName: 'id'
          AttributeType: 'S'
      KeySchema:
        - AttributeName: 'id'
          KeyType: 'HASH'
      BillingMode: PAY_PER_REQUEST

  IndexesDb:
    Type: AWS::DynamoDB::Table
    Properties:
      TableName: ${self:custom.settings.dbIndexes}
      AttributeDefinitions:
        - AttributeName: 'id'
          AttributeType: 'S'
      KeySchema:
        - AttributeName: 'id'
          KeyType: 'HASH'
      BillingMode: PAY_PER_REQUEST

  CostApiCachesDb:
    Type: AWS::DynamoDB::Table
    Properties:
      TableName: ${self:custom.settings.dbCostApiCaches}
      AttributeDefinitions:
        - AttributeName: 'indexId'
          AttributeType: 'S'
        - AttributeName: 'query'
          AttributeType: 'S'
      KeySchema:
        - AttributeName: 'indexId'
          KeyType: 'HASH'
        - AttributeName: 'query'
          KeyType: 'RANGE'
      BillingMode: PAY_PER_REQUEST

  AccountsDb:
    Type: AWS::DynamoDB::Table
    Properties:
      TableName: ${self:custom.settings.dbAccounts}
      AttributeDefinitions:
        - AttributeName: 'id'
          AttributeType: 'S'
      KeySchema:
        - AttributeName: 'id'
          KeyType: 'HASH'
      BillingMode: PAY_PER_REQUEST

  ProjectsDb:
    Type: AWS::DynamoDB::Table
    Properties:
      TableName: ${self:custom.settings.dbProjects}
      AttributeDefinitions:
        - AttributeName: 'id'
          AttributeType: 'S'
      KeySchema:
        - AttributeName: 'id'
          KeyType: 'HASH'
      BillingMode: PAY_PER_REQUEST

  StudyPermissionsDb:
    Type: AWS::DynamoDB::Table
    Properties:
      TableName: ${self:custom.settings.dbStudyPermissions}
      AttributeDefinitions:
        - AttributeName: 'id'
          AttributeType: 'S'
      KeySchema:
        - AttributeName: 'id'
          KeyType: 'HASH'
      BillingMode: PAY_PER_REQUEST

  KeyPairsDb:
    Type: AWS::DynamoDB::Table
    Properties:
      TableName: ${self:custom.settings.dbKeyPairs}
      AttributeDefinitions:
        - AttributeName: 'id'
          AttributeType: 'S'
        - AttributeName: 'uid' # This is username with namespace
          AttributeType: 'S'
      KeySchema:
        - AttributeName: 'id'
          KeyType: 'HASH'
      GlobalSecondaryIndexes:
        - IndexName: ByUID
          KeySchema:
            - AttributeName: 'uid' # This is username with namespace
              KeyType: 'HASH'
          Projection:
            ProjectionType: 'ALL'
      BillingMode: PAY_PER_REQUEST

  StorageGatewayDb:
    Type: AWS::DynamoDB::Table
    DependsOn: StudiesDb
    Properties:
      TableName: ${self:custom.settings.dbStorageGateway}
      AttributeDefinitions:
        - AttributeName: 'id'
          AttributeType: 'S'
      KeySchema:
        - AttributeName: 'id'
          KeyType: 'HASH'
      BillingMode: PAY_PER_REQUEST

  DsAccountsDb:
    Type: AWS::DynamoDB::Table
    DependsOn: StudiesDb
    Properties:
      TableName: ${self:custom.settings.dbDsAccounts}
      AttributeDefinitions:
        - AttributeName: 'pk'
          AttributeType: 'S'
        - AttributeName: 'sk'
          AttributeType: 'S'
      KeySchema:
        - AttributeName: 'pk'
          KeyType: 'HASH'
        - AttributeName: 'sk'
          KeyType: 'RANGE'
      BillingMode: PAY_PER_REQUEST

  RoleAllocationsDb:
    Type: AWS::DynamoDB::Table
    DependsOn: DsAccountsDb
    Properties:
      TableName: ${self:custom.settings.dbRoleAllocations}
      AttributeDefinitions:
        - AttributeName: 'pk'
          AttributeType: 'S'
        - AttributeName: 'sk'
          AttributeType: 'S'
      KeySchema:
        - AttributeName: 'pk'
          KeyType: 'HASH'
        - AttributeName: 'sk'
          KeyType: 'RANGE'
      BillingMode: PAY_PER_REQUEST

  ResourceUsagesDb:
    Type: AWS::DynamoDB::Table
    DependsOn: DsAccountsDb
    Properties:
      TableName: ${self:custom.settings.dbResourceUsages}
      AttributeDefinitions:
        - AttributeName: 'pk'
          AttributeType: 'S'
        - AttributeName: 'sk'
          AttributeType: 'S'
      KeySchema:
        - AttributeName: 'pk'
          KeyType: 'HASH'
        - AttributeName: 'sk'
          KeyType: 'RANGE'
      BillingMode: PAY_PER_REQUEST

  # =============================================================================================
  # DEPRECATED -- Dynamo DB
  # =============================================================================================

  DbPasswords:
    Type: AWS::DynamoDB::Table
    Properties:
      TableName: ${self:custom.settings.dbTablePasswords}
      AttributeDefinitions:
        - AttributeName: 'username'
          AttributeType: 'S'
      KeySchema:
        - AttributeName: 'username'
          KeyType: 'HASH'
      BillingMode: PAY_PER_REQUEST

  DbUserApiKeys:
    Type: AWS::DynamoDB::Table
    Properties:
      TableName: ${self:custom.settings.dbTableUserApiKeys}
      AttributeDefinitions:
        - AttributeName: 'unameWithNs' # Username with Namespace (ns)
          AttributeType: 'S'
        - AttributeName: 'id'
          AttributeType: 'S'
      KeySchema:
        - AttributeName: 'unameWithNs'
          KeyType: 'HASH'
        - AttributeName: 'id'
          KeyType: 'RANGE'
      BillingMode: PAY_PER_REQUEST

  DbUsers:
    Type: AWS::DynamoDB::Table
    DependsOn: DbPasswords
    Properties:
      TableName: ${self:custom.settings.dbTableUsers}
      AttributeDefinitions:
        - AttributeName: 'username'
          AttributeType: 'S'
        - AttributeName: 'ns'
          AttributeType: 'S'
      KeySchema:
        - AttributeName: 'username'
          KeyType: 'HASH'
        - AttributeName: 'ns'
          KeyType: 'RANGE'
      BillingMode: PAY_PER_REQUEST

  DbAuthenticationProviderTypes:
    Type: AWS::DynamoDB::Table
    Properties:
      TableName: ${self:custom.settings.dbTableAuthenticationProviderTypes}
      AttributeDefinitions:
        - AttributeName: 'type'
          AttributeType: 'S'
      KeySchema:
        - AttributeName: 'type'
          KeyType: 'HASH'
      BillingMode: PAY_PER_REQUEST

  DbAuthenticationProviderConfigs:
    Type: AWS::DynamoDB::Table
    Properties:
      TableName: ${self:custom.settings.dbTableAuthenticationProviderConfigs}
      AttributeDefinitions:
        - AttributeName: 'id'
          AttributeType: 'S'
      KeySchema:
        - AttributeName: 'id'
          KeyType: 'HASH'
      BillingMode: PAY_PER_REQUEST

  DbRevokedTokens:
    Type: AWS::DynamoDB::Table
    Properties:
      TableName: ${self:custom.settings.dbTableRevokedTokens}
      AttributeDefinitions:
        - AttributeName: 'id'
          AttributeType: 'S'
      KeySchema:
        - AttributeName: 'id'
          KeyType: 'HASH'
      TimeToLiveSpecification:
        AttributeName: 'ttl'
        Enabled: true
      BillingMode: PAY_PER_REQUEST

  DbLocks:
    Type: AWS::DynamoDB::Table
    Properties:
      TableName: ${self:custom.settings.dbTableLocks}
      AttributeDefinitions:
        - AttributeName: 'id'
          AttributeType: 'S'
      KeySchema:
        - AttributeName: 'id'
          KeyType: 'HASH'
      TimeToLiveSpecification:
        AttributeName: 'ttl'
        Enabled: true
      BillingMode: PAY_PER_REQUEST

  DbStudies:
    Type: AWS::DynamoDB::Table
    DependsOn: DbLocks
    Properties:
      TableName: ${self:custom.settings.dbTableStudies}
      AttributeDefinitions:
        - AttributeName: 'id'
          AttributeType: 'S'
        - AttributeName: 'category'
          AttributeType: 'S'
      KeySchema:
        - AttributeName: 'id'
          KeyType: 'HASH'
      BillingMode: PAY_PER_REQUEST
      GlobalSecondaryIndexes:
        - IndexName: ${self:custom.settings.dbTableStudiesCategoryIndex}
          KeySchema:
            - AttributeName: 'category'
              KeyType: 'HASH'
          Projection:
            ProjectionType: 'ALL'

  DbStepTemplates:
    Type: AWS::DynamoDB::Table
    Properties:
      TableName: ${self:custom.settings.dbTableStepTemplates}
      AttributeDefinitions:
        - AttributeName: 'id'
          AttributeType: 'S'
        - AttributeName: 'ver'
          AttributeType: 'S'
      KeySchema:
        - AttributeName: 'id'
          KeyType: 'HASH'
        - AttributeName: 'ver'
          KeyType: 'RANGE'
      BillingMode: PAY_PER_REQUEST

  DbWorkflowTemplates:
    Type: AWS::DynamoDB::Table
    Properties:
      TableName: ${self:custom.settings.dbTableWorkflowTemplates}
      AttributeDefinitions:
        - AttributeName: 'id'
          AttributeType: 'S'
        - AttributeName: 'ver'
          AttributeType: 'S'
      KeySchema:
        - AttributeName: 'id'
          KeyType: 'HASH'
        - AttributeName: 'ver'
          KeyType: 'RANGE'
      BillingMode: PAY_PER_REQUEST

  DbWorkflows:
    Type: AWS::DynamoDB::Table
    DependsOn: DbWorkflowInstances
    Properties:
      TableName: ${self:custom.settings.dbTableWorkflows}
      AttributeDefinitions:
        - AttributeName: 'id'
          AttributeType: 'S'
        - AttributeName: 'ver'
          AttributeType: 'S'
      KeySchema:
        - AttributeName: 'id'
          KeyType: 'HASH'
        - AttributeName: 'ver'
          KeyType: 'RANGE'
      BillingMode: PAY_PER_REQUEST

  DbWorkflowTemplateDrafts:
    Type: AWS::DynamoDB::Table
    Properties:
      TableName: ${self:custom.settings.dbTableWorkflowTemplateDrafts}
      AttributeDefinitions:
        - AttributeName: 'id'
          AttributeType: 'S'
        - AttributeName: 'username'
          AttributeType: 'S'
      KeySchema:
        - AttributeName: 'id'
          KeyType: 'HASH'
      BillingMode: PAY_PER_REQUEST
      GlobalSecondaryIndexes:
        - IndexName: 'UsernameIndex'
          KeySchema:
            - AttributeName: 'username'
              KeyType: 'HASH'
          Projection:
            ProjectionType: 'ALL'

  DbWorkflowDrafts:
    Type: AWS::DynamoDB::Table
    DependsOn: DbWorkflowTemplates
    Properties:
      TableName: ${self:custom.settings.dbTableWorkflowDrafts}
      AttributeDefinitions:
        - AttributeName: 'id'
          AttributeType: 'S'
        - AttributeName: 'username'
          AttributeType: 'S'
      KeySchema:
        - AttributeName: 'id'
          KeyType: 'HASH'
      BillingMode: PAY_PER_REQUEST
      GlobalSecondaryIndexes:
        - IndexName: 'UsernameIndex'
          KeySchema:
            - AttributeName: 'username'
              KeyType: 'HASH'
          Projection:
            ProjectionType: 'ALL'

  DbWorkflowInstances:
    Type: AWS::DynamoDB::Table
    Properties:
      TableName: ${self:custom.settings.dbTableWorkflowInstances}
      AttributeDefinitions:
        - AttributeName: 'id'
          AttributeType: 'S'
        - AttributeName: 'createdAt'
          AttributeType: 'S'
        - AttributeName: 'wf'
          AttributeType: 'S'
      KeySchema:
        - AttributeName: 'id'
          KeyType: 'HASH'
      TimeToLiveSpecification:
        AttributeName: 'ttl'
        Enabled: true
      BillingMode: PAY_PER_REQUEST
      GlobalSecondaryIndexes:
        - IndexName: 'WorkflowIndex'
          KeySchema:
            - AttributeName: 'wf'
              KeyType: 'HASH'
            - AttributeName: 'createdAt'
              KeyType: 'RANGE'
          Projection:
            ProjectionType: 'ALL'

  DbWfAssignments:
    Type: AWS::DynamoDB::Table
    Properties:
      TableName: ${self:custom.settings.dbTableWfAssignments}
      AttributeDefinitions:
        - AttributeName: 'id'
          AttributeType: 'S'
        - AttributeName: 'triggerType' # trigger type
          AttributeType: 'S'
        - AttributeName: 'triggerTypeData' # trigger type data (qualifier)
          AttributeType: 'S'
        - AttributeName: 'wf' # workflow id
          AttributeType: 'S'
        - AttributeName: 'createdAt'
          AttributeType: 'S'
      KeySchema:
        - AttributeName: 'id'
          KeyType: 'HASH'
      BillingMode: PAY_PER_REQUEST
      GlobalSecondaryIndexes:
        - IndexName: 'WorkflowIndex'
          KeySchema:
            - AttributeName: 'wf'
              KeyType: 'HASH'
            - AttributeName: 'createdAt'
              KeyType: 'RANGE'
          Projection:
            ProjectionType: 'ALL'
        - IndexName: 'TypeIndex'
          KeySchema:
            - AttributeName: 'triggerType'
              KeyType: 'HASH'
            - AttributeName: 'triggerTypeData'
              KeyType: 'RANGE'
          Projection:
            ProjectionType: 'ALL'

  DbEnvironments:
    Type: AWS::DynamoDB::Table
    Properties:
      TableName: ${self:custom.settings.dbTableEnvironments}
      AttributeDefinitions:
        - AttributeName: 'id'
          AttributeType: 'S'
      KeySchema:
        - AttributeName: 'id'
          KeyType: 'HASH'
      BillingMode: PAY_PER_REQUEST

  # Table for environments created using AWS Service Catalog
  DbEnvironmentsSc:
    Type: AWS::DynamoDB::Table
    Properties:
      TableName: ${self:custom.settings.dbTableEnvironmentsSc}
      AttributeDefinitions:
        - AttributeName: 'id'
          AttributeType: 'S'
      KeySchema:
        - AttributeName: 'id'
          KeyType: 'HASH'
      ProvisionedThroughput:
        ReadCapacityUnits: '10'
        WriteCapacityUnits: '10'

  DbEnvironmentsTypes:
    Type: AWS::DynamoDB::Table
    Properties:
      TableName: ${self:custom.settings.dbTableEnvironmentTypes}
      AttributeDefinitions:
        - AttributeName: 'id'
          AttributeType: 'S'
      KeySchema:
        - AttributeName: 'id'
          KeyType: 'HASH'
      ProvisionedThroughput:
        ReadCapacityUnits: '10'
        WriteCapacityUnits: '10'

  DbUserRoles:
    Type: AWS::DynamoDB::Table
    Properties:
      TableName: ${self:custom.settings.dbTableUserRoles}
      AttributeDefinitions:
        - AttributeName: 'id'
          AttributeType: 'S'
      KeySchema:
        - AttributeName: 'id'
          KeyType: 'HASH'
      BillingMode: PAY_PER_REQUEST

  DbAwsAccounts:
    Type: AWS::DynamoDB::Table
    Properties:
      TableName: ${self:custom.settings.dbTableAwsAccounts}
      AttributeDefinitions:
        - AttributeName: 'id'
          AttributeType: 'S'
      KeySchema:
        - AttributeName: 'id'
          KeyType: 'HASH'
      BillingMode: PAY_PER_REQUEST

  DbIndexes:
    Type: AWS::DynamoDB::Table
    Properties:
      TableName: ${self:custom.settings.dbTableIndexes}
      AttributeDefinitions:
        - AttributeName: 'id'
          AttributeType: 'S'
      KeySchema:
        - AttributeName: 'id'
          KeyType: 'HASH'
      BillingMode: PAY_PER_REQUEST

  DbCostApiCaches:
    Type: AWS::DynamoDB::Table
    Properties:
      TableName: ${self:custom.settings.dbTableCostApiCaches}
      AttributeDefinitions:
        - AttributeName: 'indexId'
          AttributeType: 'S'
        - AttributeName: 'query'
          AttributeType: 'S'
      KeySchema:
        - AttributeName: 'indexId'
          KeyType: 'HASH'
        - AttributeName: 'query'
          KeyType: 'RANGE'
      BillingMode: PAY_PER_REQUEST

  DbAccounts:
    Type: AWS::DynamoDB::Table
    Properties:
      TableName: ${self:custom.settings.dbTableAccounts}
      AttributeDefinitions:
        - AttributeName: 'id'
          AttributeType: 'S'
      KeySchema:
        - AttributeName: 'id'
          KeyType: 'HASH'
      BillingMode: PAY_PER_REQUEST

  DbProjects:
    Type: AWS::DynamoDB::Table
    Properties:
      TableName: ${self:custom.settings.dbTableProjects}
      AttributeDefinitions:
        - AttributeName: 'id'
          AttributeType: 'S'
      KeySchema:
        - AttributeName: 'id'
          KeyType: 'HASH'
      BillingMode: PAY_PER_REQUEST

  DbStudyPermissions:
    Type: AWS::DynamoDB::Table
    Properties:
      TableName: ${self:custom.settings.dbTableStudyPermissions}
      AttributeDefinitions:
        - AttributeName: 'id'
          AttributeType: 'S'
      KeySchema:
        - AttributeName: 'id'
          KeyType: 'HASH'
      BillingMode: PAY_PER_REQUEST

  DbKeyPairs:
    Type: AWS::DynamoDB::Table
    Properties:
      TableName: ${self:custom.settings.dbTableKeyPairs}
      AttributeDefinitions:
        - AttributeName: 'id'
          AttributeType: 'S'
        - AttributeName: 'username' # This is username with namespace
          AttributeType: 'S'
      KeySchema:
        - AttributeName: 'id'
          KeyType: 'HASH'
      GlobalSecondaryIndexes:
        - IndexName: 'UsernameIndex'
          KeySchema:
            - AttributeName: 'username' # This is username with namespace
              KeyType: 'HASH'
          Projection:
            ProjectionType: 'ALL'
      BillingMode: PAY_PER_REQUEST

# =============================================================================================
# Outputs
# =============================================================================================
Outputs:
  AuthenticationLayerHandlerRoleArn:
    Value: !GetAtt RoleAuthenticationLayerHandler.Arn
  ApiHandlerRoleArn:
    Value: !GetAtt RoleApiHandler.Arn
  WorkflowLoopRunnerRoleArn:
    Value: !GetAtt RoleWorkflowLoopRunner.Arn
  OpenDataScrapeHandlerRoleArn:
    Value: !GetAtt RoleOpenDataScrapeHandler.Arn
  DataSourceReachabilityHandlerRoleArn:
    Value: !GetAtt RoleDataSourceReachabilityHandler.Arn
  EnvMgmtRoleArn:
    Value: !GetAtt RoleEnvMgmt.Arn<|MERGE_RESOLUTION|>--- conflicted
+++ resolved
@@ -511,6 +511,7 @@
               - !GetAtt [DsAccountsDb, Arn]
               - !GetAtt [RoleAllocationsDb, Arn]
               - !GetAtt [ResourceUsagesDb, Arn]
+              - !Sub 'arn:${AWS::Partition}:dynamodb:${AWS::Region}:${AWS::AccountId}:table/${self:custom.settings.dbDeploymentStore}'
           - Effect: Allow
             Action:
               - ssm:GetParameter
@@ -601,6 +602,11 @@
               - sts:AssumeRole
             Resource:
               - !Sub 'arn:aws:iam::${AWS::AccountId}:role/${self:custom.settings.namespace}-prep-raas-master-MasterRole-*'
+          - Effect: 'Allow'
+            Action:
+              - s3:GetObject
+            Resource:
+              - 'arn:aws:s3:::cf-templates-*/*'
 
   # IAM Role for the workflowLoopRunner Function
   RoleWorkflowLoopRunner:
@@ -616,173 +622,8 @@
               Service: lambda.amazonaws.com
             Action: 'sts:AssumeRole'
       ManagedPolicyArns:
-<<<<<<< HEAD
-        - arn:aws:iam::aws:policy/service-role/AWSLambdaBasicExecutionRole
-      Policies:
-        - PolicyName: db-access
-          PolicyDocument:
-            Statement:
-              Effect: Allow
-              Action:
-                - dynamodb:DeleteItem
-                - dynamodb:GetItem
-                - dynamodb:BatchGetItem
-                - dynamodb:PutItem
-                - dynamodb:Query
-                - dynamodb:Scan
-                - dynamodb:UpdateItem
-              Resource:
-                - !GetAtt [PasswordsDb, Arn]
-                - !GetAtt [UsersDb, Arn]
-                - !GetAtt [LocksDb, Arn]
-                - !GetAtt [StepTemplatesDb, Arn]
-                - !GetAtt [WorkflowTemplatesDb, Arn]
-                - !GetAtt [WorkflowTemplateDraftsDb, Arn]
-                - !Join ['', [!GetAtt [WorkflowTemplateDraftsDb, Arn], '/index/*']]
-                - !GetAtt [WorkflowsDb, Arn]
-                - !GetAtt [WorkflowDraftsDb, Arn]
-                - !Join ['', [!GetAtt [WorkflowDraftsDb, Arn], '/index/*']]
-                - !GetAtt [WorkflowInstancesDb, Arn]
-                - !Join ['', [!GetAtt [WorkflowInstancesDb, Arn], '/index/*']]
-                - !GetAtt [WfAssignmentsDb, Arn]
-                - !Join ['', [!GetAtt [WfAssignmentsDb, Arn], '/index/*']]
-                - !GetAtt [EnvironmentsDb, Arn]
-                - !GetAtt [EnvironmentsScDb, Arn]
-                - !Join ['', [!GetAtt [EnvironmentsScDb, Arn], '/index/*']]
-                - !GetAtt [EnvironmentsTypesDb, Arn]
-                - !GetAtt [StudiesDb, Arn]
-                - !GetAtt [ProjectsDb, Arn]
-                - !GetAtt [StudyPermissionsDb, Arn]
-                - !GetAtt [IndexesDb, Arn]
-                - !GetAtt [ProjectsDb, Arn]
-                - !GetAtt [AccountsDb, Arn]
-                - !GetAtt [AwsAccountsDb, Arn]
-                - !GetAtt [AuthenticationProviderTypesDb, Arn]
-                - !GetAtt [AuthenticationProviderConfigsDb, Arn]
-                - !GetAtt [RevokedTokensDb, Arn]
-                - !Join ['', [!GetAtt [StudiesDb, Arn], '/index/*']]
-                - !GetAtt [IndexesDb, Arn]
-                - !GetAtt [CostApiCachesDb, Arn]
-                - !GetAtt [UserRolesDb, Arn]
-                - !GetAtt [StorageGatewayDb, Arn]
-                - !Sub 'arn:${AWS::Partition}:dynamodb:${AWS::Region}:${AWS::AccountId}:table/${self:custom.settings.dbDeploymentStore}'
-        - PolicyName: param-store-access
-          PolicyDocument:
-            Statement:
-              - Effect: Allow
-                Action:
-                  - ssm:GetParameter
-                Resource:
-                  - !Sub 'arn:aws:ssm:${AWS::Region}:${AWS::AccountId}:parameter/${self:custom.settings.paramStoreRoot}/*'
-                  - !Sub 'arn:aws:ssm:${AWS::Region}:*:parameter/aws/service/storagegateway/ami/FILE_S3/latest'
-              - Effect: Allow
-                Action:
-                  - ssm:PutParameter
-                  - ssm:DeleteParameter
-                Resource:
-                  - !Sub 'arn:aws:ssm:${AWS::Region}:${AWS::AccountId}:parameter/${self:custom.settings.paramStoreRoot}/*'
-
-        - PolicyName: dns-record-access
-          PolicyDocument:
-            Statement:
-              - Effect: 'Allow'
-                Action:
-                  - route53:ChangeResourceRecordSets
-                Resource: 'arn:aws:route53:::hostedzone/${self:custom.settings.hostedZoneId}'
-
-        - PolicyName: ec2-access
-          PolicyDocument:
-            Statement:
-              - Effect: 'Allow'
-                Action:
-                  - ec2:*
-                Resource: '*'
-
-        - PolicyName: storage-gateway
-          PolicyDocument:
-            Statement:
-              - Effect: 'Allow'
-                Action:
-                  - storagegateway:ActivateGateway
-                  - storagegateway:ListLocalDisks
-                  - storagegateway:AddCache
-                  - storagegateway:DeleteGateway
-                  - storagegateway:CreateNFSFileShare
-                  - storagegateway:ListFileShares
-                  - storagegateway:DescribeNFSFileShares
-                  - storagegateway:UpdateNFSFileShare
-                Resource: '*'
-
-        - PolicyName: study-s3-policy-update
-          PolicyDocument:
-            Statement:
-              - Effect: 'Allow'
-                Action:
-                  - s3:GetBucketPolicy
-                  - s3:PutBucketPolicy
-                Resource:
-                  - 'arn:aws:s3:::${self:custom.settings.studyDataBucketName}'
-                  - 'arn:aws:s3:::${self:custom.settings.deploymentBucketName}'
-                  - 'arn:aws:s3:::${self:custom.settings.environmentsBootstrapBucketName}'
-        - PolicyName: study-kms-policy-update
-          PolicyDocument:
-            Statement:
-              - Effect: 'Allow'
-                Action:
-                  - kms:DescribeKey
-                  - kms:GetKeyPolicy
-                  - kms:PutKeyPolicy
-                Resource:
-                  # NOTE: Can't use '!GetAtt StudyDataEncryptionKey.Arn' due to
-                  #   circular dependency in StudyDataEncryptionKey's KeyPolicy  =[
-                  - !Sub 'arn:aws:kms:${AWS::Region}:${AWS::AccountId}:alias/${self:custom.settings.studyDataKmsKeyAlias}'
-        - PolicyName: cfn-access
-          PolicyDocument:
-            Version: '2012-10-17'
-            Statement:
-              - Effect: Allow
-                Action:
-                  - cloudformation:CreateStack
-                  - cloudformation:DeleteStack
-                  - cloudformation:DescribeStacks
-                Resource: '*'
-
-        - PolicyName: assume-role
-          PolicyDocument:
-            Statement:
-              Action: 'sts:AssumeRole'
-              Effect: Allow
-              Resource: '*' # TODO: LOCK THIS DOWN!
-
-        - PolicyName: env-type-configs-s3-access
-          PolicyDocument:
-            Statement:
-              - Effect: 'Allow'
-                Action:
-                  - s3:GetObject
-                  - s3:PutObject
-                  - s3:DeleteObject
-                Resource:
-                  - 'arn:aws:s3:::${self:custom.settings.envTypeConfigsBucketName}/*'
-              - Effect: 'Allow'
-                Action:
-                  - s3:ListBucket
-                  - s3:HeadBucket
-                Resource:
-                  - 'arn:aws:s3:::${self:custom.settings.envTypeConfigsBucketName}'
-        #Policy to give read access for CFT templates stored by service catalog
-        - PolicyName: service-catalog-cft-s3-access
-          PolicyDocument:
-            Statement:
-              - Effect: 'Allow'
-                Action:
-                  - s3:GetObject
-                Resource:
-                  - 'arn:aws:s3:::cf-templates-*/*'
-=======
         - !Ref PolicyWorkflowLoopRunner
       PermissionsBoundary: !Ref PolicyWorkflowLoopRunner
->>>>>>> f9e44670
 
   # IAM Role for Step Functions to invoke lambda
   RoleStepFunctionsWorkflow:
