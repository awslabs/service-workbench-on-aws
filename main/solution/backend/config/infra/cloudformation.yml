Conditions:
  IsDev: !Equals ['${self:custom.settings.envType}', 'dev']
  EnableEgressStore: !Equals ['${self:custom.settings.enableEgressStore}', true]
  AppStreamEnabled: !Equals ['${self:custom.settings.isAppStreamEnabled}', true]

Resources:
  # =============================================================================================
  # SSM
  # =============================================================================================

  # This parameter is created for its LogicalID. This is leveraged to ensure user cannot
  # deploy SWB with AppStream disabled once it has been activated
  AppStreamEnabled:
    Condition: AppStreamEnabled
    Type: AWS::SSM::Parameter
    Properties:
      Type: String
      Value: '${self:custom.settings.isAppStreamEnabled}'

  # =============================================================================================
  # S3
  # =============================================================================================

  # S3 Bucket used for storing uploaded study data
  StudyDataBucket:
    Type: AWS::S3::Bucket
    Properties:
      BucketName: ${self:custom.settings.studyDataBucketName}
      BucketEncryption:
        ServerSideEncryptionConfiguration:
          - ServerSideEncryptionByDefault:
              SSEAlgorithm: aws:kms
              KMSMasterKeyID: !GetAtt StudyDataEncryptionKey.Arn
      OwnershipControls:
        Rules:
          - ObjectOwnership: BucketOwnerPreferred
      LoggingConfiguration:
        DestinationBucketName: ${self:custom.settings.loggingBucketName}
        LogFilePrefix: studydata/
      VersioningConfiguration:
        Status: Enabled
      CorsConfiguration:
        CorsRules:
          - AllowedOrigins:
              - ${self:custom.settings.websiteUrl}
              - !If
                - IsDev
                - http://localhost:3000
                - !Ref 'AWS::NoValue'
            AllowedMethods:
              - POST
            ExposedHeaders:
              - ETag
      PublicAccessBlockConfiguration: # Block all public access configuration for the S3 bucket
        BlockPublicAcls: true
        BlockPublicPolicy: true
        IgnorePublicAcls: true
        RestrictPublicBuckets: true

  StudyDataBucketPolicy:
    Type: AWS::S3::BucketPolicy
    Properties:
      Bucket: !Ref StudyDataBucket
      PolicyDocument:
        Version: '2012-10-17'
        Id: PutObjectPolicy
        Statement:
          - Sid: Deny object uploads not using default encryption settings
            Effect: Deny
            Principal: '*'
            Action: s3:PutObject
            Resource: !Join ['/', [!GetAtt StudyDataBucket.Arn, '*']]
            Condition:
              # The Null-condition allows uploads without encryption information in the request
              # (i.e., requests with default S3 bucket encryption) and the
              # StringNotEquals-condition denies uploads with invalid encryption information.
              # Note that using StringNotEqualsIfExists doesn’t work for uploads without encryption information.
              # The condition evaluates to true and denies the upload because of the Deny-effect.
              'Null':
                s3:x-amz-server-side-encryption: false
              StringNotEqualsIfExists:
                s3:x-amz-server-side-encryption: 'aws:kms'
          - Sid: Deny object uploads not using default encryption settings
            Effect: Deny
            Principal: '*'
            Action: s3:PutObject
            Resource: !Join ['/', [!GetAtt StudyDataBucket.Arn, '*']]
            Condition:
              StringNotEquals:
                s3:x-amz-server-side-encryption: 'aws:kms'
              StringNotEqualsIfExists:
                s3:x-amz-server-side-encryption-aws-kms-key-id: !GetAtt StudyDataEncryptionKey.Arn
          - Sid: Deny requests that do not use TLS
            Effect: Deny
            Principal: '*'
            Action: s3:*
            Resource: !Join ['/', [!GetAtt StudyDataBucket.Arn, '*']]
            Condition:
              Bool:
                aws:SecureTransport: false
          - Sid: Deny requests that do not use SigV4
            Effect: Deny
            Principal: '*'
            Action: s3:*
            Resource: !Join ['/', [!GetAtt StudyDataBucket.Arn, '*']]
            Condition:
              StringNotEquals:
                s3:signatureversion: 'AWS4-HMAC-SHA256'

  StudyDataEncryptionKey:
    Type: AWS::KMS::Key
    Properties:
      Description: >-
        Master key used to encrypt objects stored in the
        ${self:custom.settings.studyDataBucketName} bucket
      KeyPolicy:
        Version: '2012-10-17'
        Id: study-data-kms-policy
        Statement:
          - Sid: Allow root
            Effect: Allow
            Principal:
              AWS:
                - !Sub 'arn:aws:iam::${AWS::AccountId}:root'
            Action:
              - 'kms:*'
            Resource: '*'
          - Sid: Allow API access to create object and update policy for new workspaces
            Effect: Allow
            Principal:
              AWS:
                - !GetAtt [RoleApiHandler, Arn]
            Action:
              - kms:GenerateDataKey
              - kms:DescribeKey
              - kms:GetKeyPolicy
              - kms:PutKeyPolicy
            Resource: '*'
          - Sid: Allow workflows to update key policy for new workspaces
            Effect: Allow
            Principal:
              AWS:
                - !GetAtt [RoleWorkflowLoopRunner, Arn]
            Action:
              - kms:DescribeKey
              - kms:GetKeyPolicy
              - kms:PutKeyPolicy
            Resource: '*'

  StudyDataEncryptionKeyAlias:
    Type: AWS::KMS::Alias
    Properties:
      AliasName: alias/${self:custom.settings.studyDataKmsKeyAlias}
      TargetKeyId: !Ref StudyDataEncryptionKey

  ExternalCfnTemplatesBucket:
    Type: AWS::S3::Bucket
    Properties:
      BucketName: ${self:custom.settings.externalCfnTemplatesBucketName}
      BucketEncryption:
        ServerSideEncryptionConfiguration:
          - ServerSideEncryptionByDefault:
              # Using default SSE-S3 instead of KMS encryption due to an issue with serverless-s3-sync plugin
              # See "https://github.com/k1LoW/serverless-s3-sync/issues/23" for details
              SSEAlgorithm: AES256
      LoggingConfiguration:
        DestinationBucketName: ${self:custom.settings.loggingBucketName}
        LogFilePrefix: external-cfn-templates/
      PublicAccessBlockConfiguration: # Block all public access configuration for the S3 bucket
        BlockPublicAcls: true
        BlockPublicPolicy: true
        IgnorePublicAcls: true
        RestrictPublicBuckets: true
      VersioningConfiguration:
        Status: Enabled

  ExternalCfnTemplatesBucketPolicy:
    Type: AWS::S3::BucketPolicy
    Properties:
      Bucket: !Ref ExternalCfnTemplatesBucket
      PolicyDocument:
        Version: '2012-10-17'
        Statement:
          - Sid: Deny requests that do not use TLS/HTTPS
            Effect: Deny
            Principal: '*'
            Action: s3:*
            Resource:
              - !Join ['/', [!GetAtt ExternalCfnTemplatesBucket.Arn, '*']]
              - !GetAtt ExternalCfnTemplatesBucket.Arn
            Condition:
              Bool:
                aws:SecureTransport: false
          - Sid: Deny requests that do not use SigV4
            Effect: Deny
            Principal: '*'
            Action: s3:*
            Resource: !Join ['/', [!GetAtt ExternalCfnTemplatesBucket.Arn, '*']]
            Condition:
              StringNotEquals:
                s3:signatureversion: 'AWS4-HMAC-SHA256'

  # S3 bucket used to store environment bootstrap scripts
  EnvironmentsBootstrapBucket:
    Type: AWS::S3::Bucket
    Properties:
      BucketName: ${self:custom.settings.environmentsBootstrapBucketName}
      BucketEncryption:
        ServerSideEncryptionConfiguration:
          - ServerSideEncryptionByDefault:
              SSEAlgorithm: AES256
      PublicAccessBlockConfiguration:
        BlockPublicAcls: true
        BlockPublicPolicy: true
        IgnorePublicAcls: true
        RestrictPublicBuckets: true
      VersioningConfiguration:
        Status: Enabled

  EnvironmentsBootstrapBucketPolicy:
    Type: AWS::S3::BucketPolicy
    Properties:
      Bucket: !Ref EnvironmentsBootstrapBucket
      PolicyDocument:
        Version: '2012-10-17'
        Id: PutObjectPolicy
        Statement:
          - Sid: Deny requests that do not use TLS
            Effect: Deny
            Principal: '*'
            Action: s3:*
            Resource: !Join ['/', [!GetAtt EnvironmentsBootstrapBucket.Arn, '*']]
            Condition:
              Bool:
                aws:SecureTransport: false
          - Sid: Deny requests that do not use SigV4
            Effect: Deny
            Principal: '*'
            Action: s3:*
            Resource: !Join ['/', [!GetAtt EnvironmentsBootstrapBucket.Arn, '*']]
            Condition:
              StringNotEquals:
                s3:signatureversion: 'AWS4-HMAC-SHA256'

  # S3 bucket used to store environment type configurations (the config objects that define small, medium, large etc
  # env launch options)
  EnvTypeConfigsBucket:
    Type: AWS::S3::Bucket
    Properties:
      BucketName: ${self:custom.settings.envTypeConfigsBucketName}
      LoggingConfiguration:
        DestinationBucketName: ${self:custom.settings.loggingBucketName}
        LogFilePrefix: env-type-configs/
      BucketEncryption:
        ServerSideEncryptionConfiguration:
          - ServerSideEncryptionByDefault:
              SSEAlgorithm: AES256
      PublicAccessBlockConfiguration:
        BlockPublicAcls: true
        BlockPublicPolicy: true
        IgnorePublicAcls: true
        RestrictPublicBuckets: true
      VersioningConfiguration:
        Status: Enabled

  EnvTypeConfigsBucketPolicy:
    Type: AWS::S3::BucketPolicy
    Properties:
      Bucket: !Ref EnvTypeConfigsBucket
      PolicyDocument:
        Version: '2012-10-17'
        Id: PutObjectPolicy
        Statement:
          - Sid: Deny requests that do not use TLS/HTTPS
            Effect: Deny
            Principal: '*'
            Action: s3:*
            Resource:
              - !Join ['/', [!GetAtt EnvTypeConfigsBucket.Arn, '*']]
              - !GetAtt EnvTypeConfigsBucket.Arn
            Condition:
              Bool:
                aws:SecureTransport: false
          - Sid: Deny requests that do not use SigV4
            Effect: Deny
            Principal: '*'
            Action: s3:*
            Resource: !Join ['/', [!GetAtt EnvTypeConfigsBucket.Arn, '*']]
            Condition:
              StringNotEquals:
                s3:signatureversion: 'AWS4-HMAC-SHA256'

  EgressStoreEncryptionKey:
    Condition: EnableEgressStore
    Type: AWS::KMS::Key
    Properties:
      Description: >-
        Master key used to encrypt objects stored in the
        ${self:custom.settings.egressStoreBucketName} bucket
      KeyPolicy:
        Version: '2012-10-17'
        Id: egress-store-kms-policy
        Statement:
          - Sid: Allow root
            Effect: Allow
            Principal:
              AWS:
                - !Sub 'arn:aws:iam::${AWS::AccountId}:root'
            Action:
              - 'kms:*'
            Resource: '*'
          - Sid: Allow API access to create object and update policy for new workspaces
            Effect: Allow
            Principal:
              AWS:
                - !GetAtt [RoleApiHandler, Arn]
            Action:
              - kms:GenerateDataKey
              - kms:DescribeKey
              - kms:GetKeyPolicy
              - kms:PutKeyPolicy
            Resource: '*'
          - Sid: Allow workflows to update key policy for new workspaces
            Effect: Allow
            Principal:
              AWS:
                - !GetAtt [RoleWorkflowLoopRunner, Arn]
            Action:
              - kms:GenerateDataKey
              - kms:Decrypt
              - kms:DescribeKey
              - kms:Encrypt
              - kms:ReEncrypt*
              - kms:GetKeyPolicy
              - kms:PutKeyPolicy
            Resource: '*'

  EgressStoreEncryptionKeyAlias:
    Condition: EnableEgressStore
    Type: AWS::KMS::Alias
    Properties:
      AliasName: alias/${self:custom.settings.egressStoreKmsKeyAlias}
      TargetKeyId: !Ref EgressStoreEncryptionKey

  # S3 bucket used to store egress data from workspace
  EgressStoreBucket:
    Condition: EnableEgressStore
    Type: AWS::S3::Bucket
    Properties:
      BucketName: ${self:custom.settings.egressStoreBucketName}
      BucketEncryption:
        ServerSideEncryptionConfiguration:
          - ServerSideEncryptionByDefault:
              SSEAlgorithm: aws:kms
              KMSMasterKeyID: !GetAtt EgressStoreEncryptionKey.Arn
      OwnershipControls:
        Rules:
          - ObjectOwnership: BucketOwnerPreferred
      LoggingConfiguration:
        DestinationBucketName: ${self:custom.settings.loggingBucketName}
        LogFilePrefix: egressStore/
      VersioningConfiguration:
        Status: Enabled
      CorsConfiguration:
        CorsRules:
          - AllowedOrigins:
              - ${self:custom.settings.websiteUrl}
              - !If
                - IsDev
                - http://localhost:3000
                - !Ref 'AWS::NoValue'
            AllowedMethods:
              - POST
            ExposedHeaders:
              - ETag
      PublicAccessBlockConfiguration: # Block all public access configuration for the S3 bucket
        BlockPublicAcls: true
        BlockPublicPolicy: true
        IgnorePublicAcls: true
        RestrictPublicBuckets: true

  EgressNotificationBucket:
    Condition: EnableEgressStore
    Type: AWS::S3::Bucket
    Properties:
      BucketName: ${self:custom.settings.egressNotificationBucketName}
      BucketEncryption:
        ServerSideEncryptionConfiguration:
          - ServerSideEncryptionByDefault:
              SSEAlgorithm: aws:kms
              KMSMasterKeyID: !GetAtt EgressStoreEncryptionKey.Arn
      OwnershipControls:
        Rules:
          - ObjectOwnership: BucketOwnerPreferred
      LoggingConfiguration:
        DestinationBucketName: ${self:custom.settings.loggingBucketName}
        LogFilePrefix: egressNotificationBucket/
      CorsConfiguration:
        CorsRules:
          - AllowedOrigins:
              - ${self:custom.settings.websiteUrl}
              - !If
                - IsDev
                - http://localhost:3000
                - !Ref 'AWS::NoValue'
            AllowedMethods:
              - POST
            ExposedHeaders:
              - ETag
      PublicAccessBlockConfiguration: # Block all public access configuration for the S3 bucket
        BlockPublicAcls: true
        BlockPublicPolicy: true
        IgnorePublicAcls: true
        RestrictPublicBuckets: true
<<<<<<< HEAD
      VersioningConfiguration:
        Status: Enabled
=======
>>>>>>> db8fcccb

  EgressStoreBucketPolicy:
    Condition: EnableEgressStore
    Type: AWS::S3::BucketPolicy
    Properties:
      Bucket: !Ref EgressStoreBucket
      PolicyDocument:
        Version: '2012-10-17'
        Id: PutObjectPolicy
        Statement:
<<<<<<< HEAD
          - Sid: Deny requests that do not use TLS/HTTPS
            Effect: Deny
            Principal: '*'
            Action: s3:*
            Resource:
              - !Join ['/', [!GetAtt EgressStoreBucket.Arn, '*']]
              - !GetAtt EgressStoreBucket.Arn
            Condition:
              Bool:
                aws:SecureTransport: false
          - Sid: Deny requests that do not use SigV4
=======
          - Sid: Deny requests that do not use TLS
>>>>>>> db8fcccb
            Effect: Deny
            Principal: '*'
            Action: s3:*
            Resource: !Join ['/', [!GetAtt EgressStoreBucket.Arn, '*']]
            Condition:
<<<<<<< HEAD
              StringNotEquals:
                s3:signatureversion: 'AWS4-HMAC-SHA256'

  EgressNotificationBucketPolicy:
    Condition: EnableEgressStore
    Type: AWS::S3::BucketPolicy
    Properties:
      Bucket: !Ref EgressNotificationBucket
      PolicyDocument:
        Version: '2012-10-17'
        Id: PutObjectPolicy
        Statement:
          - Sid: Deny requests that do not use TLS/HTTPS
            Effect: Deny
            Principal: '*'
            Action: s3:*
            Resource:
              - !Join ['/', [!GetAtt EgressNotificationBucket.Arn, '*']]
              - !GetAtt EgressNotificationBucket.Arn
            Condition:
=======
>>>>>>> db8fcccb
              Bool:
                aws:SecureTransport: false
          - Sid: Deny requests that do not use SigV4
            Effect: Deny
            Principal: '*'
            Action: s3:*
<<<<<<< HEAD
            Resource: !Join ['/', [!GetAtt EgressNotificationBucket.Arn, '*']]
=======
            Resource: !Join ['/', [!GetAtt EgressStoreBucket.Arn, '*']]
>>>>>>> db8fcccb
            Condition:
              StringNotEquals:
                s3:signatureversion: 'AWS4-HMAC-SHA256'

  # =============================================================================================
  # IAM Roles
  # =============================================================================================

  # IAM Role for the authenticationLayerHandler Function
  RoleAuthenticationLayerHandler:
    Type: 'AWS::IAM::Role'
    Properties:
      AssumeRolePolicyDocument:
        Version: '2012-10-17'
        Statement:
          - Effect: Allow
            Principal:
              Service: lambda.amazonaws.com
            Action: 'sts:AssumeRole'
      ManagedPolicyArns:
        - arn:aws:iam::aws:policy/service-role/AWSLambdaBasicExecutionRole
        - arn:aws:iam::aws:policy/AWSXrayWriteOnlyAccess
      Policies:
        - PolicyName: db-access
          PolicyDocument:
            Statement:
              Effect: Allow
              Action:
                - dynamodb:DeleteItem
                - dynamodb:GetItem
                - dynamodb:PutItem
                - dynamodb:Query
                - dynamodb:Scan
                - dynamodb:UpdateItem
              Resource:
                - !GetAtt [PasswordsDb, Arn]
                - !GetAtt [UsersDb, Arn]
                - !Sub '${UsersDb.Arn}/index/*'
                - !GetAtt [AuthenticationProviderTypesDb, Arn]
                - !GetAtt [AuthenticationProviderConfigsDb, Arn]
                - !GetAtt [RevokedTokensDb, Arn]
                - !GetAtt [UserRolesDb, Arn]
        - PolicyName: param-store-access
          PolicyDocument:
            Statement:
              Effect: Allow
              Action:
                - ssm:GetParameter
              Resource: !Sub 'arn:aws:ssm:${AWS::Region}:${AWS::AccountId}:parameter/${self:custom.settings.paramStoreRoot}/*'

  PolicyApiHandler:
    Type: AWS::IAM::ManagedPolicy
    Properties:
      Description: Allows main account to create resources required for SWB backend functionality
      PolicyDocument:
        Version: '2012-10-17'
        Statement:
          - Effect: Allow
            Action:
              - dynamodb:DeleteItem
              - dynamodb:GetItem
              - dynamodb:BatchGetItem
              - dynamodb:PutItem
              - dynamodb:Query
              - dynamodb:Scan
              - dynamodb:UpdateItem
            Resource:
              - !Sub 'arn:aws:dynamodb:${AWS::Region}:${AWS::AccountId}:table/${self:custom.settings.dbPrefix}-*'
              - !Sub 'arn:aws:dynamodb:${AWS::Region}:${AWS::AccountId}:table/${self:custom.settings.dbPrefix}-*/index/*'
          - Effect: Allow
            Action:
              - ssm:GetParameter
            Resource:
              - !Sub 'arn:aws:ssm:${AWS::Region}:${AWS::AccountId}:parameter/${self:custom.settings.paramStoreRoot}/*'
          - Effect: Allow
            Action:
              - states:StartExecution
            Resource:
              - !Ref SMWorkflow
          - Effect: Allow
            Action:
              - s3:GetObject*
              - s3:AbortMultipartUpload
              - s3:ListMultipartUploadParts
              - s3:PutObject*
              - s3:DeleteObject*
              - s3:List*
              - s3:PutLifecycleConfiguration
            Resource:
              - 'arn:aws:s3:::${self:custom.settings.studyDataBucketName}/*'
              - 'arn:aws:s3:::${self:custom.settings.environmentsBootstrapBucketName}/*'
              - 'arn:aws:s3:::${self:custom.settings.externalCfnTemplatesBucketName}/*'
              - 'arn:aws:s3:::${self:custom.settings.envTypeConfigsBucketName}/*'
              - 'arn:aws:s3:::${self:custom.settings.egressNotificationBucketName}'
              - 'arn:aws:s3:::${self:custom.settings.egressStoreBucketName}/*'
              - 'arn:aws:s3:::${self:custom.settings.egressNotificationBucketName}/*'
          - Effect: Allow
            Action:
              - s3:ListBucket
              - s3:GetBucketPolicy
              - s3:PutBucketPolicy
              - s3:ListBucketVersions
            Resource:
              - 'arn:aws:s3:::${self:custom.settings.studyDataBucketName}'
              - 'arn:aws:s3:::${self:custom.settings.environmentsBootstrapBucketName}'
              - 'arn:aws:s3:::${self:custom.settings.envTypeConfigsBucketName}'
              - 'arn:aws:s3:::${self:custom.settings.egressNotificationBucketName}'
              - 'arn:aws:s3:::${self:custom.settings.egressStoreBucketName}'
          - Effect: Allow
            Action:
              - kms:GenerateDataKey
              - kms:Decrypt
              - kms:DescribeKey
              - kms:Encrypt
              - kms:ReEncrypt*
              - kms:GetKeyPolicy
              - kms:PutKeyPolicy
            Resource:
              # NOTE: Can't use '!GetAtt StudyDataEncryptionKey.Arn' due to
              #   circular dependency in StudyDataEncryptionKey's KeyPolicy
              - !Sub 'arn:aws:kms:${AWS::Region}:${AWS::AccountId}:alias/${self:custom.settings.studyDataKmsKeyAlias}'
              - !Sub 'arn:aws:kms:${AWS::Region}:${AWS::AccountId}:key/*'
          - Effect: 'Allow'
            Action:
              - ce:GetCostAndUsage
            Resource: '*' # For the actions listed above IAM does not support resource-level permissions and requires all resources to be chosen
          - Effect: Allow
            Action:
              - sts:GetCallerIdentity
            Resource: '*' # For the actions listed above IAM does not support resource-level permissions and requires all resources to be chosen
          - Effect: Allow
            Action: 'sts:AssumeRole'
            Resource:
              - !GetAtt [RoleEnvMgmt, Arn]
              - 'arn:aws:iam::*:role/SC-*'
              - 'arn:aws:iam::*:role/swb-*'
              - 'arn:aws:iam::*:role/analysis-*'
              - 'arn:aws:iam::*:role/*-cross-account-role' # This is required since when users onboard the main account as a member account, the onboard CFN stack would also reside there
              - 'arn:aws:iam::*:role/*-xacc-env-mgmt'
              - 'arn:aws:iam::*:role/*-cfn-status-role'
          - Effect: Allow
            Action:
              - logs:CreateLogGroup
              - logs:CreateLogStream
              - logs:PutLogEvents
            Resource:
              - !Sub 'arn:aws:logs:${AWS::Region}:${AWS::AccountId}:log-group:/aws/lambda/${self:custom.settings.awsRegionShortName}-${self:custom.settings.solutionName}-backend-${self:custom.settings.envName}-*:*'
              - !Sub 'arn:aws:logs:${AWS::Region}:${AWS::AccountId}:log-group:/aws/lambda/${self:custom.settings.awsRegionShortName}-${self:custom.settings.solutionName}-backend-${self:custom.settings.envName}-*:log-stream:*'
          - Effect: Allow
            Action:
              - xray:PutTraceSegments
              - xray:PutTelemetryRecords
            Resource:
              - '*'
          - Effect: Allow
            Action:
              - sns:Publish
            Resource:
              - !Sub 'arn:aws:sns:${AWS::Region}:${AWS::AccountId}:${self:custom.settings.egressNotificationTopicName}'
          - Effect: Allow
            Action:
              - appstream:UpdateImagePermissions
            Resource:
              - !Sub 'arn:aws:appstream:${AWS::Region}:${AWS::AccountId}:image/ServiceWorkbench*'
  # IAM Role for the apiHandler Function
  RoleApiHandler:
    Type: 'AWS::IAM::Role'
    DependsOn: RoleEnvMgmt
    Properties:
      RoleName: ${self:custom.settings.apiHandlerRoleName}
      AssumeRolePolicyDocument:
        Version: '2012-10-17'
        Statement:
          - Effect: Allow
            Principal:
              Service: lambda.amazonaws.com
            Action: 'sts:AssumeRole'
      ManagedPolicyArns:
        - !Ref PolicyApiHandler
      PermissionsBoundary: !Ref PolicyApiHandler

  PolicyWorkflowLoopRunner:
    Type: AWS::IAM::ManagedPolicy
    Properties:
      Description: Allows main account to create resources required for SWB backend functionality
      PolicyDocument:
        Version: '2012-10-17'
        Statement:
          - Effect: Allow
            Action:
              - dynamodb:DeleteItem
              - dynamodb:GetItem
              - dynamodb:BatchGetItem
              - dynamodb:PutItem
              - dynamodb:Query
              - dynamodb:Scan
              - dynamodb:UpdateItem
            Resource:
              - !Sub 'arn:aws:dynamodb:${AWS::Region}:${AWS::AccountId}:table/${self:custom.settings.dbPrefix}-*'
              - !Sub 'arn:aws:dynamodb:${AWS::Region}:${AWS::AccountId}:table/${self:custom.settings.dbPrefix}-*/index/*'
          - Effect: Allow
            Action:
              - ssm:GetParameter
            Resource:
              - !Sub 'arn:aws:ssm:${AWS::Region}:${AWS::AccountId}:parameter/${self:custom.settings.paramStoreRoot}/*'
          - Effect: Allow
            Action:
              - ssm:PutParameter
              - ssm:DeleteParameter
            Resource:
              - !Sub 'arn:aws:ssm:${AWS::Region}:${AWS::AccountId}:parameter/${self:custom.settings.paramStoreRoot}/*'
          - Effect: 'Allow'
            Action:
              - route53:ChangeResourceRecordSets
            Resource: 'arn:aws:route53:::hostedzone/${self:custom.settings.hostedZoneId}'
          - Effect: Allow
            Action:
              - states:StartExecution
            Resource:
              - !Sub 'arn:aws:states:${AWS::Region}:${AWS::AccountId}:stateMachine:${self:custom.settings.workflowStateMachineName}'
          - Effect: Allow
            Action:
              - ec2:DescribeSubnets
              - ec2:DescribeVpcs
              - ec2:DescribeNetworkInterfaces
              - ec2:DescribeImages
              - ec2:DescribeSpotPriceHistory
            Resource: '*' # For the actions listed above IAM does not support resource-level permissions and requires all resources to be chosen
          - Effect: Allow
            Action:
              - ec2:ModifyImageAttribute
            Resource: !Sub 'arn:aws:ec2:${AWS::Region}::image/*'
          - Effect: 'Allow'
            Action:
              - s3:GetBucketPolicy
              - s3:PutBucketPolicy
            Resource:
              - 'arn:aws:s3:::${self:custom.settings.studyDataBucketName}'
              - 'arn:aws:s3:::${self:custom.settings.deploymentBucketName}'
              - 'arn:aws:s3:::${self:custom.settings.environmentsBootstrapBucketName}'
              - 'arn:aws:s3:::${self:custom.settings.egressStoreBucketName}'
          - Effect: 'Allow'
            Action:
              - kms:DescribeKey
              - kms:GetKeyPolicy
              - kms:PutKeyPolicy
              - kms:GenerateDataKey
              - kms:Decrypt
              - kms:Encrypt
              - kms:ReEncrypt*
            Resource:
              # NOTE: Can't use '!GetAtt StudyDataEncryptionKey.Arn' due to
              #   circular dependency in StudyDataEncryptionKey's KeyPolicy
              - !Sub 'arn:aws:kms:${AWS::Region}:${AWS::AccountId}:alias/${self:custom.settings.studyDataKmsKeyAlias}'
              - !Sub 'arn:aws:kms:${AWS::Region}:${AWS::AccountId}:key/*'
              - !If
                - EnableEgressStore
                - !Sub 'arn:aws:kms:${AWS::Region}:${AWS::AccountId}:alias/${self:custom.settings.egressStoreKmsKeyAlias}'
                - !Ref 'AWS::NoValue'
          - Effect: 'Allow'
            Action:
              - s3:GetObject*
              - s3:PutObject*
              - s3:DeleteObject
            Resource:
              - 'arn:aws:s3:::${self:custom.settings.envTypeConfigsBucketName}/*'
              - !Sub 'arn:aws:s3:::${self:custom.settings.egressStoreBucketName}/*'
          - Effect: 'Allow'
            Action:
              - s3:ListBucket
            Resource:
              - 'arn:aws:s3:::${self:custom.settings.envTypeConfigsBucketName}'
              - 'arn:aws:s3:::${self:custom.settings.egressStoreBucketName}'
          - Effect: Allow
            Action: 'sts:AssumeRole'
            Resource:
              - !GetAtt [RoleEnvMgmt, Arn]
              - 'arn:aws:iam::*:role/SC-*'
              - 'arn:aws:iam::*:role/analysis-*'
              - 'arn:aws:iam::*:role/swb-*'
              - 'arn:aws:iam::*:role/*-cross-account-role' # This is required since when users onboard the main account as a member account, the onboard CFN stack would also reside there
              - 'arn:aws:iam::*:role/*-xacc-env-mgmt'
              - !Sub 'arn:aws:iam::${AWS::AccountId}:role/${self:custom.settings.namespace}-prep-raas-master-MasterRole-*'
          - Effect: Allow
            Action:
              - logs:CreateLogGroup
              - logs:CreateLogStream
              - logs:PutLogEvents
            Resource:
              - !Sub 'arn:aws:logs:${AWS::Region}:${AWS::AccountId}:log-group:/aws/lambda/${self:custom.settings.awsRegionShortName}-${self:custom.settings.solutionName}-backend-${self:custom.settings.envName}-workflowLoopRunner:*'
          - Effect: Allow
            Action:
              - xray:PutTraceSegments
              - xray:PutTelemetryRecords
            Resource:
              - '*'
          - Effect: Allow
            Action:
              - appstream:UpdateImagePermissions
            Resource:
<<<<<<< HEAD
=======
              - !Sub 'arn:aws:iam::${AWS::AccountId}:role/${self:custom.settings.namespace}-prep-raas-master-MasterRole-*'
          - Effect: 'Allow'
            Action:
              - s3:GetObject
            Resource:
              - 'arn:aws:s3:::cf-templates-*/*'
              - 'arn:aws:s3:::${self:custom.settings.deploymentBucketName}/*'
          - Effect: Allow
            Action:
              - appstream:UpdateImagePermissions
            Resource:
>>>>>>> db8fcccb
              - !Sub 'arn:aws:appstream:${AWS::Region}:${AWS::AccountId}:image/ServiceWorkbench*'
          - !If
            - EnableEgressStore
            - Effect: Allow
              Action:
                - iam:CreateRole
              Condition:
                StringEquals:
                  iam:PermissionsBoundary: !Ref PermissionBoundaryPolicyStudyBucket
              Resource:
                - !Sub 'arn:${AWS::Partition}:iam::${AWS::AccountId}:role/swb-study-*'
            - !Ref 'AWS::NoValue'
          - Effect: Allow
            Action:
              - iam:AttachRolePolicy
              - iam:DeleteRole
              - iam:DetachRolePolicy
              - iam:ListAttachedRolePolicies
            Resource:
              - !Sub 'arn:${AWS::Partition}:iam::${AWS::AccountId}:role/swb-study-*'
          - Effect: Allow
            Action:
              - iam:CreatePolicy
              - iam:DeletePolicy
            Resource:
              - !Sub 'arn:${AWS::Partition}:iam::${AWS::AccountId}:policy/swb-study-*'

  PermissionBoundaryPolicyStudyBucket:
    Type: AWS::IAM::ManagedPolicy
    Condition: EnableEgressStore
    Properties:
      Description: Permission boundary for study bucket
      ManagedPolicyName: '${self:custom.settings.permissionBoundaryPolicyStudyBucket}'
      PolicyDocument:
        Version: '2012-10-17'
        Statement:
          - Effect: Allow
            Action:
              - s3:GetObject
              - s3:GetObjectTagging
              - s3:GetObjectTorrent
              - s3:GetObjectVersion
              - s3:GetObjectVersionTagging
              - s3:GetObjectVersionTorrent
              - s3:AbortMultipartUpload
              - s3:ListMultipartUploadParts
              - s3:PutObject
              - s3:PutObjectAcl
              - s3:PutObjectTagging
              - s3:PutObjectVersionTagging
              - s3:DeleteObject
              - s3:DeleteObjectTagging
              - s3:DeleteObjectVersion
              - s3:DeleteObjectVersionTagging
            Resource:
              - 'arn:aws:s3:::${self:custom.settings.egressStoreBucketName}/*'
          - Effect: Allow
            Action:
              - s3:ListBucket
              - s3:ListBucketVersions
            Resource:
              - 'arn:aws:s3:::${self:custom.settings.egressStoreBucketName}'
          - Effect: Allow
            Action:
              - kms:Decrypt
              - kms:DescribeKey
              - kms:Encrypt
              - kms:GenerateDataKey*
              - kms:ReEncrypt*
            Resource:
              # Can't use EgressStoreEncryptionKey due to circular dependency
              - !Sub 'arn:aws:kms:${AWS::Region}:${AWS::AccountId}:key/*'

  # IAM Role for the workflowLoopRunner Function
  RoleWorkflowLoopRunner:
    Type: 'AWS::IAM::Role'
    DependsOn: RoleEnvMgmt
    Properties:
      RoleName: ${self:custom.settings.workflowLoopRunnerRoleName}
      AssumeRolePolicyDocument:
        Version: '2012-10-17'
        Statement:
          - Effect: Allow
            Principal:
              Service: lambda.amazonaws.com
            Action: 'sts:AssumeRole'
      ManagedPolicyArns:
        - !Ref PolicyWorkflowLoopRunner
      PermissionsBoundary: !Ref PolicyWorkflowLoopRunner

  # IAM Role for Step Functions to invoke lambda
  RoleStepFunctionsWorkflow:
    Type: 'AWS::IAM::Role'
    Properties:
      AssumeRolePolicyDocument:
        Version: '2012-10-17'
        Statement:
          - Effect: Allow
            Principal:
              Service: !Sub 'states.${AWS::Region}.amazonaws.com'
            Action: 'sts:AssumeRole'
      ManagedPolicyArns:
        - arn:aws:iam::aws:policy/service-role/AWSLambdaBasicExecutionRole
      Policies:
        - PolicyName: lambda
          PolicyDocument:
            Statement:
              - Effect: Allow
                Action: 'lambda:InvokeFunction'
                Resource:
                  - !GetAtt 'WorkflowLoopRunnerLambdaFunction.Arn'

  # IAM Role for the openDataScrapeHandler Function
  RoleOpenDataScrapeHandler:
    Type: 'AWS::IAM::Role'
    Properties:
      AssumeRolePolicyDocument:
        Version: '2012-10-17'
        Statement:
          - Effect: Allow
            Principal:
              Service: lambda.amazonaws.com
            Action: 'sts:AssumeRole'
      ManagedPolicyArns:
        - arn:aws:iam::aws:policy/service-role/AWSLambdaBasicExecutionRole
        - arn:aws:iam::aws:policy/AWSXrayWriteOnlyAccess
      Policies:
        - PolicyName: db-access
          PolicyDocument:
            Statement:
              - Effect: Allow
                Action:
                  - dynamodb:DeleteItem
                  - dynamodb:GetItem
                  - dynamodb:PutItem
                  - dynamodb:Query
                  - dynamodb:Scan
                  - dynamodb:UpdateItem
                Resource:
                  - !GetAtt [StudiesDb, Arn]
              - Effect: Allow
                Action:
                  - dynamodb:GetItem
                Resource:
                  - !GetAtt [StudyPermissionsDb, Arn]

  PolicyDataSourceReachabilityHandler:
    Type: AWS::IAM::ManagedPolicy
    Properties:
      Description: Grant ClouWatch access for logging and ddb access to studies and accounts table
      PolicyDocument:
        Version: '2012-10-17'
        Statement:
          - Effect: Allow
            Action:
              - dynamodb:GetItem
              - dynamodb:Query
              - dynamodb:Scan
              - dynamodb:UpdateItem
            Resource:
              - !GetAtt [StudiesDb, Arn]
              - !Join ['', [!GetAtt [StudiesDb, Arn], '/index/*']]
              - !GetAtt [DsAccountsDb, Arn]
          - Effect: Allow
            Action:
              - dynamodb:GetItem
            Resource: !GetAtt [WorkflowsDb, Arn]
          - Effect: Allow
            Action: dynamodb:UpdateItem
            Resource: !GetAtt [WorkflowInstancesDb, Arn]
          - Effect: Allow
            Action:
              - states:StartExecution
            Resource:
              - !Ref SMWorkflow
          - Effect: Allow
            Action:
              - logs:CreateLogGroup
              - logs:CreateLogStream
            Resource:
              - !Sub 'arn:aws:logs:${AWS::Region}:${AWS::AccountId}:log-group:/aws/lambda/*-dataSourceReachabilityDailyHandler:*'
              - !Sub 'arn:aws:logs:${AWS::Region}:${AWS::AccountId}:log-group:/aws/lambda/*-dataSourceReachabilityHandler:*'
          - Effect: Allow
            Action:
              - logs:PutLogEvents
            Resource:
              - !Sub 'arn:aws:logs:${AWS::Region}:${AWS::AccountId}:log-group:/aws/lambda/*-dataSourceReachabilityDailyHandler:*:log-stream:*'
              - !Sub 'arn:aws:logs:${AWS::Region}:${AWS::AccountId}:log-group:/aws/lambda/*-dataSourceReachabilityHandler:*:log-stream:*'
          - Effect: Allow
            Action: 'sts:AssumeRole'
            Resource: 'arn:aws:iam::*:role/swb-*'
          - Effect: Allow
            Action:
              - xray:PutTraceSegments
              - xray:PutTelemetryRecords
            Resource:
              - '*'

    # IAM Role for the dataSourceReachabilityHandler Function
  RoleDataSourceReachabilityHandler:
    Type: 'AWS::IAM::Role'
    Properties:
      AssumeRolePolicyDocument:
        Version: '2012-10-17'
        Statement:
          - Effect: Allow
            Principal:
              Service: lambda.amazonaws.com
            Action: 'sts:AssumeRole'
      ManagedPolicyArns:
        - !Ref PolicyDataSourceReachabilityHandler
      PermissionsBoundary: !Ref PolicyDataSourceReachabilityHandler

  PolicyAwsAccountOnboardingHandler:
    Type: AWS::IAM::ManagedPolicy
    Properties:
      Description: Grant CloudFormation access to check CFN stack status and ddb access to onboard accounts
      PolicyDocument:
        Version: '2012-10-17'
        Statement:
          - Effect: Allow
            Action:
              - dynamodb:GetItem
              - dynamodb:Query
              - dynamodb:Scan
              - dynamodb:UpdateItem
            Resource:
              - !GetAtt [AwsAccountsDb, Arn]
              - !GetAtt [IndexesDb, Arn]
              - !GetAtt [ProjectsDb, Arn]
              - !GetAtt [EnvironmentsScDb, Arn]
              - !Join ['', [!GetAtt [AwsAccountsDb, Arn], '/index/*']]
              - !Join ['', [!GetAtt [EnvironmentsScDb, Arn], '/index/*']]
          - Effect: Allow
            Action:
              - logs:CreateLogStream
              - logs:DescribeLogStreams
              - logs:PutLogEvents
              - logs:CreateLogGroup
            Resource:
              - !Sub 'arn:aws:logs:${AWS::Region}:${AWS::AccountId}:log-group:/aws/lambda/*-awsAccountOnboardingHandler:*'
          - Effect: Allow
            Action: 'sts:AssumeRole'
            Resource: 'arn:aws:iam::*:role/*-cfn-status-role'

  #IAM Role for the awsAccountOnboardingHandler Function
  RoleAwsAccountOnboardingHandler:
    Type: 'AWS::IAM::Role'
    Properties:
      AssumeRolePolicyDocument:
        Version: '2012-10-17'
        Statement:
          - Effect: Allow
            Principal:
              Service: lambda.amazonaws.com
            Action: 'sts:AssumeRole'
      ManagedPolicyArns:
        - !Ref PolicyAwsAccountOnboardingHandler
      PermissionsBoundary: !Ref PolicyAwsAccountOnboardingHandler

  # An environment management role giving AWS Service Catalog Permissions
  # This is the role that the Admin users share their AWS Service Catalog products/portfolios with.
  # The products shared with this role become candidates for being imported in the platform as environment types.
  # The APIHandler and WorkflowLoopRunner lambdas both assume this role for any interaction
  # with the AWS Service Catalog
  # Equivalent role for launching/terminating environments in each on-boarded account with cross account trust is
  # created by "addons/addon-base-raas/packages/base-raas-cfn-templates/src/templates/onboard-account.cfn.yml"
  RoleEnvMgmt:
    Type: 'AWS::IAM::Role'
    Properties:
      RoleName: ${self:custom.settings.envMgmtRoleName}
      AssumeRolePolicyDocument:
        Version: '2012-10-17'
        Statement:
          - Effect: Allow
            Principal:
              AWS: !Sub ${AWS::AccountId}
            Action: 'sts:AssumeRole'
      ManagedPolicyArns:
        - !Ref PolicyEnvMgmt
      PermissionsBoundary: !Ref PolicyEnvMgmt

  PolicyEnvMgmt:
    Type: AWS::IAM::ManagedPolicy
    Properties:
      Description: Permission boundary for EnvMgmt role
      PolicyDocument:
        Version: '2012-10-17'
        Statement:
          - Effect: Allow
            Action:
              - iam:GetRole
              - iam:TagRole
              - iam:GetRolePolicy
              - iam:ListRolePolicies
              - iam:ListAttachedRolePolicies
              - iam:UpdateRoleDescription
            Resource:
              - !Sub 'arn:${AWS::Partition}:iam::${AWS::AccountId}:role/${self:custom.settings.launchConstraintRolePrefix}LaunchConstraint'
          - Effect: Allow
            Action:
              - iam:GetPolicy
              - iam:GetPolicyVersion
              - iam:ListPolicyVersions
            Resource:
              - !Sub 'arn:${AWS::Partition}:iam::${AWS::AccountId}:policy/${self:custom.settings.launchConstraintPolicyPrefix}'
          - Effect: Allow
            Action:
              - servicecatalog:*
            Resource: '*'
          - Effect: Allow
            Action:
              - s3:GetObject
            Resource:
              - 'arn:aws:s3:::cf-templates-*/*'
  # =============================================================================================
  # Step Functions
  # =============================================================================================

  # Workflow State Machine
  SMWorkflow:
    Type: 'AWS::StepFunctions::StateMachine'
    Properties:
      StateMachineName: ${self:custom.settings.workflowStateMachineName}
      DefinitionString: !Sub |
        {
          "Comment": "Workflow State Machine",
          "StartAt": "WorkflowLoopRunner",
          "Version": "1.0",
          "States": {
            "WorkflowLoopRunner": {
              "Type": "Task",
              "Resource": "${WorkflowLoopRunnerLambdaFunction.Arn}",
              "ResultPath": "$.loop",
              "Next": "MakeAChoice",
              "Catch": [{
                "ErrorEquals": ["States.ALL"],
                "ResultPath": "$.error",
                "Next": "Failed"
              }]
            },
            "MakeAChoice": {
              "Type": "Choice",
              "Choices": [{
                "Variable": "$.loop.shouldWait",
                "NumericEquals": 1,
                "Next": "LetsWait"
              }, {
                "Variable": "$.loop.shouldLoop",
                "NumericEquals": 1,
                "Next": "WorkflowLoopRunner"
              }, {
                "Variable": "$.loop.shouldPass",
                "NumericEquals": 1,
                "Next": "Passed"
              }, {
                "Variable": "$.loop.shouldFail",
                "NumericEquals": 1,
                "Next": "Failed"
              }],
              "Default": "Failed"
            },
            "LetsWait": {
              "Type": "Wait",
              "SecondsPath": "$.loop.wait",
              "Next": "WorkflowLoopRunner"
            },
            "Passed": {
              "Type": "Pass",
              "End": true
            },
            "Failed": {
              "Type": "Fail"
            }
          }
        }
      RoleArn: !GetAtt 'RoleStepFunctionsWorkflow.Arn'

  # =============================================================================================
  # Dynamo DB
  # =============================================================================================

  PasswordsDb:
    Type: AWS::DynamoDB::Table
    Properties:
      TableName: ${self:custom.settings.dbPasswords}
      AttributeDefinitions:
        - AttributeName: 'username'
          AttributeType: 'S'
      KeySchema:
        - AttributeName: 'username'
          KeyType: 'HASH'
      BillingMode: PAY_PER_REQUEST

  UserApiKeysDb:
    Type: AWS::DynamoDB::Table
    Properties:
      TableName: ${self:custom.settings.dbUserApiKeys}
      AttributeDefinitions:
        - AttributeName: 'id'
          AttributeType: 'S'
        - AttributeName: 'uid'
          AttributeType: 'S'
      KeySchema:
        - AttributeName: 'id'
          KeyType: 'HASH'
      BillingMode: PAY_PER_REQUEST
      GlobalSecondaryIndexes:
        - IndexName: ByUID
          KeySchema:
            - AttributeName: 'uid'
              KeyType: 'HASH'
          Projection:
            ProjectionType: ALL

  UsersDb:
    Type: AWS::DynamoDB::Table
    DependsOn: PasswordsDb
    Properties:
      TableName: ${self:custom.settings.dbUsers}
      AttributeDefinitions:
        - AttributeName: 'uid'
          AttributeType: 'S'
        - AttributeName: 'username'
          AttributeType: 'S'
        - AttributeName: 'ns'
          AttributeType: 'S'
      KeySchema:
        - AttributeName: 'uid'
          KeyType: 'HASH'
      BillingMode: PAY_PER_REQUEST
      GlobalSecondaryIndexes:
        - IndexName: Principal
          KeySchema:
            - AttributeName: 'username'
              KeyType: 'HASH'
            - AttributeName: 'ns'
              KeyType: 'RANGE'
          Projection:
            ProjectionType: ALL

  AuthenticationProviderTypesDb:
    Type: AWS::DynamoDB::Table
    Properties:
      TableName: ${self:custom.settings.dbAuthenticationProviderTypes}
      AttributeDefinitions:
        - AttributeName: 'type'
          AttributeType: 'S'
      KeySchema:
        - AttributeName: 'type'
          KeyType: 'HASH'
      BillingMode: PAY_PER_REQUEST

  AuthenticationProviderConfigsDb:
    Type: AWS::DynamoDB::Table
    Properties:
      TableName: ${self:custom.settings.dbAuthenticationProviderConfigs}
      AttributeDefinitions:
        - AttributeName: 'id'
          AttributeType: 'S'
      KeySchema:
        - AttributeName: 'id'
          KeyType: 'HASH'
      BillingMode: PAY_PER_REQUEST

  RevokedTokensDb:
    Type: AWS::DynamoDB::Table
    Properties:
      TableName: ${self:custom.settings.dbRevokedTokens}
      AttributeDefinitions:
        - AttributeName: 'id'
          AttributeType: 'S'
      KeySchema:
        - AttributeName: 'id'
          KeyType: 'HASH'
      TimeToLiveSpecification:
        AttributeName: 'ttl'
        Enabled: true
      BillingMode: PAY_PER_REQUEST

  LocksDb:
    Type: AWS::DynamoDB::Table
    Properties:
      TableName: ${self:custom.settings.dbLocks}
      AttributeDefinitions:
        - AttributeName: 'id'
          AttributeType: 'S'
      KeySchema:
        - AttributeName: 'id'
          KeyType: 'HASH'
      TimeToLiveSpecification:
        AttributeName: 'ttl'
        Enabled: true
      BillingMode: PAY_PER_REQUEST

  StudiesDb:
    Type: AWS::DynamoDB::Table
    Properties:
      TableName: ${self:custom.settings.dbStudies}
      AttributeDefinitions:
        - AttributeName: 'id'
          AttributeType: 'S'
        - AttributeName: 'category'
          AttributeType: 'S'
        - AttributeName: 'accountId'
          AttributeType: 'S'
      KeySchema:
        - AttributeName: 'id'
          KeyType: 'HASH'
      BillingMode: PAY_PER_REQUEST
      GlobalSecondaryIndexes:
        - IndexName: ${self:custom.settings.dbStudiesCategoryIndex}
          KeySchema:
            - AttributeName: 'category'
              KeyType: 'HASH'
          Projection:
            ProjectionType: 'ALL'
        - IndexName: ${self:custom.settings.dbStudiesAccountIdIndex}
          KeySchema:
            - AttributeName: 'accountId'
              KeyType: 'HASH'
          Projection:
            ProjectionType: 'ALL'

  StepTemplatesDb:
    Type: AWS::DynamoDB::Table
    Properties:
      TableName: ${self:custom.settings.dbStepTemplates}
      AttributeDefinitions:
        - AttributeName: 'id'
          AttributeType: 'S'
        - AttributeName: 'ver'
          AttributeType: 'S'
      KeySchema:
        - AttributeName: 'id'
          KeyType: 'HASH'
        - AttributeName: 'ver'
          KeyType: 'RANGE'
      BillingMode: PAY_PER_REQUEST

  WorkflowTemplatesDb:
    Type: AWS::DynamoDB::Table
    Properties:
      TableName: ${self:custom.settings.dbWorkflowTemplates}
      AttributeDefinitions:
        - AttributeName: 'id'
          AttributeType: 'S'
        - AttributeName: 'ver'
          AttributeType: 'S'
      KeySchema:
        - AttributeName: 'id'
          KeyType: 'HASH'
        - AttributeName: 'ver'
          KeyType: 'RANGE'
      BillingMode: PAY_PER_REQUEST

  WorkflowsDb:
    Type: AWS::DynamoDB::Table
    Properties:
      TableName: ${self:custom.settings.dbWorkflows}
      AttributeDefinitions:
        - AttributeName: 'id'
          AttributeType: 'S'
        - AttributeName: 'ver'
          AttributeType: 'S'
      KeySchema:
        - AttributeName: 'id'
          KeyType: 'HASH'
        - AttributeName: 'ver'
          KeyType: 'RANGE'
      BillingMode: PAY_PER_REQUEST

  WorkflowTemplateDraftsDb:
    Type: AWS::DynamoDB::Table
    Properties:
      TableName: ${self:custom.settings.dbWorkflowTemplateDrafts}
      AttributeDefinitions:
        - AttributeName: 'id'
          AttributeType: 'S'
        - AttributeName: 'uid'
          AttributeType: 'S'
      KeySchema:
        - AttributeName: 'id'
          KeyType: 'HASH'
      BillingMode: PAY_PER_REQUEST
      GlobalSecondaryIndexes:
        - IndexName: ByUID
          KeySchema:
            - AttributeName: 'uid'
              KeyType: 'HASH'
          Projection:
            ProjectionType: 'ALL'

  WorkflowDraftsDb:
    Type: AWS::DynamoDB::Table
    Properties:
      TableName: ${self:custom.settings.dbWorkflowDrafts}
      AttributeDefinitions:
        - AttributeName: 'id'
          AttributeType: 'S'
        - AttributeName: 'uid'
          AttributeType: 'S'
      KeySchema:
        - AttributeName: 'id'
          KeyType: 'HASH'
      BillingMode: PAY_PER_REQUEST
      GlobalSecondaryIndexes:
        - IndexName: ByUID
          KeySchema:
            - AttributeName: 'uid'
              KeyType: 'HASH'
          Projection:
            ProjectionType: 'ALL'

  WorkflowInstancesDb:
    Type: AWS::DynamoDB::Table
    Properties:
      TableName: ${self:custom.settings.dbWorkflowInstances}
      AttributeDefinitions:
        - AttributeName: 'id'
          AttributeType: 'S'
        - AttributeName: 'createdAt'
          AttributeType: 'S'
        - AttributeName: 'wf'
          AttributeType: 'S'
      KeySchema:
        - AttributeName: 'id'
          KeyType: 'HASH'
      TimeToLiveSpecification:
        AttributeName: 'ttl'
        Enabled: true
      BillingMode: PAY_PER_REQUEST
      GlobalSecondaryIndexes:
        - IndexName: 'WorkflowIndex'
          KeySchema:
            - AttributeName: 'wf'
              KeyType: 'HASH'
            - AttributeName: 'createdAt'
              KeyType: 'RANGE'
          Projection:
            ProjectionType: 'ALL'

  WfAssignmentsDb:
    Type: AWS::DynamoDB::Table
    Properties:
      TableName: ${self:custom.settings.dbWfAssignments}
      AttributeDefinitions:
        - AttributeName: 'id'
          AttributeType: 'S'
        - AttributeName: 'triggerType' # trigger type
          AttributeType: 'S'
        - AttributeName: 'triggerTypeData' # trigger type data (qualifier)
          AttributeType: 'S'
        - AttributeName: 'wf' # workflow id
          AttributeType: 'S'
        - AttributeName: 'createdAt'
          AttributeType: 'S'
      KeySchema:
        - AttributeName: 'id'
          KeyType: 'HASH'
      BillingMode: PAY_PER_REQUEST
      GlobalSecondaryIndexes:
        - IndexName: 'WorkflowIndex'
          KeySchema:
            - AttributeName: 'wf'
              KeyType: 'HASH'
            - AttributeName: 'createdAt'
              KeyType: 'RANGE'
          Projection:
            ProjectionType: 'ALL'
        - IndexName: 'TypeIndex'
          KeySchema:
            - AttributeName: 'triggerType'
              KeyType: 'HASH'
            - AttributeName: 'triggerTypeData'
              KeyType: 'RANGE'
          Projection:
            ProjectionType: 'ALL'

  EnvironmentsDb:
    Type: AWS::DynamoDB::Table
    DependsOn: AccountsDb
    Properties:
      TableName: ${self:custom.settings.dbEnvironments}
      AttributeDefinitions:
        - AttributeName: 'id'
          AttributeType: 'S'
      KeySchema:
        - AttributeName: 'id'
          KeyType: 'HASH'
      BillingMode: PAY_PER_REQUEST

  # Table for environments created using AWS Service Catalog
  EnvironmentsScDb:
    Type: AWS::DynamoDB::Table
    Properties:
      TableName: ${self:custom.settings.dbEnvironmentsSc}
      AttributeDefinitions:
        - AttributeName: 'id'
          AttributeType: 'S'
        - AttributeName: 'createdBy'
          AttributeType: 'S'
      KeySchema:
        - AttributeName: 'id'
          KeyType: 'HASH'
      GlobalSecondaryIndexes:
        - IndexName: ByOwnerUID
          KeySchema:
            - AttributeName: 'createdBy'
              KeyType: 'HASH'
          Projection:
            ProjectionType: ALL
      BillingMode: PAY_PER_REQUEST

  EnvironmentsTypesDb:
    Type: AWS::DynamoDB::Table
    DependsOn: UserRolesDb
    Properties:
      TableName: ${self:custom.settings.dbEnvironmentTypes}
      AttributeDefinitions:
        - AttributeName: 'id'
          AttributeType: 'S'
      KeySchema:
        - AttributeName: 'id'
          KeyType: 'HASH'
      BillingMode: PAY_PER_REQUEST

  UserRolesDb:
    Type: AWS::DynamoDB::Table
    Properties:
      TableName: ${self:custom.settings.dbUserRoles}
      AttributeDefinitions:
        - AttributeName: 'id'
          AttributeType: 'S'
      KeySchema:
        - AttributeName: 'id'
          KeyType: 'HASH'
      BillingMode: PAY_PER_REQUEST

  AwsAccountsDb:
    Type: AWS::DynamoDB::Table
    Properties:
      TableName: ${self:custom.settings.dbAwsAccounts}
      AttributeDefinitions:
        - AttributeName: 'id'
          AttributeType: 'S'
      KeySchema:
        - AttributeName: 'id'
          KeyType: 'HASH'
      BillingMode: PAY_PER_REQUEST

  IndexesDb:
    Type: AWS::DynamoDB::Table
    Properties:
      TableName: ${self:custom.settings.dbIndexes}
      AttributeDefinitions:
        - AttributeName: 'id'
          AttributeType: 'S'
      KeySchema:
        - AttributeName: 'id'
          KeyType: 'HASH'
      BillingMode: PAY_PER_REQUEST

  CostApiCachesDb:
    Type: AWS::DynamoDB::Table
    Properties:
      TableName: ${self:custom.settings.dbCostApiCaches}
      AttributeDefinitions:
        - AttributeName: 'indexId'
          AttributeType: 'S'
        - AttributeName: 'query'
          AttributeType: 'S'
      KeySchema:
        - AttributeName: 'indexId'
          KeyType: 'HASH'
        - AttributeName: 'query'
          KeyType: 'RANGE'
      BillingMode: PAY_PER_REQUEST

  AccountsDb:
    Type: AWS::DynamoDB::Table
    Properties:
      TableName: ${self:custom.settings.dbAccounts}
      AttributeDefinitions:
        - AttributeName: 'id'
          AttributeType: 'S'
      KeySchema:
        - AttributeName: 'id'
          KeyType: 'HASH'
      BillingMode: PAY_PER_REQUEST

  ProjectsDb:
    Type: AWS::DynamoDB::Table
    Properties:
      TableName: ${self:custom.settings.dbProjects}
      AttributeDefinitions:
        - AttributeName: 'id'
          AttributeType: 'S'
      KeySchema:
        - AttributeName: 'id'
          KeyType: 'HASH'
      BillingMode: PAY_PER_REQUEST

  StudyPermissionsDb:
    Type: AWS::DynamoDB::Table
    Properties:
      TableName: ${self:custom.settings.dbStudyPermissions}
      AttributeDefinitions:
        - AttributeName: 'id'
          AttributeType: 'S'
      KeySchema:
        - AttributeName: 'id'
          KeyType: 'HASH'
      BillingMode: PAY_PER_REQUEST

  KeyPairsDb:
    Type: AWS::DynamoDB::Table
    Properties:
      TableName: ${self:custom.settings.dbKeyPairs}
      AttributeDefinitions:
        - AttributeName: 'id'
          AttributeType: 'S'
        - AttributeName: 'uid' # This is username with namespace
          AttributeType: 'S'
      KeySchema:
        - AttributeName: 'id'
          KeyType: 'HASH'
      GlobalSecondaryIndexes:
        - IndexName: ByUID
          KeySchema:
            - AttributeName: 'uid' # This is username with namespace
              KeyType: 'HASH'
          Projection:
            ProjectionType: 'ALL'
      BillingMode: PAY_PER_REQUEST

  StorageGatewayDb:
    Type: AWS::DynamoDB::Table
    DependsOn: StudiesDb
    Properties:
      TableName: ${self:custom.settings.dbStorageGateway}
      AttributeDefinitions:
        - AttributeName: 'id'
          AttributeType: 'S'
      KeySchema:
        - AttributeName: 'id'
          KeyType: 'HASH'
      BillingMode: PAY_PER_REQUEST

  DsAccountsDb:
    Type: AWS::DynamoDB::Table
    DependsOn: StudiesDb
    Properties:
      TableName: ${self:custom.settings.dbDsAccounts}
      AttributeDefinitions:
        - AttributeName: 'pk'
          AttributeType: 'S'
        - AttributeName: 'sk'
          AttributeType: 'S'
      KeySchema:
        - AttributeName: 'pk'
          KeyType: 'HASH'
        - AttributeName: 'sk'
          KeyType: 'RANGE'
      BillingMode: PAY_PER_REQUEST

  RoleAllocationsDb:
    Type: AWS::DynamoDB::Table
    DependsOn: DsAccountsDb
    Properties:
      TableName: ${self:custom.settings.dbRoleAllocations}
      AttributeDefinitions:
        - AttributeName: 'pk'
          AttributeType: 'S'
        - AttributeName: 'sk'
          AttributeType: 'S'
      KeySchema:
        - AttributeName: 'pk'
          KeyType: 'HASH'
        - AttributeName: 'sk'
          KeyType: 'RANGE'
      BillingMode: PAY_PER_REQUEST

  ResourceUsagesDb:
    Type: AWS::DynamoDB::Table
    DependsOn: DsAccountsDb
    Properties:
      TableName: ${self:custom.settings.dbResourceUsages}
      AttributeDefinitions:
        - AttributeName: 'pk'
          AttributeType: 'S'
        - AttributeName: 'sk'
          AttributeType: 'S'
      KeySchema:
        - AttributeName: 'pk'
          KeyType: 'HASH'
        - AttributeName: 'sk'
          KeyType: 'RANGE'
      BillingMode: PAY_PER_REQUEST

  EgressStoreDb:
    Condition: EnableEgressStore
    Type: AWS::DynamoDB::Table
    Properties:
      TableName: ${self:custom.settings.dbEgressStore}
      AttributeDefinitions:
        - AttributeName: 'id'
          AttributeType: 'S'
        - AttributeName: 'workspaceId'
          AttributeType: 'S'
      KeySchema:
        - AttributeName: 'id'
          KeyType: 'HASH'
      BillingMode: PAY_PER_REQUEST
      GlobalSecondaryIndexes:
        - IndexName: ${self:custom.settings.dbEgressStoreWorkspaceIdIndex}
          KeySchema:
            - AttributeName: 'workspaceId'
              KeyType: 'HASH'
          Projection:
            ProjectionType: 'ALL'

  # =============================================================================================
  # SNS
  # =============================================================================================
  EgressNotificationTopic:
    Condition: EnableEgressStore
    Type: AWS::SNS::Topic
    Properties:
      DisplayName: ${self:custom.settings.egressNotificationTopicName}
      KmsMasterKeyId: !Ref EgressStoreEncryptionKey
      TopicName: ${self:custom.settings.egressNotificationTopicName}

  # =============================================================================================
  # DEPRECATED -- Dynamo DB
  # =============================================================================================

  DbPasswords:
    Type: AWS::DynamoDB::Table
    Properties:
      TableName: ${self:custom.settings.dbTablePasswords}
      AttributeDefinitions:
        - AttributeName: 'username'
          AttributeType: 'S'
      KeySchema:
        - AttributeName: 'username'
          KeyType: 'HASH'
      BillingMode: PAY_PER_REQUEST

  DbUserApiKeys:
    Type: AWS::DynamoDB::Table
    Properties:
      TableName: ${self:custom.settings.dbTableUserApiKeys}
      AttributeDefinitions:
        - AttributeName: 'unameWithNs' # Username with Namespace (ns)
          AttributeType: 'S'
        - AttributeName: 'id'
          AttributeType: 'S'
      KeySchema:
        - AttributeName: 'unameWithNs'
          KeyType: 'HASH'
        - AttributeName: 'id'
          KeyType: 'RANGE'
      BillingMode: PAY_PER_REQUEST

  DbUsers:
    Type: AWS::DynamoDB::Table
    DependsOn: DbPasswords
    Properties:
      TableName: ${self:custom.settings.dbTableUsers}
      AttributeDefinitions:
        - AttributeName: 'username'
          AttributeType: 'S'
        - AttributeName: 'ns'
          AttributeType: 'S'
      KeySchema:
        - AttributeName: 'username'
          KeyType: 'HASH'
        - AttributeName: 'ns'
          KeyType: 'RANGE'
      BillingMode: PAY_PER_REQUEST

  DbAuthenticationProviderTypes:
    Type: AWS::DynamoDB::Table
    Properties:
      TableName: ${self:custom.settings.dbTableAuthenticationProviderTypes}
      AttributeDefinitions:
        - AttributeName: 'type'
          AttributeType: 'S'
      KeySchema:
        - AttributeName: 'type'
          KeyType: 'HASH'
      BillingMode: PAY_PER_REQUEST

  DbAuthenticationProviderConfigs:
    Type: AWS::DynamoDB::Table
    Properties:
      TableName: ${self:custom.settings.dbTableAuthenticationProviderConfigs}
      AttributeDefinitions:
        - AttributeName: 'id'
          AttributeType: 'S'
      KeySchema:
        - AttributeName: 'id'
          KeyType: 'HASH'
      BillingMode: PAY_PER_REQUEST

  DbRevokedTokens:
    Type: AWS::DynamoDB::Table
    Properties:
      TableName: ${self:custom.settings.dbTableRevokedTokens}
      AttributeDefinitions:
        - AttributeName: 'id'
          AttributeType: 'S'
      KeySchema:
        - AttributeName: 'id'
          KeyType: 'HASH'
      TimeToLiveSpecification:
        AttributeName: 'ttl'
        Enabled: true
      BillingMode: PAY_PER_REQUEST

  DbLocks:
    Type: AWS::DynamoDB::Table
    Properties:
      TableName: ${self:custom.settings.dbTableLocks}
      AttributeDefinitions:
        - AttributeName: 'id'
          AttributeType: 'S'
      KeySchema:
        - AttributeName: 'id'
          KeyType: 'HASH'
      TimeToLiveSpecification:
        AttributeName: 'ttl'
        Enabled: true
      BillingMode: PAY_PER_REQUEST

  DbStudies:
    Type: AWS::DynamoDB::Table
    DependsOn: DbLocks
    Properties:
      TableName: ${self:custom.settings.dbTableStudies}
      AttributeDefinitions:
        - AttributeName: 'id'
          AttributeType: 'S'
        - AttributeName: 'category'
          AttributeType: 'S'
      KeySchema:
        - AttributeName: 'id'
          KeyType: 'HASH'
      BillingMode: PAY_PER_REQUEST
      GlobalSecondaryIndexes:
        - IndexName: ${self:custom.settings.dbTableStudiesCategoryIndex}
          KeySchema:
            - AttributeName: 'category'
              KeyType: 'HASH'
          Projection:
            ProjectionType: 'ALL'

  DbStepTemplates:
    Type: AWS::DynamoDB::Table
    Properties:
      TableName: ${self:custom.settings.dbTableStepTemplates}
      AttributeDefinitions:
        - AttributeName: 'id'
          AttributeType: 'S'
        - AttributeName: 'ver'
          AttributeType: 'S'
      KeySchema:
        - AttributeName: 'id'
          KeyType: 'HASH'
        - AttributeName: 'ver'
          KeyType: 'RANGE'
      BillingMode: PAY_PER_REQUEST

  DbWorkflowTemplates:
    Type: AWS::DynamoDB::Table
    Properties:
      TableName: ${self:custom.settings.dbTableWorkflowTemplates}
      AttributeDefinitions:
        - AttributeName: 'id'
          AttributeType: 'S'
        - AttributeName: 'ver'
          AttributeType: 'S'
      KeySchema:
        - AttributeName: 'id'
          KeyType: 'HASH'
        - AttributeName: 'ver'
          KeyType: 'RANGE'
      BillingMode: PAY_PER_REQUEST

  DbWorkflows:
    Type: AWS::DynamoDB::Table
    DependsOn: DbWorkflowInstances
    Properties:
      TableName: ${self:custom.settings.dbTableWorkflows}
      AttributeDefinitions:
        - AttributeName: 'id'
          AttributeType: 'S'
        - AttributeName: 'ver'
          AttributeType: 'S'
      KeySchema:
        - AttributeName: 'id'
          KeyType: 'HASH'
        - AttributeName: 'ver'
          KeyType: 'RANGE'
      BillingMode: PAY_PER_REQUEST

  DbWorkflowTemplateDrafts:
    Type: AWS::DynamoDB::Table
    Properties:
      TableName: ${self:custom.settings.dbTableWorkflowTemplateDrafts}
      AttributeDefinitions:
        - AttributeName: 'id'
          AttributeType: 'S'
        - AttributeName: 'username'
          AttributeType: 'S'
      KeySchema:
        - AttributeName: 'id'
          KeyType: 'HASH'
      BillingMode: PAY_PER_REQUEST
      GlobalSecondaryIndexes:
        - IndexName: 'UsernameIndex'
          KeySchema:
            - AttributeName: 'username'
              KeyType: 'HASH'
          Projection:
            ProjectionType: 'ALL'

  DbWorkflowDrafts:
    Type: AWS::DynamoDB::Table
    DependsOn: DbWorkflowTemplates
    Properties:
      TableName: ${self:custom.settings.dbTableWorkflowDrafts}
      AttributeDefinitions:
        - AttributeName: 'id'
          AttributeType: 'S'
        - AttributeName: 'username'
          AttributeType: 'S'
      KeySchema:
        - AttributeName: 'id'
          KeyType: 'HASH'
      BillingMode: PAY_PER_REQUEST
      GlobalSecondaryIndexes:
        - IndexName: 'UsernameIndex'
          KeySchema:
            - AttributeName: 'username'
              KeyType: 'HASH'
          Projection:
            ProjectionType: 'ALL'

  DbWorkflowInstances:
    Type: AWS::DynamoDB::Table
    Properties:
      TableName: ${self:custom.settings.dbTableWorkflowInstances}
      AttributeDefinitions:
        - AttributeName: 'id'
          AttributeType: 'S'
        - AttributeName: 'createdAt'
          AttributeType: 'S'
        - AttributeName: 'wf'
          AttributeType: 'S'
      KeySchema:
        - AttributeName: 'id'
          KeyType: 'HASH'
      TimeToLiveSpecification:
        AttributeName: 'ttl'
        Enabled: true
      BillingMode: PAY_PER_REQUEST
      GlobalSecondaryIndexes:
        - IndexName: 'WorkflowIndex'
          KeySchema:
            - AttributeName: 'wf'
              KeyType: 'HASH'
            - AttributeName: 'createdAt'
              KeyType: 'RANGE'
          Projection:
            ProjectionType: 'ALL'

  DbWfAssignments:
    Type: AWS::DynamoDB::Table
    Properties:
      TableName: ${self:custom.settings.dbTableWfAssignments}
      AttributeDefinitions:
        - AttributeName: 'id'
          AttributeType: 'S'
        - AttributeName: 'triggerType' # trigger type
          AttributeType: 'S'
        - AttributeName: 'triggerTypeData' # trigger type data (qualifier)
          AttributeType: 'S'
        - AttributeName: 'wf' # workflow id
          AttributeType: 'S'
        - AttributeName: 'createdAt'
          AttributeType: 'S'
      KeySchema:
        - AttributeName: 'id'
          KeyType: 'HASH'
      BillingMode: PAY_PER_REQUEST
      GlobalSecondaryIndexes:
        - IndexName: 'WorkflowIndex'
          KeySchema:
            - AttributeName: 'wf'
              KeyType: 'HASH'
            - AttributeName: 'createdAt'
              KeyType: 'RANGE'
          Projection:
            ProjectionType: 'ALL'
        - IndexName: 'TypeIndex'
          KeySchema:
            - AttributeName: 'triggerType'
              KeyType: 'HASH'
            - AttributeName: 'triggerTypeData'
              KeyType: 'RANGE'
          Projection:
            ProjectionType: 'ALL'

  DbEnvironments:
    Type: AWS::DynamoDB::Table
    Properties:
      TableName: ${self:custom.settings.dbTableEnvironments}
      AttributeDefinitions:
        - AttributeName: 'id'
          AttributeType: 'S'
      KeySchema:
        - AttributeName: 'id'
          KeyType: 'HASH'
      BillingMode: PAY_PER_REQUEST

  # Table for environments created using AWS Service Catalog
  DbEnvironmentsSc:
    Type: AWS::DynamoDB::Table
    Properties:
      TableName: ${self:custom.settings.dbTableEnvironmentsSc}
      AttributeDefinitions:
        - AttributeName: 'id'
          AttributeType: 'S'
      KeySchema:
        - AttributeName: 'id'
          KeyType: 'HASH'
      ProvisionedThroughput:
        ReadCapacityUnits: '10'
        WriteCapacityUnits: '10'

  DbEnvironmentsTypes:
    Type: AWS::DynamoDB::Table
    Properties:
      TableName: ${self:custom.settings.dbTableEnvironmentTypes}
      AttributeDefinitions:
        - AttributeName: 'id'
          AttributeType: 'S'
      KeySchema:
        - AttributeName: 'id'
          KeyType: 'HASH'
      ProvisionedThroughput:
        ReadCapacityUnits: '10'
        WriteCapacityUnits: '10'

  DbUserRoles:
    Type: AWS::DynamoDB::Table
    Properties:
      TableName: ${self:custom.settings.dbTableUserRoles}
      AttributeDefinitions:
        - AttributeName: 'id'
          AttributeType: 'S'
      KeySchema:
        - AttributeName: 'id'
          KeyType: 'HASH'
      BillingMode: PAY_PER_REQUEST

  DbAwsAccounts:
    Type: AWS::DynamoDB::Table
    Properties:
      TableName: ${self:custom.settings.dbTableAwsAccounts}
      AttributeDefinitions:
        - AttributeName: 'id'
          AttributeType: 'S'
      KeySchema:
        - AttributeName: 'id'
          KeyType: 'HASH'
      BillingMode: PAY_PER_REQUEST

  DbIndexes:
    Type: AWS::DynamoDB::Table
    Properties:
      TableName: ${self:custom.settings.dbTableIndexes}
      AttributeDefinitions:
        - AttributeName: 'id'
          AttributeType: 'S'
      KeySchema:
        - AttributeName: 'id'
          KeyType: 'HASH'
      BillingMode: PAY_PER_REQUEST

  DbCostApiCaches:
    Type: AWS::DynamoDB::Table
    Properties:
      TableName: ${self:custom.settings.dbTableCostApiCaches}
      AttributeDefinitions:
        - AttributeName: 'indexId'
          AttributeType: 'S'
        - AttributeName: 'query'
          AttributeType: 'S'
      KeySchema:
        - AttributeName: 'indexId'
          KeyType: 'HASH'
        - AttributeName: 'query'
          KeyType: 'RANGE'
      BillingMode: PAY_PER_REQUEST

  DbAccounts:
    Type: AWS::DynamoDB::Table
    Properties:
      TableName: ${self:custom.settings.dbTableAccounts}
      AttributeDefinitions:
        - AttributeName: 'id'
          AttributeType: 'S'
      KeySchema:
        - AttributeName: 'id'
          KeyType: 'HASH'
      BillingMode: PAY_PER_REQUEST

  DbProjects:
    Type: AWS::DynamoDB::Table
    Properties:
      TableName: ${self:custom.settings.dbTableProjects}
      AttributeDefinitions:
        - AttributeName: 'id'
          AttributeType: 'S'
      KeySchema:
        - AttributeName: 'id'
          KeyType: 'HASH'
      BillingMode: PAY_PER_REQUEST

  DbStudyPermissions:
    Type: AWS::DynamoDB::Table
    Properties:
      TableName: ${self:custom.settings.dbTableStudyPermissions}
      AttributeDefinitions:
        - AttributeName: 'id'
          AttributeType: 'S'
      KeySchema:
        - AttributeName: 'id'
          KeyType: 'HASH'
      BillingMode: PAY_PER_REQUEST

  DbKeyPairs:
    Type: AWS::DynamoDB::Table
    Properties:
      TableName: ${self:custom.settings.dbTableKeyPairs}
      AttributeDefinitions:
        - AttributeName: 'id'
          AttributeType: 'S'
        - AttributeName: 'username' # This is username with namespace
          AttributeType: 'S'
      KeySchema:
        - AttributeName: 'id'
          KeyType: 'HASH'
      GlobalSecondaryIndexes:
        - IndexName: 'UsernameIndex'
          KeySchema:
            - AttributeName: 'username' # This is username with namespace
              KeyType: 'HASH'
          Projection:
            ProjectionType: 'ALL'
      BillingMode: PAY_PER_REQUEST

# =============================================================================================
# Outputs
# =============================================================================================
Outputs:
  AuthenticationLayerHandlerRoleArn:
    Value: !GetAtt RoleAuthenticationLayerHandler.Arn
  ApiHandlerRoleArn:
    Value: !GetAtt RoleApiHandler.Arn
  WorkflowLoopRunnerRoleArn:
    Value: !GetAtt RoleWorkflowLoopRunner.Arn
  OpenDataScrapeHandlerRoleArn:
    Value: !GetAtt RoleOpenDataScrapeHandler.Arn
  DataSourceReachabilityHandlerRoleArn:
    Value: !GetAtt RoleDataSourceReachabilityHandler.Arn
  EnvMgmtRoleArn:
    Value: !GetAtt RoleEnvMgmt.Arn
  EgressNotificationTopicArn:
    Value: !Ref EgressNotificationTopic
    Condition: EnableEgressStore<|MERGE_RESOLUTION|>--- conflicted
+++ resolved
@@ -412,11 +412,8 @@
         BlockPublicPolicy: true
         IgnorePublicAcls: true
         RestrictPublicBuckets: true
-<<<<<<< HEAD
       VersioningConfiguration:
         Status: Enabled
-=======
->>>>>>> db8fcccb
 
   EgressStoreBucketPolicy:
     Condition: EnableEgressStore
@@ -427,7 +424,6 @@
         Version: '2012-10-17'
         Id: PutObjectPolicy
         Statement:
-<<<<<<< HEAD
           - Sid: Deny requests that do not use TLS/HTTPS
             Effect: Deny
             Principal: '*'
@@ -439,15 +435,11 @@
               Bool:
                 aws:SecureTransport: false
           - Sid: Deny requests that do not use SigV4
-=======
-          - Sid: Deny requests that do not use TLS
->>>>>>> db8fcccb
             Effect: Deny
             Principal: '*'
             Action: s3:*
             Resource: !Join ['/', [!GetAtt EgressStoreBucket.Arn, '*']]
             Condition:
-<<<<<<< HEAD
               StringNotEquals:
                 s3:signatureversion: 'AWS4-HMAC-SHA256'
 
@@ -468,19 +460,13 @@
               - !Join ['/', [!GetAtt EgressNotificationBucket.Arn, '*']]
               - !GetAtt EgressNotificationBucket.Arn
             Condition:
-=======
->>>>>>> db8fcccb
               Bool:
                 aws:SecureTransport: false
           - Sid: Deny requests that do not use SigV4
             Effect: Deny
             Principal: '*'
             Action: s3:*
-<<<<<<< HEAD
             Resource: !Join ['/', [!GetAtt EgressNotificationBucket.Arn, '*']]
-=======
-            Resource: !Join ['/', [!GetAtt EgressStoreBucket.Arn, '*']]
->>>>>>> db8fcccb
             Condition:
               StringNotEquals:
                 s3:signatureversion: 'AWS4-HMAC-SHA256'
@@ -781,8 +767,6 @@
             Action:
               - appstream:UpdateImagePermissions
             Resource:
-<<<<<<< HEAD
-=======
               - !Sub 'arn:aws:iam::${AWS::AccountId}:role/${self:custom.settings.namespace}-prep-raas-master-MasterRole-*'
           - Effect: 'Allow'
             Action:
@@ -794,7 +778,6 @@
             Action:
               - appstream:UpdateImagePermissions
             Resource:
->>>>>>> db8fcccb
               - !Sub 'arn:aws:appstream:${AWS::Region}:${AWS::AccountId}:image/ServiceWorkbench*'
           - !If
             - EnableEgressStore
