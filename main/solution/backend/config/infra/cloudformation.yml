--- conflicted
+++ resolved
@@ -419,60 +419,6 @@
   # IAM Roles
   # =============================================================================================
 
-<<<<<<< HEAD
-  # IAM Role for the egressStoreObjectHandler function
-  RoleEgressStoreObjectsHandler:
-    Type: 'AWS::IAM::Role'
-    Properties:
-      AssumeRolePolicyDocument:
-        Version: '2012-10-17'
-        Statement:
-          - Effect: Allow
-            Principal:
-              Service: lambda.amazonaws.com
-            Action: 'sts:AssumeRole'
-      ManagedPolicyArns:
-        - arn:aws:iam::aws:policy/service-role/AWSLambdaBasicExecutionRole
-      Policies:
-        - PolicyName: s3-access-policy
-          PolicyDocument:
-            Statement:
-              - Effect: Allow
-                Action:
-                  - s3:PutObjectTagging
-                  - s3:PutObjectVersionTagging
-                Resource:
-                  - !Sub 'arn:aws:s3:::${self:custom.settings.egressStoreBucketName}/*'
-        - PolicyName: cloudwatch-access-policy
-          PolicyDocument:
-            Statement:
-              Effect: Allow
-              Action:
-                - logs:CreateLogGroup
-                - logs:CreateLogStream
-                - logs:PutLogEvents
-              Resource:
-                - !Sub 'arn:aws:logs:${AWS::Region}:${AWS::AccountId}:log-group:/aws/lambda/${self:custom.settings.awsRegionShortName}-${self:custom.settings.solutionName}-backend-${self:custom.settings.envName}-*:*'
-                - !Sub 'arn:aws:logs:${AWS::Region}:${AWS::AccountId}:log-group:/aws/lambda/${self:custom.settings.awsRegionShortName}-${self:custom.settings.solutionName}-backend-${self:custom.settings.envName}-*:log-stream:*'
-        - PolicyName: ddb-access-policy
-          PolicyDocument:
-            Statement:
-              Effect: Allow
-              Action:
-                - dynamodb:DeleteItem
-                - dynamodb:GetItem
-                - dynamodb:BatchGetItem
-                - dynamodb:PutItem
-                - dynamodb:Query
-                - dynamodb:Scan
-                - dynamodb:UpdateItem
-              Resource:
-                - !Sub 'arn:aws:dynamodb:${AWS::Region}:${AWS::AccountId}:table/${self:custom.settings.dbEgressStore}'
-                - !Sub 'arn:aws:dynamodb:${AWS::Region}:${AWS::AccountId}:table/${self:custom.settings.dbEgressStore}/index/*'
-                - !GetAtt [LocksDb, Arn]
-
-=======
->>>>>>> 6eec31d9
   # IAM Role for the authenticationLayerHandler Function
   RoleAuthenticationLayerHandler:
     Type: 'AWS::IAM::Role'
@@ -2112,14 +2058,7 @@
   DataSourceReachabilityHandlerRoleArn:
     Value: !GetAtt RoleDataSourceReachabilityHandler.Arn
   EnvMgmtRoleArn:
-<<<<<<< HEAD
     Value: !GetAtt RoleEnvMgmt.Arn
-  EgressStoreObjectsHandlerRoleArn:
-    Value: !GetAtt RoleEgressStoreObjectsHandler.Arn
-    Condition: EnableEgressStore
   EgressNotificationTopicArn:
     Value: !Ref EgressNotificationTopic
-    Condition: EnableEgressStore
-=======
-    Value: !GetAtt RoleEnvMgmt.Arn
->>>>>>> 6eec31d9
+    Condition: EnableEgressStore