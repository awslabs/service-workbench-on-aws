Conditions:
  IsDev: !Equals ['${self:custom.settings.envType}', 'dev']
  EnableEgressStore: !Equals ['${self:custom.settings.enableEgressStore}', 'true']

Resources:
  # =============================================================================================
  # S3
  # =============================================================================================

  # S3 Bucket used for storing uploaded study data
  StudyDataBucket:
    Type: AWS::S3::Bucket
    Properties:
      BucketName: ${self:custom.settings.studyDataBucketName}
      BucketEncryption:
        ServerSideEncryptionConfiguration:
          - ServerSideEncryptionByDefault:
              SSEAlgorithm: aws:kms
              KMSMasterKeyID: !GetAtt StudyDataEncryptionKey.Arn
      OwnershipControls:
        Rules:
          - ObjectOwnership: BucketOwnerPreferred
      LoggingConfiguration:
        DestinationBucketName: ${self:custom.settings.loggingBucketName}
        LogFilePrefix: studydata/
      VersioningConfiguration:
        Status: Enabled
      CorsConfiguration:
        CorsRules:
          - AllowedOrigins:
              - ${self:custom.settings.websiteUrl}
              - !If
                - IsDev
                - http://localhost:3000
                - !Ref 'AWS::NoValue'
            AllowedMethods:
              - POST
            ExposedHeaders:
              - ETag
      PublicAccessBlockConfiguration: # Block all public access configuration for the S3 bucket
        BlockPublicAcls: true
        BlockPublicPolicy: true
        IgnorePublicAcls: true
        RestrictPublicBuckets: true

  StudyDataBucketPolicy:
    Type: AWS::S3::BucketPolicy
    Properties:
      Bucket: !Ref StudyDataBucket
      PolicyDocument:
        Version: '2012-10-17'
        Id: PutObjectPolicy
        Statement:
          - Sid: Deny object uploads not using default encryption settings
            Effect: Deny
            Principal: '*'
            Action: s3:PutObject
            Resource: !Join ['/', [!GetAtt StudyDataBucket.Arn, '*']]
            Condition:
              # The Null-condition allows uploads without encryption information in the request
              # (i.e., requests with default S3 bucket encryption) and the
              # StringNotEquals-condition denies uploads with invalid encryption information.
              # Note that using StringNotEqualsIfExists doesn’t work for uploads without encryption information.
              # The condition evaluates to true and denies the upload because of the Deny-effect.
              'Null':
                s3:x-amz-server-side-encryption: false
              StringNotEqualsIfExists:
                s3:x-amz-server-side-encryption: 'aws:kms'
          - Sid: Deny object uploads not using default encryption settings
            Effect: Deny
            Principal: '*'
            Action: s3:PutObject
            Resource: !Join ['/', [!GetAtt StudyDataBucket.Arn, '*']]
            Condition:
              StringNotEquals:
                s3:x-amz-server-side-encryption: 'aws:kms'
              StringNotEqualsIfExists:
                s3:x-amz-server-side-encryption-aws-kms-key-id: !GetAtt StudyDataEncryptionKey.Arn
          - Sid: Deny requests that do not use TLS
            Effect: Deny
            Principal: '*'
            Action: s3:*
            Resource: !Join ['/', [!GetAtt StudyDataBucket.Arn, '*']]
            Condition:
              Bool:
                aws:SecureTransport: false
          - Sid: Deny requests that do not use SigV4
            Effect: Deny
            Principal: '*'
            Action: s3:*
            Resource: !Join ['/', [!GetAtt StudyDataBucket.Arn, '*']]
            Condition:
              StringNotEquals:
                s3:signatureversion: 'AWS4-HMAC-SHA256'

  StudyDataEncryptionKey:
    Type: AWS::KMS::Key
    Properties:
      Description: >-
        Master key used to encrypt objects stored in the
        ${self:custom.settings.studyDataBucketName} bucket
      KeyPolicy:
        Version: '2012-10-17'
        Id: study-data-kms-policy
        Statement:
          - Sid: Allow root
            Effect: Allow
            Principal:
              AWS:
                - !Sub 'arn:aws:iam::${AWS::AccountId}:root'
            Action:
              - 'kms:*'
            Resource: '*'
          - Sid: Allow API access to create object and update policy for new workspaces
            Effect: Allow
            Principal:
              AWS:
                - !GetAtt [RoleApiHandler, Arn]
            Action:
              - kms:GenerateDataKey
              - kms:DescribeKey
              - kms:GetKeyPolicy
              - kms:PutKeyPolicy
            Resource: '*'
          - Sid: Allow workflows to update key policy for new workspaces
            Effect: Allow
            Principal:
              AWS:
                - !GetAtt [RoleWorkflowLoopRunner, Arn]
            Action:
              - kms:DescribeKey
              - kms:GetKeyPolicy
              - kms:PutKeyPolicy
            Resource: '*'

  StudyDataEncryptionKeyAlias:
    Type: AWS::KMS::Alias
    Properties:
      AliasName: alias/${self:custom.settings.studyDataKmsKeyAlias}
      TargetKeyId: !Ref StudyDataEncryptionKey

  ExternalCfnTemplatesBucket:
    Type: AWS::S3::Bucket
    Properties:
      BucketName: ${self:custom.settings.externalCfnTemplatesBucketName}
      BucketEncryption:
        ServerSideEncryptionConfiguration:
          - ServerSideEncryptionByDefault:
              # Using default SSE-S3 instead of KMS encryption due to an issue with serverless-s3-sync plugin
              # See "https://github.com/k1LoW/serverless-s3-sync/issues/23" for details
              SSEAlgorithm: AES256
      LoggingConfiguration:
        DestinationBucketName: ${self:custom.settings.loggingBucketName}
        LogFilePrefix: external-cfn-templates/
      PublicAccessBlockConfiguration: # Block all public access configuration for the S3 bucket
        BlockPublicAcls: true
        BlockPublicPolicy: true
        IgnorePublicAcls: true
        RestrictPublicBuckets: true

  ExternalCfnTemplatesBucketPolicy:
    Type: AWS::S3::BucketPolicy
    Properties:
      Bucket: !Ref ExternalCfnTemplatesBucket
      PolicyDocument:
        Version: '2012-10-17'
        Statement:
          - Sid: Deny requests that do not use TLS
            Effect: Deny
            Principal: '*'
            Action: s3:*
            Resource: !Join ['/', [!GetAtt ExternalCfnTemplatesBucket.Arn, '*']]
            Condition:
              Bool:
                aws:SecureTransport: false
          - Sid: Deny requests that do not use SigV4
            Effect: Deny
            Principal: '*'
            Action: s3:*
            Resource: !Join ['/', [!GetAtt ExternalCfnTemplatesBucket.Arn, '*']]
            Condition:
              StringNotEquals:
                s3:signatureversion: 'AWS4-HMAC-SHA256'

  # S3 bucket used to store environment bootstrap scripts
  EnvironmentsBootstrapBucket:
    Type: AWS::S3::Bucket
    Properties:
      BucketName: ${self:custom.settings.environmentsBootstrapBucketName}
      BucketEncryption:
        ServerSideEncryptionConfiguration:
          - ServerSideEncryptionByDefault:
              SSEAlgorithm: AES256
      PublicAccessBlockConfiguration:
        BlockPublicAcls: true
        BlockPublicPolicy: true
        IgnorePublicAcls: true
        RestrictPublicBuckets: true

  EnvironmentsBootstrapBucketPolicy:
    Type: AWS::S3::BucketPolicy
    Properties:
      Bucket: !Ref EnvironmentsBootstrapBucket
      PolicyDocument:
        Version: '2012-10-17'
        Id: PutObjectPolicy
        Statement:
          - Sid: Deny requests that do not use TLS
            Effect: Deny
            Principal: '*'
            Action: s3:*
            Resource: !Join ['/', [!GetAtt EnvironmentsBootstrapBucket.Arn, '*']]
            Condition:
              Bool:
                aws:SecureTransport: false
          - Sid: Deny requests that do not use SigV4
            Effect: Deny
            Principal: '*'
            Action: s3:*
            Resource: !Join ['/', [!GetAtt EnvironmentsBootstrapBucket.Arn, '*']]
            Condition:
              StringNotEquals:
                s3:signatureversion: 'AWS4-HMAC-SHA256'

  # S3 bucket used to store environment type configurations (the config objects that define small, medium, large etc
  # env launch options)
  EnvTypeConfigsBucket:
    Type: AWS::S3::Bucket
    Properties:
      BucketName: ${self:custom.settings.envTypeConfigsBucketName}
      LoggingConfiguration:
        DestinationBucketName: ${self:custom.settings.loggingBucketName}
        LogFilePrefix: env-type-configs/
      BucketEncryption:
        ServerSideEncryptionConfiguration:
          - ServerSideEncryptionByDefault:
              SSEAlgorithm: AES256
      PublicAccessBlockConfiguration:
        BlockPublicAcls: true
        BlockPublicPolicy: true
        IgnorePublicAcls: true
        RestrictPublicBuckets: true

  EnvTypeConfigsBucketPolicy:
    Type: AWS::S3::BucketPolicy
    Properties:
      Bucket: !Ref EnvTypeConfigsBucket
      PolicyDocument:
        Version: '2012-10-17'
        Id: PutObjectPolicy
        Statement:
          - Sid: Deny requests that do not use TLS
            Effect: Deny
            Principal: '*'
            Action: s3:*
            Resource: !Join ['/', [!GetAtt EnvTypeConfigsBucket.Arn, '*']]
            Condition:
              Bool:
                aws:SecureTransport: false
          - Sid: Deny requests that do not use SigV4
            Effect: Deny
            Principal: '*'
            Action: s3:*
            Resource: !Join ['/', [!GetAtt EnvTypeConfigsBucket.Arn, '*']]
            Condition:
              StringNotEquals:
                s3:signatureversion: 'AWS4-HMAC-SHA256'

  EgressStoreEncryptionKey:
    Condition: EnableEgressStore
    Type: AWS::KMS::Key
    Properties:
      Description: >-
        Master key used to encrypt objects stored in the
        ${self:custom.settings.egressStoreBucketName} bucket
      KeyPolicy:
        Version: '2012-10-17'
        Id: egress-store-kms-policy
        Statement:
          - Sid: Allow root
            Effect: Allow
            Principal:
              AWS:
                - !Sub 'arn:aws:iam::${AWS::AccountId}:root'
            Action:
              - 'kms:*'
            Resource: '*'
          - Sid: Allow API access to create object and update policy for new workspaces
            Effect: Allow
            Principal:
              AWS:
                - !GetAtt [RoleApiHandler, Arn]
            Action:
              - kms:GenerateDataKey
              - kms:DescribeKey
              - kms:GetKeyPolicy
              - kms:PutKeyPolicy
            Resource: '*'
          - Sid: Allow workflows to update key policy for new workspaces
            Effect: Allow
            Principal:
              AWS:
                - !GetAtt [RoleWorkflowLoopRunner, Arn]
            Action:
              - kms:GenerateDataKey
              - kms:Decrypt
              - kms:DescribeKey
              - kms:Encrypt
              - kms:ReEncrypt*
              - kms:GetKeyPolicy
              - kms:PutKeyPolicy
            Resource: '*'

  EgressStoreEncryptionKeyAlias:
    Condition: EnableEgressStore
    Type: AWS::KMS::Alias
    Properties:
      AliasName: alias/${self:custom.settings.egressStoreKmsKeyAlias}
      TargetKeyId: !Ref EgressStoreEncryptionKey

  # S3 bucket used to store egress data from workspace
  EgressStoreBucket:
    Condition: EnableEgressStore
    Type: AWS::S3::Bucket
    Properties:
      BucketName: ${self:custom.settings.egressStoreBucketName}
      BucketEncryption:
        ServerSideEncryptionConfiguration:
          - ServerSideEncryptionByDefault:
              SSEAlgorithm: aws:kms
              KMSMasterKeyID: !GetAtt EgressStoreEncryptionKey.Arn
      OwnershipControls:
        Rules:
          - ObjectOwnership: BucketOwnerPreferred
      LoggingConfiguration:
        DestinationBucketName: ${self:custom.settings.loggingBucketName}
        LogFilePrefix: egressStore/
      VersioningConfiguration:
        Status: Enabled
      CorsConfiguration:
        CorsRules:
          - AllowedOrigins:
              - ${self:custom.settings.websiteUrl}
              - !If
                - IsDev
                - http://localhost:3000
                - !Ref 'AWS::NoValue'
            AllowedMethods:
              - POST
            ExposedHeaders:
              - ETag
      PublicAccessBlockConfiguration: # Block all public access configuration for the S3 bucket
        BlockPublicAcls: true
        BlockPublicPolicy: true
        IgnorePublicAcls: true
        RestrictPublicBuckets: true

  EgressNotificationBucket:
    Condition: EnableEgressStore
    Type: AWS::S3::Bucket
    Properties:
      BucketName: ${self:custom.settings.egressNotificationBucketName}
      BucketEncryption:
        ServerSideEncryptionConfiguration:
          - ServerSideEncryptionByDefault:
              SSEAlgorithm: aws:kms
              KMSMasterKeyID: !GetAtt EgressStoreEncryptionKey.Arn
      OwnershipControls:
        Rules:
          - ObjectOwnership: BucketOwnerPreferred
      LoggingConfiguration:
        DestinationBucketName: ${self:custom.settings.loggingBucketName}
        LogFilePrefix: egressNotificationBucket/
      CorsConfiguration:
        CorsRules:
          - AllowedOrigins:
              - ${self:custom.settings.websiteUrl}
              - !If
                - IsDev
                - http://localhost:3000
                - !Ref 'AWS::NoValue'
            AllowedMethods:
              - POST
            ExposedHeaders:
              - ETag
      PublicAccessBlockConfiguration: # Block all public access configuration for the S3 bucket
        BlockPublicAcls: true
        BlockPublicPolicy: true
        IgnorePublicAcls: true
        RestrictPublicBuckets: true

  EgressStoreBucketPolicy:
    Condition: EnableEgressStore
    Type: AWS::S3::BucketPolicy
    Properties:
      Bucket: !Ref EgressStoreBucket
      PolicyDocument:
        Version: '2012-10-17'
        Id: PutObjectPolicy
        Statement:
          - Sid: Deny requests that do not use TLS
            Effect: Deny
            Principal: '*'
            Action: s3:*
            Resource: !Join ['/', [!GetAtt EgressStoreBucket.Arn, '*']]
            Condition:
              Bool:
                aws:SecureTransport: false
          - Sid: Deny requests that do not use SigV4
            Effect: Deny
            Principal: '*'
            Action: s3:*
            Resource: !Join ['/', [!GetAtt EgressStoreBucket.Arn, '*']]
            Condition:
              StringNotEquals:
                s3:signatureversion: 'AWS4-HMAC-SHA256'

  # =============================================================================================
  # IAM Roles
  # =============================================================================================

  # IAM Role for the authenticationLayerHandler Function
  RoleAuthenticationLayerHandler:
    Type: 'AWS::IAM::Role'
    Properties:
      AssumeRolePolicyDocument:
        Version: '2012-10-17'
        Statement:
          - Effect: Allow
            Principal:
              Service: lambda.amazonaws.com
            Action: 'sts:AssumeRole'
      ManagedPolicyArns:
        - arn:aws:iam::aws:policy/service-role/AWSLambdaBasicExecutionRole
        - arn:aws:iam::aws:policy/AWSXrayWriteOnlyAccess
      Policies:
        - PolicyName: db-access
          PolicyDocument:
            Statement:
              Effect: Allow
              Action:
                - dynamodb:DeleteItem
                - dynamodb:GetItem
                - dynamodb:PutItem
                - dynamodb:Query
                - dynamodb:Scan
                - dynamodb:UpdateItem
              Resource:
                - !GetAtt [PasswordsDb, Arn]
                - !GetAtt [UsersDb, Arn]
                - !Sub '${UsersDb.Arn}/index/*'
                - !GetAtt [AuthenticationProviderTypesDb, Arn]
                - !GetAtt [AuthenticationProviderConfigsDb, Arn]
                - !GetAtt [RevokedTokensDb, Arn]
                - !GetAtt [UserRolesDb, Arn]
        - PolicyName: param-store-access
          PolicyDocument:
            Statement:
              Effect: Allow
              Action:
                - ssm:GetParameter
              Resource: !Sub 'arn:aws:ssm:${AWS::Region}:${AWS::AccountId}:parameter/${self:custom.settings.paramStoreRoot}/*'

  PolicyApiHandler:
    Type: AWS::IAM::ManagedPolicy
    Properties:
      Description: Allows main account to create resources required for SWB backend functionality
      PolicyDocument:
        Version: '2012-10-17'
        Statement:
          - Effect: Allow
            Action:
              - dynamodb:DeleteItem
              - dynamodb:GetItem
              - dynamodb:BatchGetItem
              - dynamodb:PutItem
              - dynamodb:Query
              - dynamodb:Scan
              - dynamodb:UpdateItem
            Resource:
              - !GetAtt [AuthenticationProviderTypesDb, Arn]
              - !GetAtt [AuthenticationProviderConfigsDb, Arn]
              - !GetAtt [RevokedTokensDb, Arn]
              - !GetAtt [UsersDb, Arn]
              - !Sub '${UsersDb.Arn}/index/*'
              - !GetAtt [PasswordsDb, Arn]
              - !GetAtt [LocksDb, Arn]
              - !GetAtt [StudiesDb, Arn]
              - !GetAtt [StudyPermissionsDb, Arn]
              - !Join ['', [!GetAtt [StudiesDb, Arn], '/index/*']]
              - !GetAtt [StepTemplatesDb, Arn]
              - !GetAtt [WorkflowTemplatesDb, Arn]
              - !GetAtt [WorkflowTemplateDraftsDb, Arn]
              - !Join ['', [!GetAtt [WorkflowTemplateDraftsDb, Arn], '/index/*']]
              - !GetAtt [WorkflowsDb, Arn]
              - !GetAtt [WorkflowDraftsDb, Arn]
              - !Join ['', [!GetAtt [WorkflowDraftsDb, Arn], '/index/*']]
              - !GetAtt [WorkflowInstancesDb, Arn]
              - !Join ['', [!GetAtt [WorkflowInstancesDb, Arn], '/index/*']]
              - !GetAtt [WfAssignmentsDb, Arn]
              - !Join ['', [!GetAtt [WfAssignmentsDb, Arn], '/index/*']]
              - !GetAtt [StudiesDb, Arn]
              - !GetAtt [StudyPermissionsDb, Arn]
              - !Join ['', [!GetAtt [StudiesDb, Arn], '/index/*']]
              - !GetAtt [EnvironmentsDb, Arn]
              - !GetAtt [EnvironmentsScDb, Arn]
              - !Join ['', [!GetAtt [EnvironmentsScDb, Arn], '/index/*']]
              - !GetAtt [EnvironmentsTypesDb, Arn]
              - !GetAtt [UserRolesDb, Arn]
              - !GetAtt [AwsAccountsDb, Arn]
              - !GetAtt [IndexesDb, Arn]
              - !GetAtt [CostApiCachesDb, Arn]
              - !GetAtt [ProjectsDb, Arn]
              - !GetAtt [AccountsDb, Arn]
              - !GetAtt [KeyPairsDb, Arn]
              - !Join ['', [!GetAtt [KeyPairsDb, Arn], '/index/*']]
              - !GetAtt [StorageGatewayDb, Arn]
              - !GetAtt [DsAccountsDb, Arn]
              - !GetAtt [RoleAllocationsDb, Arn]
              - !GetAtt [ResourceUsagesDb, Arn]
              - !If
                - EnableEgressStore
                - !Sub 'arn:aws:dynamodb:${AWS::Region}:${AWS::AccountId}:table/${self:custom.settings.dbEgressStore}'
                - !Ref 'AWS::NoValue'
              - !If
                - EnableEgressStore
                - !Sub 'arn:aws:dynamodb:${AWS::Region}:${AWS::AccountId}:table/${self:custom.settings.dbEgressStore}/index/*'
                - !Ref 'AWS::NoValue'
          - Effect: Allow
            Action:
              - ssm:GetParameter
            Resource:
              - !Sub 'arn:aws:ssm:${AWS::Region}:${AWS::AccountId}:parameter/${self:custom.settings.paramStoreRoot}/*'
          - Effect: Allow
            Action:
              - states:StartExecution
            Resource:
              - !Ref SMWorkflow
          - Effect: Allow
            Action:
              - s3:GetObject*
              - s3:AbortMultipartUpload
              - s3:ListMultipartUploadParts
              - s3:PutObject*
              - s3:DeleteObject*
              - s3:List*
              - s3:PutLifecycleConfiguration
            Resource:
              - 'arn:aws:s3:::${self:custom.settings.studyDataBucketName}/*'
              - 'arn:aws:s3:::${self:custom.settings.environmentsBootstrapBucketName}/*'
              - 'arn:aws:s3:::${self:custom.settings.externalCfnTemplatesBucketName}/*'
              - 'arn:aws:s3:::${self:custom.settings.envTypeConfigsBucketName}/*'
              - 'arn:aws:s3:::${self:custom.settings.egressNotificationBucketName}'
              - 'arn:aws:s3:::${self:custom.settings.egressStoreBucketName}/*'
              - 'arn:aws:s3:::${self:custom.settings.egressNotificationBucketName}/*'
          - Effect: Allow
            Action:
              - s3:ListBucket
              - s3:GetBucketPolicy
              - s3:PutBucketPolicy
              - s3:ListBucketVersions
            Resource:
              - 'arn:aws:s3:::${self:custom.settings.studyDataBucketName}'
              - 'arn:aws:s3:::${self:custom.settings.environmentsBootstrapBucketName}'
              - 'arn:aws:s3:::${self:custom.settings.envTypeConfigsBucketName}'
              - 'arn:aws:s3:::${self:custom.settings.egressNotificationBucketName}'
              - 'arn:aws:s3:::${self:custom.settings.egressStoreBucketName}'
          - Effect: Allow
            Action:
              - kms:GenerateDataKey
              - kms:Decrypt
              - kms:DescribeKey
              - kms:Encrypt
              - kms:ReEncrypt*
              - kms:GetKeyPolicy
              - kms:PutKeyPolicy
            Resource:
              # NOTE: Can't use '!GetAtt StudyDataEncryptionKey.Arn' due to
              #   circular dependency in StudyDataEncryptionKey's KeyPolicy
              - !Sub 'arn:aws:kms:${AWS::Region}:${AWS::AccountId}:alias/${self:custom.settings.studyDataKmsKeyAlias}'
              - !Sub 'arn:aws:kms:${AWS::Region}:${AWS::AccountId}:key/*'
          - Effect: 'Allow'
            Action:
              - ce:GetCostAndUsage
            Resource: '*' # For the actions listed above IAM does not support resource-level permissions and requires all resources to be chosen
          - Effect: Allow
            Action:
              - sts:GetCallerIdentity
            Resource: '*' # For the actions listed above IAM does not support resource-level permissions and requires all resources to be chosen
          - Effect: Allow
            Action: 'sts:AssumeRole'
            Resource:
              - !GetAtt [RoleEnvMgmt, Arn]
              - 'arn:aws:iam::*:role/SC-*'
              - 'arn:aws:iam::*:role/swb-*'
              - 'arn:aws:iam::*:role/analysis-*'
              - !Sub 'arn:aws:iam::*:role/*-cross-account-role' # This is required since when users onboard the main account as a member account, the onboard CFN stack would also reside there
              - !Sub 'arn:aws:iam::*:role/*-xacc-env-mgmt'
              - 'arn:aws:iam::*:role/*-cfn-status-role'
          - Effect: Allow
            Action:
              - logs:CreateLogGroup
              - logs:CreateLogStream
              - logs:PutLogEvents
            Resource:
              - !Sub 'arn:aws:logs:${AWS::Region}:${AWS::AccountId}:log-group:/aws/lambda/${self:custom.settings.awsRegionShortName}-${self:custom.settings.solutionName}-backend-${self:custom.settings.envName}-*:*'
              - !Sub 'arn:aws:logs:${AWS::Region}:${AWS::AccountId}:log-group:/aws/lambda/${self:custom.settings.awsRegionShortName}-${self:custom.settings.solutionName}-backend-${self:custom.settings.envName}-*:log-stream:*'
          - Effect: Allow
            Action:
              - xray:PutTraceSegments
              - xray:PutTelemetryRecords
            Resource:
              - '*'
          - Effect: Allow
            Action:
              - sns:Publish
            Resource:
<<<<<<< HEAD
              - 'arn:aws:s3:::${self:custom.settings.egressStoreBucketName}'
              - 'arn:aws:s3:::${self:custom.settings.egressStoreBucketName}/*'
          - Effect: Allow
            Action:
              - appstream:UpdateImagePermissions
            Resource:
              - !Sub 'arn:aws:appstream:${AWS::Region}:${AWS::AccountId}:image/ServiceWorkbench*'
=======
              - !Sub 'arn:aws:sns:${AWS::Region}:${AWS::AccountId}:${self:custom.settings.egressNotificationTopicName}'
>>>>>>> 711025ed
  # IAM Role for the apiHandler Function
  RoleApiHandler:
    Type: 'AWS::IAM::Role'
    DependsOn: RoleEnvMgmt
    Properties:
      RoleName: ${self:custom.settings.apiHandlerRoleName}
      AssumeRolePolicyDocument:
        Version: '2012-10-17'
        Statement:
          - Effect: Allow
            Principal:
              Service: lambda.amazonaws.com
            Action: 'sts:AssumeRole'
      ManagedPolicyArns:
        - !Ref PolicyApiHandler
      PermissionsBoundary: !Ref PolicyApiHandler

  PolicyWorkflowLoopRunner:
    Type: AWS::IAM::ManagedPolicy
    Properties:
      Description: Allows main account to create resources required for SWB backend functionality
      PolicyDocument:
        Version: '2012-10-17'
        Statement:
          - Effect: Allow
            Action:
              - dynamodb:DeleteItem
              - dynamodb:GetItem
              - dynamodb:BatchGetItem
              - dynamodb:PutItem
              - dynamodb:Query
              - dynamodb:Scan
              - dynamodb:UpdateItem
            Resource:
              - !GetAtt [PasswordsDb, Arn]
              - !GetAtt [UsersDb, Arn]
              - !GetAtt [LocksDb, Arn]
              - !GetAtt [StepTemplatesDb, Arn]
              - !GetAtt [WorkflowTemplatesDb, Arn]
              - !GetAtt [WorkflowTemplateDraftsDb, Arn]
              - !Join ['', [!GetAtt [WorkflowTemplateDraftsDb, Arn], '/index/*']]
              - !GetAtt [WorkflowsDb, Arn]
              - !GetAtt [WorkflowDraftsDb, Arn]
              - !Join ['', [!GetAtt [WorkflowDraftsDb, Arn], '/index/*']]
              - !GetAtt [WorkflowInstancesDb, Arn]
              - !Join ['', [!GetAtt [WorkflowInstancesDb, Arn], '/index/*']]
              - !GetAtt [WfAssignmentsDb, Arn]
              - !Join ['', [!GetAtt [WfAssignmentsDb, Arn], '/index/*']]
              - !GetAtt [EnvironmentsDb, Arn]
              - !GetAtt [EnvironmentsScDb, Arn]
              - !Join ['', [!GetAtt [EnvironmentsScDb, Arn], '/index/*']]
              - !GetAtt [EnvironmentsTypesDb, Arn]
              - !GetAtt [StudiesDb, Arn]
              - !GetAtt [ProjectsDb, Arn]
              - !GetAtt [StudyPermissionsDb, Arn]
              - !GetAtt [IndexesDb, Arn]
              - !GetAtt [AccountsDb, Arn]
              - !GetAtt [AwsAccountsDb, Arn]
              - !GetAtt [AuthenticationProviderTypesDb, Arn]
              - !GetAtt [AuthenticationProviderConfigsDb, Arn]
              - !GetAtt [RevokedTokensDb, Arn]
              - !Join ['', [!GetAtt [StudiesDb, Arn], '/index/*']]
              - !GetAtt [IndexesDb, Arn]
              - !GetAtt [CostApiCachesDb, Arn]
              - !GetAtt [UserRolesDb, Arn]
              - !GetAtt [StorageGatewayDb, Arn]
              - !GetAtt [DsAccountsDb, Arn]
              - !GetAtt [RoleAllocationsDb, Arn]
              - !GetAtt [ResourceUsagesDb, Arn]
              - !If
                - EnableEgressStore
                - !Sub 'arn:aws:dynamodb:${AWS::Region}:${AWS::AccountId}:table/${self:custom.settings.dbEgressStore}'
                - !Ref 'AWS::NoValue'
              - !If
                - EnableEgressStore
                - !Sub 'arn:aws:dynamodb:${AWS::Region}:${AWS::AccountId}:table/${self:custom.settings.dbEgressStore}/index/*'
                - !Ref 'AWS::NoValue'
          - Effect: Allow
            Action:
              - ssm:GetParameter
            Resource:
              - !Sub 'arn:aws:ssm:${AWS::Region}:${AWS::AccountId}:parameter/${self:custom.settings.paramStoreRoot}/*'
          - Effect: Allow
            Action:
              - ssm:PutParameter
              - ssm:DeleteParameter
            Resource:
              - !Sub 'arn:aws:ssm:${AWS::Region}:${AWS::AccountId}:parameter/${self:custom.settings.paramStoreRoot}/*'
          - Effect: 'Allow'
            Action:
              - route53:ChangeResourceRecordSets
            Resource: 'arn:aws:route53:::hostedzone/${self:custom.settings.hostedZoneId}'
          - Effect: Allow
            Action:
              - states:StartExecution
            Resource:
              - !Sub 'arn:aws:states:${AWS::Region}:${AWS::AccountId}:stateMachine:${self:custom.settings.workflowStateMachineName}'
          - Effect: Allow
            Action:
              - ec2:DescribeSubnets
              - ec2:DescribeVpcs
              - ec2:DescribeNetworkInterfaces
              - ec2:DescribeImages
              - ec2:DescribeSpotPriceHistory
            Resource: '*' # For the actions listed above IAM does not support resource-level permissions and requires all resources to be chosen
          - Effect: Allow
            Action:
              - ec2:ModifyImageAttribute
            Resource: !Sub 'arn:aws:ec2:${AWS::Region}::image/*'
          - Effect: 'Allow'
            Action:
              - s3:GetBucketPolicy
              - s3:PutBucketPolicy
            Resource:
              - 'arn:aws:s3:::${self:custom.settings.studyDataBucketName}'
              - 'arn:aws:s3:::${self:custom.settings.deploymentBucketName}'
              - 'arn:aws:s3:::${self:custom.settings.environmentsBootstrapBucketName}'
              - 'arn:aws:s3:::${self:custom.settings.egressStoreBucketName}'
          - Effect: 'Allow'
            Action:
              - kms:DescribeKey
              - kms:GetKeyPolicy
              - kms:PutKeyPolicy
              - kms:GenerateDataKey
              - kms:Decrypt
              - kms:Encrypt
              - kms:ReEncrypt*
            Resource:
              # NOTE: Can't use '!GetAtt StudyDataEncryptionKey.Arn' due to
              #   circular dependency in StudyDataEncryptionKey's KeyPolicy
              - !Sub 'arn:aws:kms:${AWS::Region}:${AWS::AccountId}:alias/${self:custom.settings.studyDataKmsKeyAlias}'
              - !Sub 'arn:aws:kms:${AWS::Region}:${AWS::AccountId}:key/*'
              - !If
                - EnableEgressStore
                - !Sub 'arn:aws:kms:${AWS::Region}:${AWS::AccountId}:alias/${self:custom.settings.egressStoreKmsKeyAlias}'
                - !Ref 'AWS::NoValue'
          - Effect: 'Allow'
            Action:
              - s3:GetObject*
              - s3:PutObject*
              - s3:DeleteObject
            Resource:
              - 'arn:aws:s3:::${self:custom.settings.envTypeConfigsBucketName}/*'
              - !Sub 'arn:aws:s3:::${self:custom.settings.egressStoreBucketName}/*'
          - Effect: 'Allow'
            Action:
              - s3:ListBucket
            Resource:
              - 'arn:aws:s3:::${self:custom.settings.envTypeConfigsBucketName}'
              - 'arn:aws:s3:::${self:custom.settings.egressStoreBucketName}'
          - Effect: Allow
            Action: 'sts:AssumeRole'
            Resource:
              - !GetAtt [RoleEnvMgmt, Arn]
              - 'arn:aws:iam::*:role/SC-*'
              - 'arn:aws:iam::*:role/analysis-*'
              - 'arn:aws:iam::*:role/swb-*'
              - !Sub 'arn:aws:iam::*:role/*-cross-account-role' # This is required since when users onboard the main account as a member account, the onboard CFN stack would also reside there
              - !Sub 'arn:aws:iam::*:role/*-xacc-env-mgmt'
          - Effect: Allow
            Action:
              - logs:CreateLogGroup
              - logs:CreateLogStream
              - logs:PutLogEvents
            Resource:
              - !Sub 'arn:aws:logs:${AWS::Region}:${AWS::AccountId}:log-group:/aws/lambda/${self:custom.settings.awsRegionShortName}-${self:custom.settings.solutionName}-backend-${self:custom.settings.envName}-workflowLoopRunner:*'
          - Effect: Allow
            Action:
              - xray:PutTraceSegments
              - xray:PutTelemetryRecords
            Resource:
              - '*'
          - Effect: Allow
            Action:
              - sts:AssumeRole
            Resource:
              - !Sub 'arn:aws:iam::${AWS::AccountId}:role/${self:custom.settings.namespace}-prep-raas-master-MasterRole-*'
          - Effect: Allow
            Action:
              - appstream:UpdateImagePermissions
            Resource:
              - !Sub 'arn:aws:appstream:${AWS::Region}:${AWS::AccountId}:image/ServiceWorkbench*'

  # IAM Role for the workflowLoopRunner Function
  RoleWorkflowLoopRunner:
    Type: 'AWS::IAM::Role'
    DependsOn: RoleEnvMgmt
    Properties:
      RoleName: ${self:custom.settings.workflowLoopRunnerRoleName}
      AssumeRolePolicyDocument:
        Version: '2012-10-17'
        Statement:
          - Effect: Allow
            Principal:
              Service: lambda.amazonaws.com
            Action: 'sts:AssumeRole'
      ManagedPolicyArns:
        - !Ref PolicyWorkflowLoopRunner
      PermissionsBoundary: !Ref PolicyWorkflowLoopRunner

  # IAM Role for Step Functions to invoke lambda
  RoleStepFunctionsWorkflow:
    Type: 'AWS::IAM::Role'
    Properties:
      AssumeRolePolicyDocument:
        Version: '2012-10-17'
        Statement:
          - Effect: Allow
            Principal:
              Service: !Sub 'states.${AWS::Region}.amazonaws.com'
            Action: 'sts:AssumeRole'
      ManagedPolicyArns:
        - arn:aws:iam::aws:policy/service-role/AWSLambdaBasicExecutionRole
      Policies:
        - PolicyName: lambda
          PolicyDocument:
            Statement:
              - Effect: Allow
                Action: 'lambda:InvokeFunction'
                Resource:
                  - !GetAtt 'WorkflowLoopRunnerLambdaFunction.Arn'

  # IAM Role for the openDataScrapeHandler Function
  RoleOpenDataScrapeHandler:
    Type: 'AWS::IAM::Role'
    Properties:
      AssumeRolePolicyDocument:
        Version: '2012-10-17'
        Statement:
          - Effect: Allow
            Principal:
              Service: lambda.amazonaws.com
            Action: 'sts:AssumeRole'
      ManagedPolicyArns:
        - arn:aws:iam::aws:policy/service-role/AWSLambdaBasicExecutionRole
        - arn:aws:iam::aws:policy/AWSXrayWriteOnlyAccess
      Policies:
        - PolicyName: db-access
          PolicyDocument:
            Statement:
              - Effect: Allow
                Action:
                  - dynamodb:DeleteItem
                  - dynamodb:GetItem
                  - dynamodb:PutItem
                  - dynamodb:Query
                  - dynamodb:Scan
                  - dynamodb:UpdateItem
                Resource:
                  - !GetAtt [StudiesDb, Arn]
              - Effect: Allow
                Action:
                  - dynamodb:GetItem
                Resource:
                  - !GetAtt [StudyPermissionsDb, Arn]

  PolicyDataSourceReachabilityHandler:
    Type: AWS::IAM::ManagedPolicy
    Properties:
      Description: Grant ClouWatch access for logging and ddb access to studies and accounts table
      PolicyDocument:
        Version: '2012-10-17'
        Statement:
          - Effect: Allow
            Action:
              - dynamodb:GetItem
              - dynamodb:Query
              - dynamodb:Scan
              - dynamodb:UpdateItem
            Resource:
              - !GetAtt [StudiesDb, Arn]
              - !Join ['', [!GetAtt [StudiesDb, Arn], '/index/*']]
              - !GetAtt [DsAccountsDb, Arn]
          - Effect: Allow
            Action:
              - dynamodb:GetItem
            Resource: !GetAtt [WorkflowsDb, Arn]
          - Effect: Allow
            Action: dynamodb:UpdateItem
            Resource: !GetAtt [WorkflowInstancesDb, Arn]
          - Effect: Allow
            Action:
              - states:StartExecution
            Resource:
              - !Ref SMWorkflow
          - Effect: Allow
            Action:
              - logs:CreateLogGroup
              - logs:CreateLogStream
            Resource:
              - !Sub 'arn:aws:logs:${AWS::Region}:${AWS::AccountId}:log-group:/aws/lambda/*-dataSourceReachabilityDailyHandler:*'
              - !Sub 'arn:aws:logs:${AWS::Region}:${AWS::AccountId}:log-group:/aws/lambda/*-dataSourceReachabilityHandler:*'
          - Effect: Allow
            Action:
              - logs:PutLogEvents
            Resource:
              - !Sub 'arn:aws:logs:${AWS::Region}:${AWS::AccountId}:log-group:/aws/lambda/*-dataSourceReachabilityDailyHandler:*:log-stream:*'
              - !Sub 'arn:aws:logs:${AWS::Region}:${AWS::AccountId}:log-group:/aws/lambda/*-dataSourceReachabilityHandler:*:log-stream:*'
          - Effect: Allow
            Action: 'sts:AssumeRole'
            Resource: 'arn:aws:iam::*:role/swb-*'
          - Effect: Allow
            Action:
              - xray:PutTraceSegments
              - xray:PutTelemetryRecords
            Resource:
              - '*'

    # IAM Role for the dataSourceReachabilityHandler Function
  RoleDataSourceReachabilityHandler:
    Type: 'AWS::IAM::Role'
    Properties:
      AssumeRolePolicyDocument:
        Version: '2012-10-17'
        Statement:
          - Effect: Allow
            Principal:
              Service: lambda.amazonaws.com
            Action: 'sts:AssumeRole'
      ManagedPolicyArns:
        - !Ref PolicyDataSourceReachabilityHandler
      PermissionsBoundary: !Ref PolicyDataSourceReachabilityHandler
  
  PolicyAwsAccountOnboardingHandler:
    Type: AWS::IAM::ManagedPolicy
    Properties:
      Description: Grant CloudFormation access to check CFN stack status and ddb access to onboard accounts
      PolicyDocument:
        Version: '2012-10-17'
        Statement:
          - Effect: Allow
            Action:
              - dynamodb:GetItem
              - dynamodb:Query
              - dynamodb:Scan
              - dynamodb:UpdateItem
            Resource:
              - !GetAtt [AwsAccountsDb, Arn]
              - !Join ['', [!GetAtt [AwsAccountsDb, Arn], '/index/*']]
          - Effect: Allow
            Action:
              - logs:CreateLogStream
              - logs:DescribeLogStreams
              - logs:PutLogEvents
              - logs:CreateLogGroup
            Resource:
              - !Sub 'arn:aws:logs:${AWS::Region}:${AWS::AccountId}:log-group:/aws/lambda/*-awsAccountOnboardingHandler:*'
          - Effect: Allow
            Action: 'sts:AssumeRole'
            Resource: 'arn:aws:iam::*:role/*-cfn-status-role'

  #IAM Role for the awsAccountOnboardingHandler Function
  RoleAwsAccountOnboardingHandler:
    Type: 'AWS::IAM::Role'
    Properties:
      AssumeRolePolicyDocument:
        Version: '2012-10-17'
        Statement:
          - Effect: Allow
            Principal:
              Service: lambda.amazonaws.com
            Action: 'sts:AssumeRole'
      ManagedPolicyArns:
        - !Ref PolicyAwsAccountOnboardingHandler
      PermissionsBoundary: !Ref PolicyAwsAccountOnboardingHandler

  # An environment management role giving AWS Service Catalog Permissions
  # This is the role that the Admin users share their AWS Service Catalog products/portfolios with.
  # The products shared with this role become candidates for being imported in the platform as environment types.
  # The APIHandler and WorkflowLoopRunner lambdas both assume this role for any interaction
  # with the AWS Service Catalog
  # Equivalent role for launching/terminating environments in each on-boarded account with cross account trust is
  # created by "addons/addon-base-raas/packages/base-raas-cfn-templates/src/templates/onboard-account.cfn.yml"
  RoleEnvMgmt:
    Type: 'AWS::IAM::Role'
    Properties:
      RoleName: ${self:custom.settings.envMgmtRoleName}
      AssumeRolePolicyDocument:
        Version: '2012-10-17'
        Statement:
          - Effect: Allow
            Principal:
              AWS: !Sub ${AWS::AccountId}
            Action: 'sts:AssumeRole'
      ManagedPolicyArns:
        - !Ref PolicyEnvMgmt
      PermissionsBoundary: !Ref PolicyEnvMgmt

  PolicyEnvMgmt:
    Type: AWS::IAM::ManagedPolicy
    Properties:
      Description: Permission boundary for EnvMgmt role
      PolicyDocument:
        Version: '2012-10-17'
        Statement:
          - Effect: Allow
            Action:
              - iam:GetRole
              - iam:TagRole
              - iam:GetRolePolicy
              - iam:ListRolePolicies
              - iam:ListAttachedRolePolicies
              - iam:UpdateRoleDescription
            Resource:
              - !Sub 'arn:${AWS::Partition}:iam::${AWS::AccountId}:role/${self:custom.settings.launchConstraintRolePrefix}LaunchConstraint'
          - Effect: Allow
            Action:
              - iam:GetPolicy
              - iam:GetPolicyVersion
              - iam:ListPolicyVersions
            Resource:
              - !Sub 'arn:${AWS::Partition}:iam::${AWS::AccountId}:policy/${self:custom.settings.launchConstraintPolicyPrefix}'
          - Effect: Allow
            Action:
              - servicecatalog:*
            Resource: '*'
          - Effect: Allow
            Action:
              - s3:GetObject
            Resource:
              - 'arn:aws:s3:::cf-templates-*/*'
  # =============================================================================================
  # Step Functions
  # =============================================================================================

  # Workflow State Machine
  SMWorkflow:
    Type: 'AWS::StepFunctions::StateMachine'
    Properties:
      StateMachineName: ${self:custom.settings.workflowStateMachineName}
      DefinitionString: !Sub |
        {
          "Comment": "Workflow State Machine",
          "StartAt": "WorkflowLoopRunner",
          "Version": "1.0",
          "States": {
            "WorkflowLoopRunner": {
              "Type": "Task",
              "Resource": "${WorkflowLoopRunnerLambdaFunction.Arn}",
              "ResultPath": "$.loop",
              "Next": "MakeAChoice",
              "Catch": [{
                "ErrorEquals": ["States.ALL"],
                "ResultPath": "$.error",
                "Next": "Failed"
              }]
            },
            "MakeAChoice": {
              "Type": "Choice",
              "Choices": [{
                "Variable": "$.loop.shouldWait",
                "NumericEquals": 1,
                "Next": "LetsWait"
              }, {
                "Variable": "$.loop.shouldLoop",
                "NumericEquals": 1,
                "Next": "WorkflowLoopRunner"
              }, {
                "Variable": "$.loop.shouldPass",
                "NumericEquals": 1,
                "Next": "Passed"
              }, {
                "Variable": "$.loop.shouldFail",
                "NumericEquals": 1,
                "Next": "Failed"
              }],
              "Default": "Failed"
            },
            "LetsWait": {
              "Type": "Wait",
              "SecondsPath": "$.loop.wait",
              "Next": "WorkflowLoopRunner"
            },
            "Passed": {
              "Type": "Pass",
              "End": true
            },
            "Failed": {
              "Type": "Fail"
            }
          }
        }
      RoleArn: !GetAtt 'RoleStepFunctionsWorkflow.Arn'

  # =============================================================================================
  # Dynamo DB
  # =============================================================================================

  PasswordsDb:
    Type: AWS::DynamoDB::Table
    Properties:
      TableName: ${self:custom.settings.dbPasswords}
      AttributeDefinitions:
        - AttributeName: 'username'
          AttributeType: 'S'
      KeySchema:
        - AttributeName: 'username'
          KeyType: 'HASH'
      BillingMode: PAY_PER_REQUEST

  UserApiKeysDb:
    Type: AWS::DynamoDB::Table
    Properties:
      TableName: ${self:custom.settings.dbUserApiKeys}
      AttributeDefinitions:
        - AttributeName: 'id'
          AttributeType: 'S'
        - AttributeName: 'uid'
          AttributeType: 'S'
      KeySchema:
        - AttributeName: 'id'
          KeyType: 'HASH'
      BillingMode: PAY_PER_REQUEST
      GlobalSecondaryIndexes:
        - IndexName: ByUID
          KeySchema:
            - AttributeName: 'uid'
              KeyType: 'HASH'
          Projection:
            ProjectionType: ALL

  UsersDb:
    Type: AWS::DynamoDB::Table
    DependsOn: PasswordsDb
    Properties:
      TableName: ${self:custom.settings.dbUsers}
      AttributeDefinitions:
        - AttributeName: 'uid'
          AttributeType: 'S'
        - AttributeName: 'username'
          AttributeType: 'S'
        - AttributeName: 'ns'
          AttributeType: 'S'
      KeySchema:
        - AttributeName: 'uid'
          KeyType: 'HASH'
      BillingMode: PAY_PER_REQUEST
      GlobalSecondaryIndexes:
        - IndexName: Principal
          KeySchema:
            - AttributeName: 'username'
              KeyType: 'HASH'
            - AttributeName: 'ns'
              KeyType: 'RANGE'
          Projection:
            ProjectionType: ALL

  AuthenticationProviderTypesDb:
    Type: AWS::DynamoDB::Table
    Properties:
      TableName: ${self:custom.settings.dbAuthenticationProviderTypes}
      AttributeDefinitions:
        - AttributeName: 'type'
          AttributeType: 'S'
      KeySchema:
        - AttributeName: 'type'
          KeyType: 'HASH'
      BillingMode: PAY_PER_REQUEST

  AuthenticationProviderConfigsDb:
    Type: AWS::DynamoDB::Table
    Properties:
      TableName: ${self:custom.settings.dbAuthenticationProviderConfigs}
      AttributeDefinitions:
        - AttributeName: 'id'
          AttributeType: 'S'
      KeySchema:
        - AttributeName: 'id'
          KeyType: 'HASH'
      BillingMode: PAY_PER_REQUEST

  RevokedTokensDb:
    Type: AWS::DynamoDB::Table
    Properties:
      TableName: ${self:custom.settings.dbRevokedTokens}
      AttributeDefinitions:
        - AttributeName: 'id'
          AttributeType: 'S'
      KeySchema:
        - AttributeName: 'id'
          KeyType: 'HASH'
      TimeToLiveSpecification:
        AttributeName: 'ttl'
        Enabled: true
      BillingMode: PAY_PER_REQUEST

  LocksDb:
    Type: AWS::DynamoDB::Table
    Properties:
      TableName: ${self:custom.settings.dbLocks}
      AttributeDefinitions:
        - AttributeName: 'id'
          AttributeType: 'S'
      KeySchema:
        - AttributeName: 'id'
          KeyType: 'HASH'
      TimeToLiveSpecification:
        AttributeName: 'ttl'
        Enabled: true
      BillingMode: PAY_PER_REQUEST

  StudiesDb:
    Type: AWS::DynamoDB::Table
    Properties:
      TableName: ${self:custom.settings.dbStudies}
      AttributeDefinitions:
        - AttributeName: 'id'
          AttributeType: 'S'
        - AttributeName: 'category'
          AttributeType: 'S'
        - AttributeName: 'accountId'
          AttributeType: 'S'
      KeySchema:
        - AttributeName: 'id'
          KeyType: 'HASH'
      BillingMode: PAY_PER_REQUEST
      GlobalSecondaryIndexes:
        - IndexName: ${self:custom.settings.dbStudiesCategoryIndex}
          KeySchema:
            - AttributeName: 'category'
              KeyType: 'HASH'
          Projection:
            ProjectionType: 'ALL'
        - IndexName: ${self:custom.settings.dbStudiesAccountIdIndex}
          KeySchema:
            - AttributeName: 'accountId'
              KeyType: 'HASH'
          Projection:
            ProjectionType: 'ALL'

  StepTemplatesDb:
    Type: AWS::DynamoDB::Table
    Properties:
      TableName: ${self:custom.settings.dbStepTemplates}
      AttributeDefinitions:
        - AttributeName: 'id'
          AttributeType: 'S'
        - AttributeName: 'ver'
          AttributeType: 'S'
      KeySchema:
        - AttributeName: 'id'
          KeyType: 'HASH'
        - AttributeName: 'ver'
          KeyType: 'RANGE'
      BillingMode: PAY_PER_REQUEST

  WorkflowTemplatesDb:
    Type: AWS::DynamoDB::Table
    Properties:
      TableName: ${self:custom.settings.dbWorkflowTemplates}
      AttributeDefinitions:
        - AttributeName: 'id'
          AttributeType: 'S'
        - AttributeName: 'ver'
          AttributeType: 'S'
      KeySchema:
        - AttributeName: 'id'
          KeyType: 'HASH'
        - AttributeName: 'ver'
          KeyType: 'RANGE'
      BillingMode: PAY_PER_REQUEST

  WorkflowsDb:
    Type: AWS::DynamoDB::Table
    Properties:
      TableName: ${self:custom.settings.dbWorkflows}
      AttributeDefinitions:
        - AttributeName: 'id'
          AttributeType: 'S'
        - AttributeName: 'ver'
          AttributeType: 'S'
      KeySchema:
        - AttributeName: 'id'
          KeyType: 'HASH'
        - AttributeName: 'ver'
          KeyType: 'RANGE'
      BillingMode: PAY_PER_REQUEST

  WorkflowTemplateDraftsDb:
    Type: AWS::DynamoDB::Table
    Properties:
      TableName: ${self:custom.settings.dbWorkflowTemplateDrafts}
      AttributeDefinitions:
        - AttributeName: 'id'
          AttributeType: 'S'
        - AttributeName: 'uid'
          AttributeType: 'S'
      KeySchema:
        - AttributeName: 'id'
          KeyType: 'HASH'
      BillingMode: PAY_PER_REQUEST
      GlobalSecondaryIndexes:
        - IndexName: ByUID
          KeySchema:
            - AttributeName: 'uid'
              KeyType: 'HASH'
          Projection:
            ProjectionType: 'ALL'

  WorkflowDraftsDb:
    Type: AWS::DynamoDB::Table
    Properties:
      TableName: ${self:custom.settings.dbWorkflowDrafts}
      AttributeDefinitions:
        - AttributeName: 'id'
          AttributeType: 'S'
        - AttributeName: 'uid'
          AttributeType: 'S'
      KeySchema:
        - AttributeName: 'id'
          KeyType: 'HASH'
      BillingMode: PAY_PER_REQUEST
      GlobalSecondaryIndexes:
        - IndexName: ByUID
          KeySchema:
            - AttributeName: 'uid'
              KeyType: 'HASH'
          Projection:
            ProjectionType: 'ALL'

  WorkflowInstancesDb:
    Type: AWS::DynamoDB::Table
    Properties:
      TableName: ${self:custom.settings.dbWorkflowInstances}
      AttributeDefinitions:
        - AttributeName: 'id'
          AttributeType: 'S'
        - AttributeName: 'createdAt'
          AttributeType: 'S'
        - AttributeName: 'wf'
          AttributeType: 'S'
      KeySchema:
        - AttributeName: 'id'
          KeyType: 'HASH'
      TimeToLiveSpecification:
        AttributeName: 'ttl'
        Enabled: true
      BillingMode: PAY_PER_REQUEST
      GlobalSecondaryIndexes:
        - IndexName: 'WorkflowIndex'
          KeySchema:
            - AttributeName: 'wf'
              KeyType: 'HASH'
            - AttributeName: 'createdAt'
              KeyType: 'RANGE'
          Projection:
            ProjectionType: 'ALL'

  WfAssignmentsDb:
    Type: AWS::DynamoDB::Table
    Properties:
      TableName: ${self:custom.settings.dbWfAssignments}
      AttributeDefinitions:
        - AttributeName: 'id'
          AttributeType: 'S'
        - AttributeName: 'triggerType' # trigger type
          AttributeType: 'S'
        - AttributeName: 'triggerTypeData' # trigger type data (qualifier)
          AttributeType: 'S'
        - AttributeName: 'wf' # workflow id
          AttributeType: 'S'
        - AttributeName: 'createdAt'
          AttributeType: 'S'
      KeySchema:
        - AttributeName: 'id'
          KeyType: 'HASH'
      BillingMode: PAY_PER_REQUEST
      GlobalSecondaryIndexes:
        - IndexName: 'WorkflowIndex'
          KeySchema:
            - AttributeName: 'wf'
              KeyType: 'HASH'
            - AttributeName: 'createdAt'
              KeyType: 'RANGE'
          Projection:
            ProjectionType: 'ALL'
        - IndexName: 'TypeIndex'
          KeySchema:
            - AttributeName: 'triggerType'
              KeyType: 'HASH'
            - AttributeName: 'triggerTypeData'
              KeyType: 'RANGE'
          Projection:
            ProjectionType: 'ALL'

  EnvironmentsDb:
    Type: AWS::DynamoDB::Table
    DependsOn: AccountsDb
    Properties:
      TableName: ${self:custom.settings.dbEnvironments}
      AttributeDefinitions:
        - AttributeName: 'id'
          AttributeType: 'S'
      KeySchema:
        - AttributeName: 'id'
          KeyType: 'HASH'
      BillingMode: PAY_PER_REQUEST

  # Table for environments created using AWS Service Catalog
  EnvironmentsScDb:
    Type: AWS::DynamoDB::Table
    Properties:
      TableName: ${self:custom.settings.dbEnvironmentsSc}
      AttributeDefinitions:
        - AttributeName: 'id'
          AttributeType: 'S'
        - AttributeName: 'createdBy'
          AttributeType: 'S'
      KeySchema:
        - AttributeName: 'id'
          KeyType: 'HASH'
      GlobalSecondaryIndexes:
        - IndexName: ByOwnerUID
          KeySchema:
            - AttributeName: 'createdBy'
              KeyType: 'HASH'
          Projection:
            ProjectionType: ALL
      BillingMode: PAY_PER_REQUEST

  EnvironmentsTypesDb:
    Type: AWS::DynamoDB::Table
    DependsOn: UserRolesDb
    Properties:
      TableName: ${self:custom.settings.dbEnvironmentTypes}
      AttributeDefinitions:
        - AttributeName: 'id'
          AttributeType: 'S'
      KeySchema:
        - AttributeName: 'id'
          KeyType: 'HASH'
      BillingMode: PAY_PER_REQUEST

  UserRolesDb:
    Type: AWS::DynamoDB::Table
    Properties:
      TableName: ${self:custom.settings.dbUserRoles}
      AttributeDefinitions:
        - AttributeName: 'id'
          AttributeType: 'S'
      KeySchema:
        - AttributeName: 'id'
          KeyType: 'HASH'
      BillingMode: PAY_PER_REQUEST

  AwsAccountsDb:
    Type: AWS::DynamoDB::Table
    Properties:
      TableName: ${self:custom.settings.dbAwsAccounts}
      AttributeDefinitions:
        - AttributeName: 'id'
          AttributeType: 'S'
      KeySchema:
        - AttributeName: 'id'
          KeyType: 'HASH'
      BillingMode: PAY_PER_REQUEST

  IndexesDb:
    Type: AWS::DynamoDB::Table
    Properties:
      TableName: ${self:custom.settings.dbIndexes}
      AttributeDefinitions:
        - AttributeName: 'id'
          AttributeType: 'S'
      KeySchema:
        - AttributeName: 'id'
          KeyType: 'HASH'
      BillingMode: PAY_PER_REQUEST

  CostApiCachesDb:
    Type: AWS::DynamoDB::Table
    Properties:
      TableName: ${self:custom.settings.dbCostApiCaches}
      AttributeDefinitions:
        - AttributeName: 'indexId'
          AttributeType: 'S'
        - AttributeName: 'query'
          AttributeType: 'S'
      KeySchema:
        - AttributeName: 'indexId'
          KeyType: 'HASH'
        - AttributeName: 'query'
          KeyType: 'RANGE'
      BillingMode: PAY_PER_REQUEST

  AccountsDb:
    Type: AWS::DynamoDB::Table
    Properties:
      TableName: ${self:custom.settings.dbAccounts}
      AttributeDefinitions:
        - AttributeName: 'id'
          AttributeType: 'S'
      KeySchema:
        - AttributeName: 'id'
          KeyType: 'HASH'
      BillingMode: PAY_PER_REQUEST

  ProjectsDb:
    Type: AWS::DynamoDB::Table
    Properties:
      TableName: ${self:custom.settings.dbProjects}
      AttributeDefinitions:
        - AttributeName: 'id'
          AttributeType: 'S'
      KeySchema:
        - AttributeName: 'id'
          KeyType: 'HASH'
      BillingMode: PAY_PER_REQUEST

  StudyPermissionsDb:
    Type: AWS::DynamoDB::Table
    Properties:
      TableName: ${self:custom.settings.dbStudyPermissions}
      AttributeDefinitions:
        - AttributeName: 'id'
          AttributeType: 'S'
      KeySchema:
        - AttributeName: 'id'
          KeyType: 'HASH'
      BillingMode: PAY_PER_REQUEST

  KeyPairsDb:
    Type: AWS::DynamoDB::Table
    Properties:
      TableName: ${self:custom.settings.dbKeyPairs}
      AttributeDefinitions:
        - AttributeName: 'id'
          AttributeType: 'S'
        - AttributeName: 'uid' # This is username with namespace
          AttributeType: 'S'
      KeySchema:
        - AttributeName: 'id'
          KeyType: 'HASH'
      GlobalSecondaryIndexes:
        - IndexName: ByUID
          KeySchema:
            - AttributeName: 'uid' # This is username with namespace
              KeyType: 'HASH'
          Projection:
            ProjectionType: 'ALL'
      BillingMode: PAY_PER_REQUEST

  StorageGatewayDb:
    Type: AWS::DynamoDB::Table
    DependsOn: StudiesDb
    Properties:
      TableName: ${self:custom.settings.dbStorageGateway}
      AttributeDefinitions:
        - AttributeName: 'id'
          AttributeType: 'S'
      KeySchema:
        - AttributeName: 'id'
          KeyType: 'HASH'
      BillingMode: PAY_PER_REQUEST

  DsAccountsDb:
    Type: AWS::DynamoDB::Table
    DependsOn: StudiesDb
    Properties:
      TableName: ${self:custom.settings.dbDsAccounts}
      AttributeDefinitions:
        - AttributeName: 'pk'
          AttributeType: 'S'
        - AttributeName: 'sk'
          AttributeType: 'S'
      KeySchema:
        - AttributeName: 'pk'
          KeyType: 'HASH'
        - AttributeName: 'sk'
          KeyType: 'RANGE'
      BillingMode: PAY_PER_REQUEST

  RoleAllocationsDb:
    Type: AWS::DynamoDB::Table
    DependsOn: DsAccountsDb
    Properties:
      TableName: ${self:custom.settings.dbRoleAllocations}
      AttributeDefinitions:
        - AttributeName: 'pk'
          AttributeType: 'S'
        - AttributeName: 'sk'
          AttributeType: 'S'
      KeySchema:
        - AttributeName: 'pk'
          KeyType: 'HASH'
        - AttributeName: 'sk'
          KeyType: 'RANGE'
      BillingMode: PAY_PER_REQUEST

  ResourceUsagesDb:
    Type: AWS::DynamoDB::Table
    DependsOn: DsAccountsDb
    Properties:
      TableName: ${self:custom.settings.dbResourceUsages}
      AttributeDefinitions:
        - AttributeName: 'pk'
          AttributeType: 'S'
        - AttributeName: 'sk'
          AttributeType: 'S'
      KeySchema:
        - AttributeName: 'pk'
          KeyType: 'HASH'
        - AttributeName: 'sk'
          KeyType: 'RANGE'
      BillingMode: PAY_PER_REQUEST

  EgressStoreDb:
    Condition: EnableEgressStore
    Type: AWS::DynamoDB::Table
    Properties:
      TableName: ${self:custom.settings.dbEgressStore}
      AttributeDefinitions:
        - AttributeName: 'id'
          AttributeType: 'S'
        - AttributeName: 'workspaceId'
          AttributeType: 'S'
      KeySchema:
        - AttributeName: 'id'
          KeyType: 'HASH'
      BillingMode: PAY_PER_REQUEST
      GlobalSecondaryIndexes:
        - IndexName: ${self:custom.settings.dbEgressStoreWorkspaceIdIndex}
          KeySchema:
            - AttributeName: 'workspaceId'
              KeyType: 'HASH'
          Projection:
            ProjectionType: 'ALL'

  # =============================================================================================
  # SNS
  # =============================================================================================
  EgressNotificationTopic:
    Condition: EnableEgressStore
    Type: AWS::SNS::Topic
    Properties:
      DisplayName: ${self:custom.settings.egressNotificationTopicName}
      KmsMasterKeyId: !Ref EgressStoreEncryptionKey
      TopicName: ${self:custom.settings.egressNotificationTopicName}

  # =============================================================================================
  # DEPRECATED -- Dynamo DB
  # =============================================================================================

  DbPasswords:
    Type: AWS::DynamoDB::Table
    Properties:
      TableName: ${self:custom.settings.dbTablePasswords}
      AttributeDefinitions:
        - AttributeName: 'username'
          AttributeType: 'S'
      KeySchema:
        - AttributeName: 'username'
          KeyType: 'HASH'
      BillingMode: PAY_PER_REQUEST

  DbUserApiKeys:
    Type: AWS::DynamoDB::Table
    Properties:
      TableName: ${self:custom.settings.dbTableUserApiKeys}
      AttributeDefinitions:
        - AttributeName: 'unameWithNs' # Username with Namespace (ns)
          AttributeType: 'S'
        - AttributeName: 'id'
          AttributeType: 'S'
      KeySchema:
        - AttributeName: 'unameWithNs'
          KeyType: 'HASH'
        - AttributeName: 'id'
          KeyType: 'RANGE'
      BillingMode: PAY_PER_REQUEST

  DbUsers:
    Type: AWS::DynamoDB::Table
    DependsOn: DbPasswords
    Properties:
      TableName: ${self:custom.settings.dbTableUsers}
      AttributeDefinitions:
        - AttributeName: 'username'
          AttributeType: 'S'
        - AttributeName: 'ns'
          AttributeType: 'S'
      KeySchema:
        - AttributeName: 'username'
          KeyType: 'HASH'
        - AttributeName: 'ns'
          KeyType: 'RANGE'
      BillingMode: PAY_PER_REQUEST

  DbAuthenticationProviderTypes:
    Type: AWS::DynamoDB::Table
    Properties:
      TableName: ${self:custom.settings.dbTableAuthenticationProviderTypes}
      AttributeDefinitions:
        - AttributeName: 'type'
          AttributeType: 'S'
      KeySchema:
        - AttributeName: 'type'
          KeyType: 'HASH'
      BillingMode: PAY_PER_REQUEST

  DbAuthenticationProviderConfigs:
    Type: AWS::DynamoDB::Table
    Properties:
      TableName: ${self:custom.settings.dbTableAuthenticationProviderConfigs}
      AttributeDefinitions:
        - AttributeName: 'id'
          AttributeType: 'S'
      KeySchema:
        - AttributeName: 'id'
          KeyType: 'HASH'
      BillingMode: PAY_PER_REQUEST

  DbRevokedTokens:
    Type: AWS::DynamoDB::Table
    Properties:
      TableName: ${self:custom.settings.dbTableRevokedTokens}
      AttributeDefinitions:
        - AttributeName: 'id'
          AttributeType: 'S'
      KeySchema:
        - AttributeName: 'id'
          KeyType: 'HASH'
      TimeToLiveSpecification:
        AttributeName: 'ttl'
        Enabled: true
      BillingMode: PAY_PER_REQUEST

  DbLocks:
    Type: AWS::DynamoDB::Table
    Properties:
      TableName: ${self:custom.settings.dbTableLocks}
      AttributeDefinitions:
        - AttributeName: 'id'
          AttributeType: 'S'
      KeySchema:
        - AttributeName: 'id'
          KeyType: 'HASH'
      TimeToLiveSpecification:
        AttributeName: 'ttl'
        Enabled: true
      BillingMode: PAY_PER_REQUEST

  DbStudies:
    Type: AWS::DynamoDB::Table
    DependsOn: DbLocks
    Properties:
      TableName: ${self:custom.settings.dbTableStudies}
      AttributeDefinitions:
        - AttributeName: 'id'
          AttributeType: 'S'
        - AttributeName: 'category'
          AttributeType: 'S'
      KeySchema:
        - AttributeName: 'id'
          KeyType: 'HASH'
      BillingMode: PAY_PER_REQUEST
      GlobalSecondaryIndexes:
        - IndexName: ${self:custom.settings.dbTableStudiesCategoryIndex}
          KeySchema:
            - AttributeName: 'category'
              KeyType: 'HASH'
          Projection:
            ProjectionType: 'ALL'

  DbStepTemplates:
    Type: AWS::DynamoDB::Table
    Properties:
      TableName: ${self:custom.settings.dbTableStepTemplates}
      AttributeDefinitions:
        - AttributeName: 'id'
          AttributeType: 'S'
        - AttributeName: 'ver'
          AttributeType: 'S'
      KeySchema:
        - AttributeName: 'id'
          KeyType: 'HASH'
        - AttributeName: 'ver'
          KeyType: 'RANGE'
      BillingMode: PAY_PER_REQUEST

  DbWorkflowTemplates:
    Type: AWS::DynamoDB::Table
    Properties:
      TableName: ${self:custom.settings.dbTableWorkflowTemplates}
      AttributeDefinitions:
        - AttributeName: 'id'
          AttributeType: 'S'
        - AttributeName: 'ver'
          AttributeType: 'S'
      KeySchema:
        - AttributeName: 'id'
          KeyType: 'HASH'
        - AttributeName: 'ver'
          KeyType: 'RANGE'
      BillingMode: PAY_PER_REQUEST

  DbWorkflows:
    Type: AWS::DynamoDB::Table
    DependsOn: DbWorkflowInstances
    Properties:
      TableName: ${self:custom.settings.dbTableWorkflows}
      AttributeDefinitions:
        - AttributeName: 'id'
          AttributeType: 'S'
        - AttributeName: 'ver'
          AttributeType: 'S'
      KeySchema:
        - AttributeName: 'id'
          KeyType: 'HASH'
        - AttributeName: 'ver'
          KeyType: 'RANGE'
      BillingMode: PAY_PER_REQUEST

  DbWorkflowTemplateDrafts:
    Type: AWS::DynamoDB::Table
    Properties:
      TableName: ${self:custom.settings.dbTableWorkflowTemplateDrafts}
      AttributeDefinitions:
        - AttributeName: 'id'
          AttributeType: 'S'
        - AttributeName: 'username'
          AttributeType: 'S'
      KeySchema:
        - AttributeName: 'id'
          KeyType: 'HASH'
      BillingMode: PAY_PER_REQUEST
      GlobalSecondaryIndexes:
        - IndexName: 'UsernameIndex'
          KeySchema:
            - AttributeName: 'username'
              KeyType: 'HASH'
          Projection:
            ProjectionType: 'ALL'

  DbWorkflowDrafts:
    Type: AWS::DynamoDB::Table
    DependsOn: DbWorkflowTemplates
    Properties:
      TableName: ${self:custom.settings.dbTableWorkflowDrafts}
      AttributeDefinitions:
        - AttributeName: 'id'
          AttributeType: 'S'
        - AttributeName: 'username'
          AttributeType: 'S'
      KeySchema:
        - AttributeName: 'id'
          KeyType: 'HASH'
      BillingMode: PAY_PER_REQUEST
      GlobalSecondaryIndexes:
        - IndexName: 'UsernameIndex'
          KeySchema:
            - AttributeName: 'username'
              KeyType: 'HASH'
          Projection:
            ProjectionType: 'ALL'

  DbWorkflowInstances:
    Type: AWS::DynamoDB::Table
    Properties:
      TableName: ${self:custom.settings.dbTableWorkflowInstances}
      AttributeDefinitions:
        - AttributeName: 'id'
          AttributeType: 'S'
        - AttributeName: 'createdAt'
          AttributeType: 'S'
        - AttributeName: 'wf'
          AttributeType: 'S'
      KeySchema:
        - AttributeName: 'id'
          KeyType: 'HASH'
      TimeToLiveSpecification:
        AttributeName: 'ttl'
        Enabled: true
      BillingMode: PAY_PER_REQUEST
      GlobalSecondaryIndexes:
        - IndexName: 'WorkflowIndex'
          KeySchema:
            - AttributeName: 'wf'
              KeyType: 'HASH'
            - AttributeName: 'createdAt'
              KeyType: 'RANGE'
          Projection:
            ProjectionType: 'ALL'

  DbWfAssignments:
    Type: AWS::DynamoDB::Table
    Properties:
      TableName: ${self:custom.settings.dbTableWfAssignments}
      AttributeDefinitions:
        - AttributeName: 'id'
          AttributeType: 'S'
        - AttributeName: 'triggerType' # trigger type
          AttributeType: 'S'
        - AttributeName: 'triggerTypeData' # trigger type data (qualifier)
          AttributeType: 'S'
        - AttributeName: 'wf' # workflow id
          AttributeType: 'S'
        - AttributeName: 'createdAt'
          AttributeType: 'S'
      KeySchema:
        - AttributeName: 'id'
          KeyType: 'HASH'
      BillingMode: PAY_PER_REQUEST
      GlobalSecondaryIndexes:
        - IndexName: 'WorkflowIndex'
          KeySchema:
            - AttributeName: 'wf'
              KeyType: 'HASH'
            - AttributeName: 'createdAt'
              KeyType: 'RANGE'
          Projection:
            ProjectionType: 'ALL'
        - IndexName: 'TypeIndex'
          KeySchema:
            - AttributeName: 'triggerType'
              KeyType: 'HASH'
            - AttributeName: 'triggerTypeData'
              KeyType: 'RANGE'
          Projection:
            ProjectionType: 'ALL'

  DbEnvironments:
    Type: AWS::DynamoDB::Table
    Properties:
      TableName: ${self:custom.settings.dbTableEnvironments}
      AttributeDefinitions:
        - AttributeName: 'id'
          AttributeType: 'S'
      KeySchema:
        - AttributeName: 'id'
          KeyType: 'HASH'
      BillingMode: PAY_PER_REQUEST

  # Table for environments created using AWS Service Catalog
  DbEnvironmentsSc:
    Type: AWS::DynamoDB::Table
    Properties:
      TableName: ${self:custom.settings.dbTableEnvironmentsSc}
      AttributeDefinitions:
        - AttributeName: 'id'
          AttributeType: 'S'
      KeySchema:
        - AttributeName: 'id'
          KeyType: 'HASH'
      ProvisionedThroughput:
        ReadCapacityUnits: '10'
        WriteCapacityUnits: '10'

  DbEnvironmentsTypes:
    Type: AWS::DynamoDB::Table
    Properties:
      TableName: ${self:custom.settings.dbTableEnvironmentTypes}
      AttributeDefinitions:
        - AttributeName: 'id'
          AttributeType: 'S'
      KeySchema:
        - AttributeName: 'id'
          KeyType: 'HASH'
      ProvisionedThroughput:
        ReadCapacityUnits: '10'
        WriteCapacityUnits: '10'

  DbUserRoles:
    Type: AWS::DynamoDB::Table
    Properties:
      TableName: ${self:custom.settings.dbTableUserRoles}
      AttributeDefinitions:
        - AttributeName: 'id'
          AttributeType: 'S'
      KeySchema:
        - AttributeName: 'id'
          KeyType: 'HASH'
      BillingMode: PAY_PER_REQUEST

  DbAwsAccounts:
    Type: AWS::DynamoDB::Table
    Properties:
      TableName: ${self:custom.settings.dbTableAwsAccounts}
      AttributeDefinitions:
        - AttributeName: 'id'
          AttributeType: 'S'
      KeySchema:
        - AttributeName: 'id'
          KeyType: 'HASH'
      BillingMode: PAY_PER_REQUEST

  DbIndexes:
    Type: AWS::DynamoDB::Table
    Properties:
      TableName: ${self:custom.settings.dbTableIndexes}
      AttributeDefinitions:
        - AttributeName: 'id'
          AttributeType: 'S'
      KeySchema:
        - AttributeName: 'id'
          KeyType: 'HASH'
      BillingMode: PAY_PER_REQUEST

  DbCostApiCaches:
    Type: AWS::DynamoDB::Table
    Properties:
      TableName: ${self:custom.settings.dbTableCostApiCaches}
      AttributeDefinitions:
        - AttributeName: 'indexId'
          AttributeType: 'S'
        - AttributeName: 'query'
          AttributeType: 'S'
      KeySchema:
        - AttributeName: 'indexId'
          KeyType: 'HASH'
        - AttributeName: 'query'
          KeyType: 'RANGE'
      BillingMode: PAY_PER_REQUEST

  DbAccounts:
    Type: AWS::DynamoDB::Table
    Properties:
      TableName: ${self:custom.settings.dbTableAccounts}
      AttributeDefinitions:
        - AttributeName: 'id'
          AttributeType: 'S'
      KeySchema:
        - AttributeName: 'id'
          KeyType: 'HASH'
      BillingMode: PAY_PER_REQUEST

  DbProjects:
    Type: AWS::DynamoDB::Table
    Properties:
      TableName: ${self:custom.settings.dbTableProjects}
      AttributeDefinitions:
        - AttributeName: 'id'
          AttributeType: 'S'
      KeySchema:
        - AttributeName: 'id'
          KeyType: 'HASH'
      BillingMode: PAY_PER_REQUEST

  DbStudyPermissions:
    Type: AWS::DynamoDB::Table
    Properties:
      TableName: ${self:custom.settings.dbTableStudyPermissions}
      AttributeDefinitions:
        - AttributeName: 'id'
          AttributeType: 'S'
      KeySchema:
        - AttributeName: 'id'
          KeyType: 'HASH'
      BillingMode: PAY_PER_REQUEST

  DbKeyPairs:
    Type: AWS::DynamoDB::Table
    Properties:
      TableName: ${self:custom.settings.dbTableKeyPairs}
      AttributeDefinitions:
        - AttributeName: 'id'
          AttributeType: 'S'
        - AttributeName: 'username' # This is username with namespace
          AttributeType: 'S'
      KeySchema:
        - AttributeName: 'id'
          KeyType: 'HASH'
      GlobalSecondaryIndexes:
        - IndexName: 'UsernameIndex'
          KeySchema:
            - AttributeName: 'username' # This is username with namespace
              KeyType: 'HASH'
          Projection:
            ProjectionType: 'ALL'
      BillingMode: PAY_PER_REQUEST

# =============================================================================================
# Outputs
# =============================================================================================
Outputs:
  AuthenticationLayerHandlerRoleArn:
    Value: !GetAtt RoleAuthenticationLayerHandler.Arn
  ApiHandlerRoleArn:
    Value: !GetAtt RoleApiHandler.Arn
  WorkflowLoopRunnerRoleArn:
    Value: !GetAtt RoleWorkflowLoopRunner.Arn
  OpenDataScrapeHandlerRoleArn:
    Value: !GetAtt RoleOpenDataScrapeHandler.Arn
  DataSourceReachabilityHandlerRoleArn:
    Value: !GetAtt RoleDataSourceReachabilityHandler.Arn
  EnvMgmtRoleArn:
    Value: !GetAtt RoleEnvMgmt.Arn
  EgressNotificationTopicArn:
    Value: !Ref EgressNotificationTopic
    Condition: EnableEgressStore<|MERGE_RESOLUTION|>--- conflicted
+++ resolved
@@ -615,17 +615,12 @@
             Action:
               - sns:Publish
             Resource:
-<<<<<<< HEAD
-              - 'arn:aws:s3:::${self:custom.settings.egressStoreBucketName}'
-              - 'arn:aws:s3:::${self:custom.settings.egressStoreBucketName}/*'
+              - !Sub 'arn:aws:sns:${AWS::Region}:${AWS::AccountId}:${self:custom.settings.egressNotificationTopicName}'
           - Effect: Allow
             Action:
               - appstream:UpdateImagePermissions
             Resource:
               - !Sub 'arn:aws:appstream:${AWS::Region}:${AWS::AccountId}:image/ServiceWorkbench*'
-=======
-              - !Sub 'arn:aws:sns:${AWS::Region}:${AWS::AccountId}:${self:custom.settings.egressNotificationTopicName}'
->>>>>>> 711025ed
   # IAM Role for the apiHandler Function
   RoleApiHandler:
     Type: 'AWS::IAM::Role'
