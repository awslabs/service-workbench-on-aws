authenticationLayerHandler:
  handler: src/lambdas/authentication-layer-handler/handler.handler
  role: RoleAuthenticationLayerHandler
  tags: ${self:custom.tags}
  description: Handles the authentication layer for API handlers.
  environment:
    APP_PARAM_STORE_JWT_SECRET: ${self:custom.settings.paramStoreJwtSecret}
    APP_JWT_OPTIONS: ${self:custom.settings.jwtOptions}
    APP_CUSTOM_USER_AGENT: ${self:custom.settings.customUserAgent}

openDataScrapeHandler:
  handler: src/lambdas/open-data-scrape-handler/handler.handler
  role: RoleOpenDataScrapeHandler
  tags: ${self:custom.tags}
  timeout: 30 # in seconds, default is 6. this function usually finishes in 10secs, setting it to 30 just to be safe
  description: Handles scraping the metadata from the AWS open data registry.
  environment:
    APP_DB_STUDIES_CATEGORY_INDEX: ${self:custom.settings.dbStudiesCategoryIndex}
    APP_DB_STUDIES_ACCOUNTID_INDEX: ${self:custom.settings.dbStudiesAccountIdIndex}
    APP_STUDY_DATA_BUCKET_NAME: ${self:custom.settings.studyDataBucketName}
    APP_CUSTOM_USER_AGENT: ${self:custom.settings.customUserAgent}

  events:
    - schedule:
        rate: rate(1 day)
        description: 'Invokes the lambda function that scrapes the awslabs/open-data-registry to find new studies and insert them into DynamoDB.'

envStatusPollHandler:
  handler: src/lambdas/env-status-poll-handler/handler.handler
  role: RoleApiHandler # This is a temporary patch for cross account assume role
  tags: ${self:custom.tags}
  timeout: 900 # in seconds, default is 6
  description: Handles status polling for sc environments
  events:
    - schedule:
        rate: rate(1 minute)
        description: 'Invokes the lambda function that polls and synchronize environment status.'
  environment:
    APP_CUSTOM_USER_AGENT: ${self:custom.settings.customUserAgent}

dataSourceReachabilityHandler:
  handler: src/lambdas/data-source-reachability/handler.handler
  role: RoleDataSourceReachabilityHandler
  tags: ${self:custom.tags}
  timeout: 900 # in seconds, default is 6
  description: Handles data source reachability polling (5 min)
  events:
    - schedule:
        rate: rate(5 minutes)
        description: 'Invokes the lambda function that polls and synchronize data source account and study status.'
  environment:
    APP_SM_WORKFLOW: ${self:custom.settings.workflowStateMachineArn}
    APP_DB_STUDIES_CATEGORY_INDEX: ${self:custom.settings.dbStudiesCategoryIndex}
    APP_DB_STUDIES_ACCOUNTID_INDEX: ${self:custom.settings.dbStudiesAccountIdIndex}
    APP_STUDY_DATA_BUCKET_NAME: ${self:custom.settings.studyDataBucketName}
    APP_CUSTOM_USER_AGENT: ${self:custom.settings.customUserAgent}

dataSourceReachabilityDailyHandler:
  handler: src/lambdas/data-source-reachability-daily/handler.handler
  role: RoleDataSourceReachabilityHandler
  tags: ${self:custom.tags}
  timeout: 900 # in seconds, default is 6
  description: Handles data source reachability polling (1 day)
  events:
    - schedule:
        rate: rate(1 day)
        description: 'Invokes the lambda function that polls and synchronize data source account and study status.'
  environment:
    APP_SM_WORKFLOW: ${self:custom.settings.workflowStateMachineArn}
    APP_CUSTOM_USER_AGENT: ${self:custom.settings.customUserAgent}

apiHandler:
  timeout: 30 # in seconds, default is 6
  handler: src/lambdas/api-handler/handler.handler
  role: RoleApiHandler
  tags: ${self:custom.tags}
  description: The API handler for all /api/* APIs
  events:
    # Public APIs
    - http:
        path: /api/authentication/public/provider/configs
        method: GET
        cors: true
    - http:
        path: /api/authentication/id-tokens
        method: POST
        cors: true
    # Protected APIs
    - http:
        authorizer: authenticationLayerHandler
        path: /api
        method: GET
        cors: true
    - http:
        authorizer: authenticationLayerHandler
        path: /api/{proxy+}
        method: GET
        cors: true
    - http:
        authorizer: authenticationLayerHandler
        path: /api
        method: POST
        cors: true
    - http:
        authorizer: authenticationLayerHandler
        path: /api/{proxy+}
        method: POST
        cors: true
    - http:
        authorizer: authenticationLayerHandler
        path: /api
        method: PUT
        cors: true
    - http:
        authorizer: authenticationLayerHandler
        path: /api/{proxy+}
        method: PUT
        cors: true
    - http:
        authorizer: authenticationLayerHandler
        path: /api
        method: DELETE
        cors: true
    - http:
        authorizer: authenticationLayerHandler
        path: /api/{proxy+}
        method: DELETE
        cors: true
  environment:
    APP_HOSTED_ZONE_ID: ${self:custom.settings.hostedZoneId}
    APP_DOMAIN_NAME: ${self:custom.settings.domainName}
    APP_WEBSITE_URL: ${self:custom.settings.websiteUrl}
    APP_CORS_ALLOW_LIST: ${self:custom.settings.corsAllowList}
    APP_CORS_ALLOW_LIST_LOCAL: ${self:custom.settings.corsAllowListLocal}
    APP_PARAM_STORE_JWT_SECRET: ${self:custom.settings.paramStoreJwtSecret}
    APP_JWT_OPTIONS: ${self:custom.settings.jwtOptions}
    APP_SM_WORKFLOW: ${self:custom.settings.workflowStateMachineArn}
    APP_PARAM_STORE_ROOT: ${self:custom.settings.paramStoreRoot}
    APP_EC2_RSTUDIO_AMI_PREFIX: ${self:custom.settings.ec2RStudioAmiPrefix}
    APP_EC2_LINUX_AMI_PREFIX: ${self:custom.settings.ec2LinuxAmiPrefix}
    APP_EC2_WINDOWS_AMI_PREFIX: ${self:custom.settings.ec2WindowsAmiPrefix}
    APP_EMR_AMI_PREFIX: ${self:custom.settings.emrAmiPrefix}
    APP_DB_STUDIES_CATEGORY_INDEX: ${self:custom.settings.dbStudiesCategoryIndex}
    APP_DB_STUDIES_ACCOUNTID_INDEX: ${self:custom.settings.dbStudiesAccountIdIndex}
    APP_STUDY_DATA_BUCKET_NAME: ${self:custom.settings.studyDataBucketName}
    APP_WORKFLOW_ROLE_ARN: ${self:custom.settings.workflowLoopRunnerRoleArn}
    APP_API_HANDLER_ARN: ${self:custom.settings.apiHandlerRoleArn}
    APP_EXTERNAL_CFN_TEMPLATES_BUCKET_NAME: ${self:custom.settings.externalCfnTemplatesBucketName}
    APP_ENVIRONMENT_INSTANCE_FILES: ${self:custom.settings.environmentInstanceFiles}
    APP_STUDY_DATA_KMS_KEY_ALIAS: ${self:custom.settings.studyDataKmsKeyAlias}
    APP_STUDY_DATA_KMS_KEY_ARN: ${self:custom.settings.studyDataKmsKeyAliasArn}
    APP_STUDY_DATA_KMS_POLICY_WORKSPACE_SID: ${self:custom.settings.studyDataKmsPolicyWorkspaceSid}
    APP_ENV_MGMT_ROLE_ARN: !Sub arn:${AWS::Partition}:iam::${AWS::AccountId}:role/${self:custom.settings.envMgmtRoleName}
    APP_LAUNCH_CONSTRAINT_ROLE_PREFIX: ${self:custom.settings.launchConstraintRolePrefix}
    APP_LAUNCH_CONSTRAINT_POLICY_PREFIX: ${self:custom.settings.launchConstraintPolicyPrefix}
    APP_ENV_TYPE_CONFIGS_BUCKET_NAME: ${self:custom.settings.envTypeConfigsBucketName}
    APP_ENV_BOOTSTRAP_BUCKET_NAME: ${self:custom.settings.environmentsBootstrapBucketName}
    APP_CUSTOM_USER_AGENT: ${self:custom.settings.customUserAgent}
    APP_ROOT_USER_NAME: ${self:custom.settings.rootUserName}
    APP_ENABLE_EGRESS_STORE: ${self:custom.settings.enableEgressStore}
    APP_IS_APP_STREAM_ENABLED: ${self:custom.settings.isAppStreamEnabled}
    APP_EGRESS_STORE_BUCKET_NAME: ${self:custom.settings.egressStoreBucketName}
    APP_EGRESS_NOTIFICATION_BUCKET_NAME: ${self:custom.settings.egressNotificationBucketName}
    APP_EGRESS_NOTIFICATION_SNS_TOPIC_ARN: ${self:custom.settings.egressNotificationSnsTopicArn}

workflowLoopRunner:
  handler: src/lambdas/workflow-loop-runner/handler.handler
  role: RoleWorkflowLoopRunner
  timeout: 900 # 15 min
  tags: ${self:custom.tags}
  description: The workflow loop runner, it is expected to be invoked by AWS Step Functions and not directly
  environment:
    # We cannot use "!Ref SMWorkflow" below as that will create circular dependency
    APP_SM_WORKFLOW: ${self:custom.settings.workflowStateMachineArn}
    APP_PARAM_STORE_ROOT: ${self:custom.settings.paramStoreRoot}
    APP_PARAM_STORE_JWT_SECRET: ${self:custom.settings.paramStoreJwtSecret}
    APP_JWT_OPTIONS: ${self:custom.settings.jwtOptions}
    APP_DB_STUDIES_CATEGORY_INDEX: ${self:custom.settings.dbStudiesCategoryIndex}
    APP_DB_STUDIES_ACCOUNTID_INDEX: ${self:custom.settings.dbStudiesAccountIdIndex}
    APP_STUDY_DATA_BUCKET_NAME: ${self:custom.settings.studyDataBucketName}
    APP_ARTIFACTS_BUCKET_NAME: ${self:custom.settings.deploymentBucketName}
    APP_ENVIRONMENT_INSTANCE_FILES: ${self:custom.settings.environmentInstanceFiles}
    APP_STUDY_DATA_KMS_KEY_ALIAS: ${self:custom.settings.studyDataKmsKeyAlias}
    APP_STUDY_DATA_KMS_KEY_ARN: !Sub arn:aws:kms:${AWS::Region}:${AWS::AccountId}:alias/${self:custom.settings.studyDataKmsKeyAlias}
    APP_STUDY_DATA_KMS_POLICY_WORKSPACE_SID: ${self:custom.settings.studyDataKmsPolicyWorkspaceSid}
    APP_ENV_MGMT_ROLE_ARN: !Sub arn:${AWS::Partition}:iam::${AWS::AccountId}:role/${self:custom.settings.envMgmtRoleName}
    APP_LAUNCH_CONSTRAINT_ROLE_PREFIX: ${self:custom.settings.launchConstraintRolePrefix}
    APP_LAUNCH_CONSTRAINT_POLICY_PREFIX: ${self:custom.settings.launchConstraintPolicyPrefix}
    APP_ENV_TYPE_CONFIGS_BUCKET_NAME: ${self:custom.settings.envTypeConfigsBucketName}
    APP_HOSTED_ZONE_ID: ${self:custom.settings.hostedZoneId}
    APP_DOMAIN_NAME: ${self:custom.settings.domainName}
    APP_ENV_BOOTSTRAP_BUCKET_NAME: ${self:custom.settings.environmentsBootstrapBucketName}
    APP_CUSTOM_USER_AGENT: ${self:custom.settings.customUserAgent}
    APP_ENABLE_EGRESS_STORE: ${self:custom.settings.enableEgressStore}
    APP_EGRESS_STORE_BUCKET_NAME: ${self:custom.settings.egressStoreBucketName}
    APP_EGRESS_STORE_KMS_KEY_ALIAS_ARN: ${self:custom.settings.egressStoreKmsKeyAliasArn}
    APP_EGRESS_STORE_KMS_POLICY_WORKSPACE_SID: ${self:custom.settings.egressStoreKmsPolicyWorkspaceSid}
<<<<<<< HEAD
    APP_SOLUTION_NAMESPACE: ${self:custom.settings.envName}
    APP_IS_APP_STREAM_ENABLED: ${self:custom.settings.isAppStreamEnabled}

egressStoreObjectsHandler:
  role: RoleEgressStoreObjectsHandler
  handler: src/lambdas/egress-store-object-handler/handler.handler
  description: Handles attaching tags to s3 object created in egress store bucket
  tags: ${self:custom.tags}
  events:
    - s3:
        bucket: ${self:custom.settings.egressStoreBucketName}
        event: s3:ObjectCreated:*
        existing: true
  environment:
    APP_CUSTOM_USER_AGENT: ${self:custom.settings.customUserAgent}
    APP_ENABLE_EGRESS_STORE: ${self:custom.settings.enableEgressStore}
    APP_EGRESS_STORE_BUCKET_NAME: ${self:custom.settings.egressStoreBucketName}
    APP_EGRESS_NOTIFICATION_BUCKET_NAME: ${self:custom.settings.egressNotificationBucketName}
    APP_EGRESS_NOTIFICATION_SNS_TOPIC_ARN: ${self:custom.settings.egressNotificationSnsTopicArn}
=======
    APP_IS_APP_STREAM_ENABLED: ${self:custom.settings.isAppStreamEnabled}
>>>>>>> 6eec31d9
<|MERGE_RESOLUTION|>--- conflicted
+++ resolved
@@ -195,26 +195,4 @@
     APP_EGRESS_STORE_BUCKET_NAME: ${self:custom.settings.egressStoreBucketName}
     APP_EGRESS_STORE_KMS_KEY_ALIAS_ARN: ${self:custom.settings.egressStoreKmsKeyAliasArn}
     APP_EGRESS_STORE_KMS_POLICY_WORKSPACE_SID: ${self:custom.settings.egressStoreKmsPolicyWorkspaceSid}
-<<<<<<< HEAD
-    APP_SOLUTION_NAMESPACE: ${self:custom.settings.envName}
-    APP_IS_APP_STREAM_ENABLED: ${self:custom.settings.isAppStreamEnabled}
-
-egressStoreObjectsHandler:
-  role: RoleEgressStoreObjectsHandler
-  handler: src/lambdas/egress-store-object-handler/handler.handler
-  description: Handles attaching tags to s3 object created in egress store bucket
-  tags: ${self:custom.tags}
-  events:
-    - s3:
-        bucket: ${self:custom.settings.egressStoreBucketName}
-        event: s3:ObjectCreated:*
-        existing: true
-  environment:
-    APP_CUSTOM_USER_AGENT: ${self:custom.settings.customUserAgent}
-    APP_ENABLE_EGRESS_STORE: ${self:custom.settings.enableEgressStore}
-    APP_EGRESS_STORE_BUCKET_NAME: ${self:custom.settings.egressStoreBucketName}
-    APP_EGRESS_NOTIFICATION_BUCKET_NAME: ${self:custom.settings.egressNotificationBucketName}
-    APP_EGRESS_NOTIFICATION_SNS_TOPIC_ARN: ${self:custom.settings.egressNotificationSnsTopicArn}
-=======
-    APP_IS_APP_STREAM_ENABLED: ${self:custom.settings.isAppStreamEnabled}
->>>>>>> 6eec31d9
+    APP_IS_APP_STREAM_ENABLED: ${self:custom.settings.isAppStreamEnabled}