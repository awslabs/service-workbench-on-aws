#!/usr/bin/env bash

# This script bootstraps a workspace instance by preparing S3 study data to be
# mounted via the mount_s3.sh environment script.
# Note that mounting cannot be performed during initial bootstrapping
# because the instance's role will not yet have access to S3 study
# data since the associated resource policies aren't updated until after the
# CFN stack has been completed created.
S3_MOUNTS="$1"

# Exit if no S3 mounts were specified
[ -z "$S3_MOUNTS" -o "$S3_MOUNTS" = "[]" ] && exit 0

# Get directory in which this script is stored and define URL from which to download goofys
FILES_DIR="$( cd "$( dirname "${BASH_SOURCE[0]}" )" >/dev/null 2>&1 && pwd )"
GOOFYS_URL="https://github.com/kahing/goofys/releases/download/v0.21.0/goofys"

# Define a function to determine what type of environment this is (EMR, SageMaker, RStudio, or EC2 Linux)
env_type() {
    if [ -d "/usr/share/aws/emr" ]
    then
        printf "emr"
    elif [ -d "/home/ec2-user/SageMaker" ]
    then
        printf "sagemaker"
    elif [ -d "/var/log/rstudio-server" ]
    then
        printf "rstudio"
    else
        printf "ec2-linux"
    fi
}

# Define a function to update Jupyter configuration files
update_jupyter_config() {
    config_file="$1"

    # HACK: Update the default SessionManager class used by Jupyter notebooks
    # so that it runs the S3 mount script the first time sessions are listed
    cat << EOF | cut -b5- >> "$config_file"

    import subprocess
    from notebook.services.sessions.sessionmanager import SessionManager as BaseSessionManager

    class SessionManager(BaseSessionManager):
        def list_sessions(self, *args, **kwargs):
            """Override default list_sessions() method"""
            self.mount_studies()
            result = super(SessionManager, self).list_sessions(*args, **kwargs)
            return result

        def mount_studies(self):
            """Execute mount_s3.sh if it hasn't already been run"""
            if not hasattr(self, 'studies_mounted'):
                mounting_result = subprocess.run(
                    "mount_s3.sh",
                    stdout=subprocess.PIPE, stderr=subprocess.STDOUT
                )

                # Log results
                if mounting_result.stdout:
                    for line in mounting_result.stdout.decode("utf-8").split("\n"):
                        if line: # Skip empty lines
                            self.log.info(line)

                self.studies_mounted = True

    c.NotebookApp.session_manager_class = SessionManager
EOF
}

# Define a function to generate self signed certificate
generate_ssl_certificate() {
    commonname=$(uname -n)
    password=dummypassword

    mkdir -p /tmp/rstudio/ssl
    chmod 700 /tmp/rstudio/ssl
    cd /tmp/rstudio/ssl

    #Generate a key
    openssl genrsa -des3 -passout pass:$password -out cert.key 2048
    #Remove passphrase from the key. Comment the line out to keep the passphrase
    openssl rsa -in cert.key -passin pass:$password -out cert.key
    #Create the request
    openssl req -new -key cert.key -out cert.csr -passin pass:$password \
        -subj "/C=NA/ST=NA/L=NA/O=NA/OU=SWB/CN=$commonname/emailAddress=example.com"
    openssl x509 -req -days 365 -in cert.csr -signkey cert.key -out cert.pem
    #Move the certificate files to nginx directory
    mkdir -p /tmp/rstudio/generated/nginx/
    sudo mv cert.pem "/etc/nginx/"
    sudo mv cert.key "/etc/nginx/"
    sudo systemctl restart nginx
    cd "../../.."
    sudo rm -rf "/tmp/rstudio"
}

# Install dependencies
yum install -y jq-1.5
curl -LSs -o "/usr/local/bin/goofys" "$GOOFYS_URL"
chmod +x "/usr/local/bin/goofys"

# Install ec2 instance connect agent
sudo yum install ec2-instance-connect-1.1

# Create S3 mount script and config file
chmod +x "${FILES_DIR}/bin/mount_s3.sh"
ln -s "${FILES_DIR}/bin/mount_s3.sh" "/usr/local/bin/mount_s3.sh"
printf "%s" "$S3_MOUNTS" > "/usr/local/etc/s3-mounts.json"

# Apply updates to environments based on environment type
case "$(env_type)" in
    "emr") # Update config and restart Jupyter
        yum install -y fuse-2.9.4
        update_jupyter_config "/opt/hail-on-AWS-spot-instances/src/jupyter_notebook_config.py"
        sudo -u hadoop PATH=$PATH:/usr/local/bin /opt/hail-on-AWS-spot-instances/src/jupyter_run.sh
        ;;
    "sagemaker") # Update config and restart Jupyter
        yum install -y fuse-2.9.4
        update_jupyter_config "/home/ec2-user/.jupyter/jupyter_notebook_config.py"
        initctl restart jupyter-server --no-wait
        ;;
    "ec2-linux") # Add mount script to bash profile
        yum install -y fuse-2.9.2
        printf "\n# Mount S3 study data\nmount_s3.sh\n\n" >> "/home/ec2-user/.bash_profile"
        ;;
    "rstudio") # Add mount script to bash profile
<<<<<<< HEAD
        generate_ssl_certificate
=======
        yum install -y fuse-2.9.2
>>>>>>> f9e44670
        printf "\n# Mount S3 study data\nmount_s3.sh\n\n" >> "/home/rstudio-user/.bash_profile"
        ;;
esac

exit 0<|MERGE_RESOLUTION|>--- conflicted
+++ resolved
@@ -125,11 +125,8 @@
         printf "\n# Mount S3 study data\nmount_s3.sh\n\n" >> "/home/ec2-user/.bash_profile"
         ;;
     "rstudio") # Add mount script to bash profile
-<<<<<<< HEAD
         generate_ssl_certificate
-=======
         yum install -y fuse-2.9.2
->>>>>>> f9e44670
         printf "\n# Mount S3 study data\nmount_s3.sh\n\n" >> "/home/rstudio-user/.bash_profile"
         ;;
 esac
