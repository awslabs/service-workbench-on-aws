#!/usr/bin/env bash

# This script bootstraps a workspace instance by preparing S3 study data to be
# mounted via the mount_s3.sh environment script.
# Note that mounting cannot be performed during initial bootstrapping
# because the instance's role will not yet have access to S3 study
# data since the associated resource policies aren't updated until after the
# CFN stack has been completed created.
S3_MOUNTS="$1"

# Exit if no S3 mounts were specified
[ -z "$S3_MOUNTS" -o "$S3_MOUNTS" = "[]" ] && exit 0

# Get directory in which this script is stored and define URL from which to download goofys
FILES_DIR="$( cd "$( dirname "${BASH_SOURCE[0]}" )" >/dev/null 2>&1 && pwd )"
GOOFYS_URL="https://github.com/kahing/goofys/releases/download/v0.24.0/goofys"

# Define a function to determine what type of environment this is (EMR, SageMaker, RStudio, or EC2 Linux)
env_type() {
    if [ -d "/tmp/rstudiov2/ssl" ]
    then
        printf "rstudiov2"
    elif [ -d "/usr/share/aws/emr" ]
    then
        printf "emr"
    elif [ -d "/home/ec2-user/SageMaker" ]
    then
        printf "sagemaker"
    elif [ -d "/var/log/rstudio-server" ]
    then
        printf "rstudio"
    else
        printf "ec2-linux"
    fi
}

# Define a function to update Jupyter configuration files
update_jupyter_config() {
    config_file="$1"

    # HACK: Update the default SessionManager class used by Jupyter notebooks
    # so that it runs the S3 mount script the first time sessions are listed
    cat << EOF | cut -b5- >> "$config_file"

    import subprocess
    from notebook.services.sessions.sessionmanager import SessionManager as BaseSessionManager

    class SessionManager(BaseSessionManager):
        def list_sessions(self, *args, **kwargs):
            """Override default list_sessions() method"""
            self.mount_studies()
            result = super(SessionManager, self).list_sessions(*args, **kwargs)
            return result

        def mount_studies(self):
            """Execute mount_s3.sh if it hasn't already been run"""
            if not hasattr(self, 'studies_mounted'):
                mounting_result = subprocess.run(
                    "mount_s3.sh",
                    stdout=subprocess.PIPE, stderr=subprocess.STDOUT
                )

                # Log results
                if mounting_result.stdout:
                    for line in mounting_result.stdout.decode("utf-8").split("\n"):
                        if line: # Skip empty lines
                            self.log.info(line)

                self.studies_mounted = True

    c.NotebookApp.session_manager_class = SessionManager
EOF
}

# Define a function to generate self signed certificate
generate_ssl_certificate() {
    commonname=$(uname -n)
    password=dummypassword

    mkdir -p /tmp/rstudio/ssl
    chmod 700 /tmp/rstudio/ssl
    cd /tmp/rstudio/ssl

    #Generate a key
    openssl genrsa -des3 -passout pass:$password -out cert.key 2048
    #Remove passphrase from the key. Comment the line out to keep the passphrase
    openssl rsa -in cert.key -passin pass:$password -out cert.key
    #Create the request
    openssl req -new -key cert.key -out cert.csr -passin pass:$password \
        -subj "/C=NA/ST=NA/L=NA/O=NA/OU=SWB/CN=$commonname/emailAddress=example.com"
    openssl x509 -req -days 24855 -in cert.csr -signkey cert.key -out cert.pem
    #Move the certificate files to nginx directory
    mkdir -p /tmp/rstudio/generated/nginx/
    sudo mv cert.pem "/etc/nginx/"
    sudo mv cert.key "/etc/nginx/"
    sudo systemctl restart nginx
    cd "../../.."
    sudo rm -rf "/tmp/rstudio"
}

# Install dependencies
case "$(env_type)" in
    "emr") # Update config and restart Jupyter
        ;;
    "sagemaker") # Update config and restart Jupyter
        echo "Installing JQ"
        sudo mv "${FILES_DIR}/offline-packages/jq-1.5-linux64" "/usr/local/bin/jq"
        chmod +x "/usr/local/bin/jq"
        echo "Finish installing jq"
        ;;
    "ec2-linux") # Add mount script to bash profile
        echo "Installing ec2-instance-connect"
        sudo yum localinstall -y "${FILES_DIR}/offline-packages/ec2-linux/ec2-instance-connect-1.1-14.amzn2.noarch.rpm"
        echo "Finish installing ec2-instance-connect"
        echo "Installing jq"
        sudo mv "${FILES_DIR}/offline-packages/jq-1.5-linux64" "/usr/local/bin/jq"
        chmod +x "/usr/local/bin/jq"
        echo "Finish installing jq"
        ;;
    "rstudio") # Add mount script to bash profile
        export PATH="/usr/local/bin:$PATH"
        set-password
        echo "Installing jq"
        cp "${FILES_DIR}/offline-packages/jq-1.5-linux64" "/usr/local/bin/jq"
        chmod +x "/usr/local/bin/jq"
        echo "Finish installing jq"
        ;;
<<<<<<< HEAD
=======
    "rstudiov2") # Add mount script to bash profile
        export PATH="/usr/local/bin:$PATH"
        set-password
        echo "Installing jq"
        cp "${FILES_DIR}/offline-packages/jq-1.5-linux64" "/usr/local/bin/jq"
        chmod +x "/usr/local/bin/jq"
        echo "Finish installing jq"
        ;;
>>>>>>> db8fcccb
esac

echo "Copying Goofys from bootstrap.sh"
cp "${FILES_DIR}/offline-packages/goofys" /usr/local/bin/goofys
chmod +x "/usr/local/bin/goofys"

# Create S3 mount script and config file
echo "Mounting S3"
chmod +x "${FILES_DIR}/bin/mount_s3.sh"
ln -s "${FILES_DIR}/bin/mount_s3.sh" "/usr/local/bin/mount_s3.sh"
printf "%s" "$S3_MOUNTS" > "/usr/local/etc/s3-mounts.json"
echo "Finish mounting S3"

# Apply updates to environments based on environment type
case "$(env_type)" in
    "emr") # Update config and restart Jupyter
        yum install -y fuse-2.9.4   # As of 6/27/21 EMR has not been migrated to be air gapped
        update_jupyter_config "/opt/hail-on-AWS-spot-instances/src/jupyter_notebook_config.py"
        sudo -u hadoop PATH=$PATH:/usr/local/bin /opt/hail-on-AWS-spot-instances/src/jupyter_run.sh
        ;;
    "sagemaker") # Update config and restart Jupyter
        echo "Installing fuse"
        cd "${FILES_DIR}/offline-packages/sagemaker/fuse-2.9.4"
        sudo yum --disablerepo=* localinstall -y *.rpm
        echo "Finish installing fuse"
        update_jupyter_config "/home/ec2-user/.jupyter/jupyter_notebook_config.py"
        initctl restart jupyter-server --no-wait
        ;;
    "ec2-linux") # Add mount script to bash profile
        echo "Installing fuse"
        sudo yum localinstall -y "${FILES_DIR}/offline-packages/ec2-linux/fuse-2.9.2-11.amzn2.x86_64.rpm"
        echo "Finish installing fuse"
        printf "\n# Mount S3 study data\nmount_s3.sh\n\n" >> "/home/ec2-user/.bash_profile"
        ;;
    "rstudio") # Add mount script to bash profile
        echo "Installing fuse"
        sudo yum localinstall -y "${FILES_DIR}/offline-packages/ec2-linux/fuse-2.9.2-11.amzn2.x86_64.rpm"
        echo "Finish installing fuse"
<<<<<<< HEAD
=======
        printf "\n# Mount S3 study data\nmount_s3.sh\n\n" >> "/home/rstudio-user/.bash_profile"
        ;;
    "rstudiov2") # Add mount script to bash profile and generate self signed certificates
        echo "Generate SSL certs"
        generate_ssl_certificate
        echo "Installing fuse"
        yum install -y fuse-2.9.2
        echo "Finish installing fuse"
>>>>>>> db8fcccb
        printf "\n# Mount S3 study data\nmount_s3.sh\n\n" >> "/home/rstudio-user/.bash_profile"
        ;;
esac

exit 0<|MERGE_RESOLUTION|>--- conflicted
+++ resolved
@@ -125,8 +125,6 @@
         chmod +x "/usr/local/bin/jq"
         echo "Finish installing jq"
         ;;
-<<<<<<< HEAD
-=======
     "rstudiov2") # Add mount script to bash profile
         export PATH="/usr/local/bin:$PATH"
         set-password
@@ -135,7 +133,6 @@
         chmod +x "/usr/local/bin/jq"
         echo "Finish installing jq"
         ;;
->>>>>>> db8fcccb
 esac
 
 echo "Copying Goofys from bootstrap.sh"
@@ -174,8 +171,6 @@
         echo "Installing fuse"
         sudo yum localinstall -y "${FILES_DIR}/offline-packages/ec2-linux/fuse-2.9.2-11.amzn2.x86_64.rpm"
         echo "Finish installing fuse"
-<<<<<<< HEAD
-=======
         printf "\n# Mount S3 study data\nmount_s3.sh\n\n" >> "/home/rstudio-user/.bash_profile"
         ;;
     "rstudiov2") # Add mount script to bash profile and generate self signed certificates
@@ -184,7 +179,6 @@
         echo "Installing fuse"
         yum install -y fuse-2.9.2
         echo "Finish installing fuse"
->>>>>>> db8fcccb
         printf "\n# Mount S3 study data\nmount_s3.sh\n\n" >> "/home/rstudio-user/.bash_profile"
         ;;
 esac
